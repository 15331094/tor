/* Copyright (c) 2001-2004, Roger Dingledine.
 * Copyright (c) 2004-2006, Roger Dingledine, Nick Mathewson.
 * Copyright (c) 2007-2016, The Tor Project, Inc. */
/* See LICENSE for licensing information */

/**
 * \file policies.c
 * \brief Code to parse and use address policies and exit policies.
 **/

#define POLICIES_PRIVATE

#include "or.h"
#include "config.h"
#include "dirserv.h"
#include "networkstatus.h"
#include "nodelist.h"
#include "policies.h"
#include "router.h"
#include "routerparse.h"
#include "geoip.h"
#include "ht.h"

/** Policy that addresses for incoming SOCKS connections must match. */
static smartlist_t *socks_policy = NULL;
/** Policy that addresses for incoming directory connections must match. */
static smartlist_t *dir_policy = NULL;
/** Policy that addresses for incoming router descriptors must match in order
 * to be published by us. */
static smartlist_t *authdir_reject_policy = NULL;
/** Policy that addresses for incoming router descriptors must match in order
 * to be marked as valid in our networkstatus. */
static smartlist_t *authdir_invalid_policy = NULL;
/** Policy that addresses for incoming router descriptors must <b>not</b>
 * match in order to not be marked as BadExit. */
static smartlist_t *authdir_badexit_policy = NULL;

/** Parsed addr_policy_t describing which addresses we believe we can start
 * circuits at. */
static smartlist_t *reachable_or_addr_policy = NULL;
/** Parsed addr_policy_t describing which addresses we believe we can connect
 * to directories at. */
static smartlist_t *reachable_dir_addr_policy = NULL;

/** Element of an exit policy summary */
typedef struct policy_summary_item_t {
    uint16_t prt_min; /**< Lowest port number to accept/reject. */
    uint16_t prt_max; /**< Highest port number to accept/reject. */
    uint64_t reject_count; /**< Number of IP-Addresses that are rejected to
                                this port range. */
    unsigned int accepted:1; /** Has this port already been accepted */
} policy_summary_item_t;

/** Private networks.  This list is used in two places, once to expand the
 *  "private" keyword when parsing our own exit policy, secondly to ignore
 *  just such networks when building exit policy summaries.  It is important
 *  that all authorities agree on that list when creating summaries, so don't
 *  just change this without a proper migration plan and a proposal and stuff.
 */
static const char *private_nets[] = {
  "0.0.0.0/8", "169.254.0.0/16",
  "127.0.0.0/8", "192.168.0.0/16", "10.0.0.0/8", "172.16.0.0/12",
  "[::]/8",
  "[fc00::]/7", "[fe80::]/10", "[fec0::]/10", "[ff00::]/8", "[::]/127",
  NULL
};

static int policies_parse_exit_policy_internal(
                                      config_line_t *cfg,
                                      smartlist_t **dest,
                                      int ipv6_exit,
                                      int rejectprivate,
                                      const smartlist_t *configured_addresses,
                                      int reject_interface_addresses,
                                      int reject_configured_port_addresses,
                                      int add_default_policy);

/** Replace all "private" entries in *<b>policy</b> with their expanded
 * equivalents. */
void
policy_expand_private(smartlist_t **policy)
{
  uint16_t port_min, port_max;

  int i;
  smartlist_t *tmp;

  if (!*policy) /*XXXX disallow NULL policies? */
    return;

  tmp = smartlist_new();

  SMARTLIST_FOREACH_BEGIN(*policy, addr_policy_t *, p) {
     if (! p->is_private) {
       smartlist_add(tmp, p);
       continue;
     }
     for (i = 0; private_nets[i]; ++i) {
       addr_policy_t newpolicy;
       memcpy(&newpolicy, p, sizeof(addr_policy_t));
       newpolicy.is_private = 0;
       newpolicy.is_canonical = 0;
       if (tor_addr_parse_mask_ports(private_nets[i], 0,
                               &newpolicy.addr,
                               &newpolicy.maskbits, &port_min, &port_max)<0) {
         tor_assert(0);
       }
       smartlist_add(tmp, addr_policy_get_canonical_entry(&newpolicy));
     }
     addr_policy_free(p);
  } SMARTLIST_FOREACH_END(p);

  smartlist_free(*policy);
  *policy = tmp;
}

/** Expand each of the AF_UNSPEC elements in *<b>policy</b> (which indicate
 * protocol-neutral wildcards) into a pair of wildcard elements: one IPv4-
 * specific and one IPv6-specific. */
void
policy_expand_unspec(smartlist_t **policy)
{
  smartlist_t *tmp;
  if (!*policy)
    return;

  tmp = smartlist_new();
  SMARTLIST_FOREACH_BEGIN(*policy, addr_policy_t *, p) {
    sa_family_t family = tor_addr_family(&p->addr);
    if (family == AF_INET6 || family == AF_INET || p->is_private) {
      smartlist_add(tmp, p);
    } else if (family == AF_UNSPEC) {
      addr_policy_t newpolicy_ipv4;
      addr_policy_t newpolicy_ipv6;
      memcpy(&newpolicy_ipv4, p, sizeof(addr_policy_t));
      memcpy(&newpolicy_ipv6, p, sizeof(addr_policy_t));
      newpolicy_ipv4.is_canonical = 0;
      newpolicy_ipv6.is_canonical = 0;
      if (p->maskbits != 0) {
        log_warn(LD_BUG, "AF_UNSPEC policy with maskbits==%d", p->maskbits);
        newpolicy_ipv4.maskbits = 0;
        newpolicy_ipv6.maskbits = 0;
      }
      tor_addr_from_ipv4h(&newpolicy_ipv4.addr, 0);
      tor_addr_from_ipv6_bytes(&newpolicy_ipv6.addr,
                               "\0\0\0\0\0\0\0\0\0\0\0\0\0\0\0\0");
      smartlist_add(tmp, addr_policy_get_canonical_entry(&newpolicy_ipv4));
      smartlist_add(tmp, addr_policy_get_canonical_entry(&newpolicy_ipv6));
      addr_policy_free(p);
    } else {
      log_warn(LD_BUG, "Funny-looking address policy with family %d", family);
      smartlist_add(tmp, p);
    }
  } SMARTLIST_FOREACH_END(p);

  smartlist_free(*policy);
  *policy = tmp;
}

/**
 * Given a linked list of config lines containing "accept[6]" and "reject[6]"
 * tokens, parse them and append the result to <b>dest</b>. Return -1
 * if any tokens are malformed (and don't append any), else return 0.
 *
 * If <b>assume_action</b> is nonnegative, then insert its action
 * (ADDR_POLICY_ACCEPT or ADDR_POLICY_REJECT) for items that specify no
 * action.
 */
static int
parse_addr_policy(config_line_t *cfg, smartlist_t **dest,
                  int assume_action)
{
  smartlist_t *result;
  smartlist_t *entries;
  addr_policy_t *item;
  int malformed_list;
  int r = 0;

  if (!cfg)
    return 0;

  result = smartlist_new();
  entries = smartlist_new();
  for (; cfg; cfg = cfg->next) {
    smartlist_split_string(entries, cfg->value, ",",
                           SPLIT_SKIP_SPACE|SPLIT_IGNORE_BLANK, 0);
    SMARTLIST_FOREACH_BEGIN(entries, const char *, ent) {
      log_debug(LD_CONFIG,"Adding new entry '%s'",ent);
      malformed_list = 0;
      item = router_parse_addr_policy_item_from_string(ent, assume_action,
                                                       &malformed_list);
      if (item) {
        smartlist_add(result, item);
      } else if (malformed_list) {
        /* the error is so severe the entire list should be discarded */
        log_warn(LD_CONFIG, "Malformed policy '%s'. Discarding entire policy "
                 "list.", ent);
        r = -1;
      } else {
        /* the error is minor: don't add the item, but keep processing the
         * rest of the policies in the list */
        log_debug(LD_CONFIG, "Ignored policy '%s' due to non-fatal error. "
                  "The remainder of the policy list will be used.",
                  ent);
      }
    } SMARTLIST_FOREACH_END(ent);
    SMARTLIST_FOREACH(entries, char *, ent, tor_free(ent));
    smartlist_clear(entries);
  }
  smartlist_free(entries);
  if (r == -1) {
    addr_policy_list_free(result);
  } else {
    policy_expand_private(&result);
    policy_expand_unspec(&result);

    if (*dest) {
      smartlist_add_all(*dest, result);
      smartlist_free(result);
    } else {
      *dest = result;
    }
  }

  return r;
}

/** Helper: parse the Reachable(Dir|OR)?Addresses fields into
 * reachable_(or|dir)_addr_policy.  The options should already have
 * been validated by validate_addr_policies.
 */
static int
parse_reachable_addresses(void)
{
  const or_options_t *options = get_options();
  int ret = 0;

  if (options->ReachableDirAddresses &&
      options->ReachableORAddresses &&
      options->ReachableAddresses) {
    log_warn(LD_CONFIG,
             "Both ReachableDirAddresses and ReachableORAddresses are set. "
             "ReachableAddresses setting will be ignored.");
  }
  addr_policy_list_free(reachable_or_addr_policy);
  reachable_or_addr_policy = NULL;
  if (!options->ReachableORAddresses && options->ReachableAddresses)
    log_info(LD_CONFIG,
             "Using ReachableAddresses as ReachableORAddresses.");
  if (parse_addr_policy(options->ReachableORAddresses ?
                          options->ReachableORAddresses :
                          options->ReachableAddresses,
                        &reachable_or_addr_policy, ADDR_POLICY_ACCEPT)) {
    log_warn(LD_CONFIG,
             "Error parsing Reachable%sAddresses entry; ignoring.",
             options->ReachableORAddresses ? "OR" : "");
    ret = -1;
  }

  addr_policy_list_free(reachable_dir_addr_policy);
  reachable_dir_addr_policy = NULL;
  if (!options->ReachableDirAddresses && options->ReachableAddresses)
    log_info(LD_CONFIG,
             "Using ReachableAddresses as ReachableDirAddresses");
  if (parse_addr_policy(options->ReachableDirAddresses ?
                          options->ReachableDirAddresses :
                          options->ReachableAddresses,
                        &reachable_dir_addr_policy, ADDR_POLICY_ACCEPT)) {
    if (options->ReachableDirAddresses)
      log_warn(LD_CONFIG,
               "Error parsing ReachableDirAddresses entry; ignoring.");
    ret = -1;
  }

  /* We ignore ReachableAddresses for relays */
  if (!server_mode(options)) {
    if ((reachable_or_addr_policy
         && policy_is_reject_star(reachable_or_addr_policy, AF_UNSPEC))
        || (reachable_dir_addr_policy
            && policy_is_reject_star(reachable_dir_addr_policy, AF_UNSPEC))) {
      log_warn(LD_CONFIG, "Tor cannot connect to the Internet if "
               "ReachableAddresses, ReachableORAddresses, or "
               "ReachableDirAddresses reject all addresses. Please accept "
               "some addresses in these options.");
    } else if (options->ClientUseIPv4 == 1
       && ((reachable_or_addr_policy
            && policy_is_reject_star(reachable_or_addr_policy, AF_INET))
        || (reachable_dir_addr_policy
            && policy_is_reject_star(reachable_dir_addr_policy, AF_INET)))) {
          log_warn(LD_CONFIG, "You have set ClientUseIPv4 1, but "
                   "ReachableAddresses, ReachableORAddresses, or "
                   "ReachableDirAddresses reject all IPv4 addresses. "
                   "Tor will not connect using IPv4.");
    } else if (fascist_firewall_use_ipv6(options)
       && ((reachable_or_addr_policy
            && policy_is_reject_star(reachable_or_addr_policy, AF_INET6))
        || (reachable_dir_addr_policy
            && policy_is_reject_star(reachable_dir_addr_policy, AF_INET6)))) {
          log_warn(LD_CONFIG, "You have configured tor to use IPv6 "
                   "(ClientUseIPv6 1 or UseBridges 1), but "
                   "ReachableAddresses, ReachableORAddresses, or "
                   "ReachableDirAddresses reject all IPv6 addresses. "
                   "Tor will not connect using IPv6.");
    }
  }

  return ret;
}

/* Return true iff ClientUseIPv4 0 or ClientUseIPv6 0 might block any OR or Dir
 * address:port combination. */
static int
firewall_is_fascist_impl(void)
{
  const or_options_t *options = get_options();
  /* Assume every non-bridge relay has an IPv4 address.
   * Clients which use bridges may only know the IPv6 address of their
   * bridge. */
  return (options->ClientUseIPv4 == 0
          || (!fascist_firewall_use_ipv6(options)
              && options->UseBridges == 1));
}

/** Return true iff the firewall options, including ClientUseIPv4 0 and
 * ClientUseIPv6 0, might block any OR address:port combination.
 * Address preferences may still change which address is selected even if
 * this function returns false.
 */
int
firewall_is_fascist_or(void)
{
  return (reachable_or_addr_policy != NULL || firewall_is_fascist_impl());
}

/** Return true iff the firewall options, including ClientUseIPv4 0 and
 * ClientUseIPv6 0, might block any Dir address:port combination.
 * Address preferences may still change which address is selected even if
 * this function returns false.
 */
int
firewall_is_fascist_dir(void)
{
  return (reachable_dir_addr_policy != NULL || firewall_is_fascist_impl());
}

/** Return true iff <b>policy</b> (possibly NULL) will allow a
 * connection to <b>addr</b>:<b>port</b>.
 */
static int
addr_policy_permits_tor_addr(const tor_addr_t *addr, uint16_t port,
                            smartlist_t *policy)
{
  addr_policy_result_t p;
  p = compare_tor_addr_to_addr_policy(addr, port, policy);
  switch (p) {
    case ADDR_POLICY_PROBABLY_ACCEPTED:
    case ADDR_POLICY_ACCEPTED:
      return 1;
    case ADDR_POLICY_PROBABLY_REJECTED:
    case ADDR_POLICY_REJECTED:
      return 0;
    default:
      log_warn(LD_BUG, "Unexpected result: %d", (int)p);
      return 0;
  }
}

/** Return true iff <b> policy</b> (possibly NULL) will allow a connection to
 * <b>addr</b>:<b>port</b>.  <b>addr</b> is an IPv4 address given in host
 * order. */
/* XXXX deprecate when possible. */
static int
addr_policy_permits_address(uint32_t addr, uint16_t port,
                            smartlist_t *policy)
{
  tor_addr_t a;
  tor_addr_from_ipv4h(&a, addr);
  return addr_policy_permits_tor_addr(&a, port, policy);
}

/** Return true iff we think our firewall will let us make a connection to
 * addr:port.
 *
 * If we are configured as a server, ignore any address family preference and
 * just use IPv4.
 * Otherwise:
 *  - return false for all IPv4 addresses:
 *    - if ClientUseIPv4 is 0, or
 *      if pref_only and pref_ipv6 are both true;
 *  - return false for all IPv6 addresses:
 *    - if fascist_firewall_use_ipv6() is 0, or
 *    - if pref_only is true and pref_ipv6 is false.
 *
 * Return false if addr is NULL or tor_addr_is_null(), or if port is 0. */
STATIC int
fascist_firewall_allows_address(const tor_addr_t *addr,
                                uint16_t port,
                                smartlist_t *firewall_policy,
                                int pref_only, int pref_ipv6)
{
  const or_options_t *options = get_options();
  const int client_mode = !server_mode(options);

  if (!addr || tor_addr_is_null(addr) || !port) {
    return 0;
  }

  /* Clients stop using IPv4 if it's disabled. In most cases, clients also
   * stop using IPv4 if it's not preferred.
   * Servers must have IPv4 enabled and preferred. */
  if (tor_addr_family(addr) == AF_INET && client_mode &&
      (!options->ClientUseIPv4 || (pref_only && pref_ipv6))) {
    return 0;
  }

  /* Clients and Servers won't use IPv6 unless it's enabled (and in most
   * cases, IPv6 must also be preferred before it will be used). */
  if (tor_addr_family(addr) == AF_INET6 &&
      (!fascist_firewall_use_ipv6(options) || (pref_only && !pref_ipv6))) {
    return 0;
  }

  return addr_policy_permits_tor_addr(addr, port,
                                      firewall_policy);
}

/** Is this client configured to use IPv6?
 * Use node_ipv6_or/dir_preferred() when checking a specific node and OR/Dir
 * port: it supports bridge client per-node IPv6 preferences.
 */
int
fascist_firewall_use_ipv6(const or_options_t *options)
{
  /* Clients use IPv6 if it's set, or they use bridges, or they don't use
   * IPv4 */
  return (options->ClientUseIPv6 == 1 || options->UseBridges == 1
          || options->ClientUseIPv4 == 0);
}

/** Do we prefer to connect to IPv6, ignoring ClientPreferIPv6ORPort and
 * ClientPreferIPv6DirPort?
 * If we're unsure, return -1, otherwise, return 1 for IPv6 and 0 for IPv4.
 */
static int
fascist_firewall_prefer_ipv6_impl(const or_options_t *options)
{
  /*
   Cheap implementation of config options ClientUseIPv4 & ClientUseIPv6 --
   If we're a server or IPv6 is disabled, use IPv4.
   If IPv4 is disabled, use IPv6.
   */

  if (server_mode(options) || !fascist_firewall_use_ipv6(options)) {
    return 0;
  }

  if (!options->ClientUseIPv4) {
    return 1;
  }

  return -1;
}

/** Do we prefer to connect to IPv6 ORPorts?
 * Use node_ipv6_or_preferred() whenever possible: it supports bridge client
 * per-node IPv6 preferences.
 */
int
fascist_firewall_prefer_ipv6_orport(const or_options_t *options)
{
  int pref_ipv6 = fascist_firewall_prefer_ipv6_impl(options);

  if (pref_ipv6 >= 0) {
    return pref_ipv6;
  }

  /* We can use both IPv4 and IPv6 - which do we prefer? */
  if (options->ClientPreferIPv6ORPort == 1) {
    return 1;
  }

  return 0;
}

/** Do we prefer to connect to IPv6 DirPorts?
 *
 * (node_ipv6_dir_preferred() doesn't support bridge client per-node IPv6
 * preferences. There's no reason to use it instead of this function.)
 */
int
fascist_firewall_prefer_ipv6_dirport(const or_options_t *options)
{
  int pref_ipv6 = fascist_firewall_prefer_ipv6_impl(options);

  if (pref_ipv6 >= 0) {
    return pref_ipv6;
  }

  /* We can use both IPv4 and IPv6 - which do we prefer? */
  if (options->ClientPreferIPv6DirPort == 1) {
    return 1;
  }

  return 0;
}

/** Return true iff we think our firewall will let us make a connection to
 * addr:port. Uses ReachableORAddresses or ReachableDirAddresses based on
 * fw_connection.
 * If pref_only is true, return true if addr is in the client's preferred
 * address family, which is IPv6 if pref_ipv6 is true, and IPv4 otherwise.
 * If pref_only is false, ignore pref_ipv6, and return true if addr is allowed.
 */
int
fascist_firewall_allows_address_addr(const tor_addr_t *addr, uint16_t port,
                                     firewall_connection_t fw_connection,
                                     int pref_only, int pref_ipv6)
{
  if (fw_connection == FIREWALL_OR_CONNECTION) {
    return fascist_firewall_allows_address(addr, port,
                               reachable_or_addr_policy,
                               pref_only, pref_ipv6);
  } else if (fw_connection == FIREWALL_DIR_CONNECTION) {
    return fascist_firewall_allows_address(addr, port,
                               reachable_dir_addr_policy,
                               pref_only, pref_ipv6);
<<<<<<< HEAD
  } else {
    log_warn(LD_BUG, "Bad firewall_connection_t value %d.",
             fw_connection);
    return 0;
  }
}

/** Return true iff we think our firewall will let us make a connection to
 * addr:port (ap). Uses ReachableORAddresses or ReachableDirAddresses based on
 * fw_connection.
 * pref_only and pref_ipv6 work as in fascist_firewall_allows_address_addr().
 */
static int
fascist_firewall_allows_address_ap(const tor_addr_port_t *ap,
                                   firewall_connection_t fw_connection,
                                   int pref_only, int pref_ipv6)
{
  tor_assert(ap);
  return fascist_firewall_allows_address_addr(&ap->addr, ap->port,
                                              fw_connection, pref_only,
                                              pref_ipv6);
}

/* Return true iff we think our firewall will let us make a connection to
 * ipv4h_or_addr:ipv4_or_port. ipv4h_or_addr is interpreted in host order.
 * Uses ReachableORAddresses or ReachableDirAddresses based on
 * fw_connection.
 * pref_only and pref_ipv6 work as in fascist_firewall_allows_address_addr().
 */
static int
fascist_firewall_allows_address_ipv4h(uint32_t ipv4h_or_addr,
                                          uint16_t ipv4_or_port,
                                          firewall_connection_t fw_connection,
                                          int pref_only, int pref_ipv6)
{
  tor_addr_t ipv4_or_addr;
  tor_addr_from_ipv4h(&ipv4_or_addr, ipv4h_or_addr);
  return fascist_firewall_allows_address_addr(&ipv4_or_addr, ipv4_or_port,
                                              fw_connection, pref_only,
                                              pref_ipv6);
}

/** Return true iff we think our firewall will let us make a connection to
 * ipv4h_addr/ipv6_addr. Uses ipv4_orport/ipv6_orport/ReachableORAddresses or
 * ipv4_dirport/ipv6_dirport/ReachableDirAddresses based on IPv4/IPv6 and
 * <b>fw_connection</b>.
 * pref_only and pref_ipv6 work as in fascist_firewall_allows_address_addr().
 */
static int
fascist_firewall_allows_base(uint32_t ipv4h_addr, uint16_t ipv4_orport,
                             uint16_t ipv4_dirport,
                             const tor_addr_t *ipv6_addr, uint16_t ipv6_orport,
                             uint16_t ipv6_dirport,
                             firewall_connection_t fw_connection,
                             int pref_only, int pref_ipv6)
{
  if (fascist_firewall_allows_address_ipv4h(ipv4h_addr,
                                      (fw_connection == FIREWALL_OR_CONNECTION
                                       ? ipv4_orport
                                       : ipv4_dirport),
                                      fw_connection,
                                      pref_only, pref_ipv6)) {
    return 1;
  }

  if (fascist_firewall_allows_address_addr(ipv6_addr,
                                      (fw_connection == FIREWALL_OR_CONNECTION
                                       ? ipv6_orport
                                       : ipv6_dirport),
                                      fw_connection,
                                      pref_only, pref_ipv6)) {
    return 1;
  }

  return 0;
}

/** Like fascist_firewall_allows_base(), but takes ri. */
static int
fascist_firewall_allows_ri_impl(const routerinfo_t *ri,
                                firewall_connection_t fw_connection,
                                int pref_only, int pref_ipv6)
{
  if (!ri) {
    return 0;
  }

  /* Assume IPv4 and IPv6 DirPorts are the same */
  return fascist_firewall_allows_base(ri->addr, ri->or_port, ri->dir_port,
                                      &ri->ipv6_addr, ri->ipv6_orport,
                                      ri->dir_port, fw_connection, pref_only,
                                      pref_ipv6);
}

/** Like fascist_firewall_allows_rs, but doesn't consult the node. */
static int
fascist_firewall_allows_rs_impl(const routerstatus_t *rs,
                                firewall_connection_t fw_connection,
                                int pref_only, int pref_ipv6)
{
  if (!rs) {
    return 0;
  }

  /* Assume IPv4 and IPv6 DirPorts are the same */
  return fascist_firewall_allows_base(rs->addr, rs->or_port, rs->dir_port,
                                      &rs->ipv6_addr, rs->ipv6_orport,
                                      rs->dir_port, fw_connection, pref_only,
                                      pref_ipv6);
}

/** Like fascist_firewall_allows_base(), but takes rs.
 * Consults the corresponding node, then falls back to rs if node is NULL.
 * This should only happen when there's no valid consensus, and rs doesn't
 * correspond to a bridge client's bridge.
 */
int
fascist_firewall_allows_rs(const routerstatus_t *rs,
                           firewall_connection_t fw_connection, int pref_only)
{
  if (!rs) {
    return 0;
  }

  const node_t *node = node_get_by_id(rs->identity_digest);

  if (node) {
    return fascist_firewall_allows_node(node, fw_connection, pref_only);
  } else {
    /* There's no node-specific IPv6 preference, so use the generic IPv6
     * preference instead. */
    const or_options_t *options = get_options();
    int pref_ipv6 = (fw_connection == FIREWALL_OR_CONNECTION
                     ? fascist_firewall_prefer_ipv6_orport(options)
                     : fascist_firewall_prefer_ipv6_dirport(options));

    return fascist_firewall_allows_rs_impl(rs, fw_connection, pref_only,
                                           pref_ipv6);
=======
  } else {
    log_warn(LD_BUG, "Bad firewall_connection_t value %d.",
             fw_connection);
    return 0;
>>>>>>> b167e82f
  }
}

/** Return true iff we think our firewall will let us make a connection to
<<<<<<< HEAD
 * ipv6_addr:ipv6_orport based on ReachableORAddresses.
 * If <b>fw_connection</b> is FIREWALL_DIR_CONNECTION, returns 0.
 * pref_only and pref_ipv6 work as in fascist_firewall_allows_address_addr().
 */
static int
fascist_firewall_allows_md_impl(const microdesc_t *md,
                                firewall_connection_t fw_connection,
                                int pref_only, int pref_ipv6)
{
  if (!md) {
    return 0;
  }

  /* Can't check dirport, it doesn't have one */
  if (fw_connection == FIREWALL_DIR_CONNECTION) {
    return 0;
  }

  /* Also can't check IPv4, doesn't have that either */
  return fascist_firewall_allows_address_addr(&md->ipv6_addr, md->ipv6_orport,
=======
 * addr:port (ap). Uses ReachableORAddresses or ReachableDirAddresses based on
 * fw_connection.
 * pref_only and pref_ipv6 work as in fascist_firewall_allows_address_addr().
 */
static int
fascist_firewall_allows_address_ap(const tor_addr_port_t *ap,
                                   firewall_connection_t fw_connection,
                                   int pref_only, int pref_ipv6)
{
  tor_assert(ap);
  return fascist_firewall_allows_address_addr(&ap->addr, ap->port,
                                              fw_connection, pref_only,
                                              pref_ipv6);
}

/* Return true iff we think our firewall will let us make a connection to
 * ipv4h_or_addr:ipv4_or_port. ipv4h_or_addr is interpreted in host order.
 * Uses ReachableORAddresses or ReachableDirAddresses based on
 * fw_connection.
 * pref_only and pref_ipv6 work as in fascist_firewall_allows_address_addr().
 */
static int
fascist_firewall_allows_address_ipv4h(uint32_t ipv4h_or_addr,
                                          uint16_t ipv4_or_port,
                                          firewall_connection_t fw_connection,
                                          int pref_only, int pref_ipv6)
{
  tor_addr_t ipv4_or_addr;
  tor_addr_from_ipv4h(&ipv4_or_addr, ipv4h_or_addr);
  return fascist_firewall_allows_address_addr(&ipv4_or_addr, ipv4_or_port,
>>>>>>> b167e82f
                                              fw_connection, pref_only,
                                              pref_ipv6);
}

<<<<<<< HEAD
/** Like fascist_firewall_allows_base(), but takes node, and looks up pref_ipv6
 * from node_ipv6_or/dir_preferred(). */
int
fascist_firewall_allows_node(const node_t *node,
                             firewall_connection_t fw_connection,
                             int pref_only)
{
  if (!node) {
    return 0;
  }

  node_assert_ok(node);

  const int pref_ipv6 = (fw_connection == FIREWALL_OR_CONNECTION
                         ? node_ipv6_or_preferred(node)
                         : node_ipv6_dir_preferred(node));

  /* Sometimes, the rs is missing the IPv6 address info, and we need to go
   * all the way to the md */
  if (node->ri && fascist_firewall_allows_ri_impl(node->ri, fw_connection,
                                                  pref_only, pref_ipv6)) {
    return 1;
  } else if (node->rs && fascist_firewall_allows_rs_impl(node->rs,
                                                         fw_connection,
                                                         pref_only,
                                                         pref_ipv6)) {
    return 1;
  } else if (node->md && fascist_firewall_allows_md_impl(node->md,
                                                         fw_connection,
                                                         pref_only,
                                                         pref_ipv6)) {
=======
/** Return true iff we think our firewall will let us make a connection to
 * ipv4h_addr/ipv6_addr. Uses ipv4_orport/ipv6_orport/ReachableORAddresses or
 * ipv4_dirport/ipv6_dirport/ReachableDirAddresses based on IPv4/IPv6 and
 * <b>fw_connection</b>.
 * pref_only and pref_ipv6 work as in fascist_firewall_allows_address_addr().
 */
static int
fascist_firewall_allows_base(uint32_t ipv4h_addr, uint16_t ipv4_orport,
                             uint16_t ipv4_dirport,
                             const tor_addr_t *ipv6_addr, uint16_t ipv6_orport,
                             uint16_t ipv6_dirport,
                             firewall_connection_t fw_connection,
                             int pref_only, int pref_ipv6)
{
  if (fascist_firewall_allows_address_ipv4h(ipv4h_addr,
                                      (fw_connection == FIREWALL_OR_CONNECTION
                                       ? ipv4_orport
                                       : ipv4_dirport),
                                      fw_connection,
                                      pref_only, pref_ipv6)) {
    return 1;
  }

  if (fascist_firewall_allows_address_addr(ipv6_addr,
                                      (fw_connection == FIREWALL_OR_CONNECTION
                                       ? ipv6_orport
                                       : ipv6_dirport),
                                      fw_connection,
                                      pref_only, pref_ipv6)) {
>>>>>>> b167e82f
    return 1;
  } else {
    /* If we know nothing, assume it's unreachable, we'll never get an address
     * to connect to. */
    return 0;
  }

  return 0;
}

<<<<<<< HEAD
/** Like fascist_firewall_allows_rs(), but takes ds. */
int
fascist_firewall_allows_dir_server(const dir_server_t *ds,
                                   firewall_connection_t fw_connection,
                                   int pref_only)
{
=======
/** Like fascist_firewall_allows_base(), but takes ri. */
static int
fascist_firewall_allows_ri_impl(const routerinfo_t *ri,
                                firewall_connection_t fw_connection,
                                int pref_only, int pref_ipv6)
{
  if (!ri) {
    return 0;
  }

  /* Assume IPv4 and IPv6 DirPorts are the same */
  return fascist_firewall_allows_base(ri->addr, ri->or_port, ri->dir_port,
                                      &ri->ipv6_addr, ri->ipv6_orport,
                                      ri->dir_port, fw_connection, pref_only,
                                      pref_ipv6);
}

/** Like fascist_firewall_allows_rs, but takes pref_ipv6. */
static int
fascist_firewall_allows_rs_impl(const routerstatus_t *rs,
                                firewall_connection_t fw_connection,
                                int pref_only, int pref_ipv6)
{
  if (!rs) {
    return 0;
  }

  /* Assume IPv4 and IPv6 DirPorts are the same */
  return fascist_firewall_allows_base(rs->addr, rs->or_port, rs->dir_port,
                                      &rs->ipv6_addr, rs->ipv6_orport,
                                      rs->dir_port, fw_connection, pref_only,
                                      pref_ipv6);
}

/** Like fascist_firewall_allows_base(), but takes rs.
 * When rs is a fake_status from a dir_server_t, it can have a reachable
 * address, even when the corresponding node does not.
 * nodes can be missing addresses when there's no consensus (IPv4 and IPv6),
 * or when there is a microdescriptor consensus, but no microdescriptors
 * (microdescriptors have IPv6, the microdesc consensus does not). */
int
fascist_firewall_allows_rs(const routerstatus_t *rs,
                           firewall_connection_t fw_connection, int pref_only)
{
  if (!rs) {
    return 0;
  }

  /* We don't have access to the node-specific IPv6 preference, so use the
   * generic IPv6 preference instead. */
  const or_options_t *options = get_options();
  int pref_ipv6 = (fw_connection == FIREWALL_OR_CONNECTION
                   ? fascist_firewall_prefer_ipv6_orport(options)
                   : fascist_firewall_prefer_ipv6_dirport(options));

  return fascist_firewall_allows_rs_impl(rs, fw_connection, pref_only,
                                         pref_ipv6);
}

/** Return true iff we think our firewall will let us make a connection to
 * ipv6_addr:ipv6_orport based on ReachableORAddresses.
 * If <b>fw_connection</b> is FIREWALL_DIR_CONNECTION, returns 0.
 * pref_only and pref_ipv6 work as in fascist_firewall_allows_address_addr().
 */
static int
fascist_firewall_allows_md_impl(const microdesc_t *md,
                                firewall_connection_t fw_connection,
                                int pref_only, int pref_ipv6)
{
  if (!md) {
    return 0;
  }

  /* Can't check dirport, it doesn't have one */
  if (fw_connection == FIREWALL_DIR_CONNECTION) {
    return 0;
  }

  /* Also can't check IPv4, doesn't have that either */
  return fascist_firewall_allows_address_addr(&md->ipv6_addr, md->ipv6_orport,
                                              fw_connection, pref_only,
                                              pref_ipv6);
}

/** Like fascist_firewall_allows_base(), but takes node, and looks up pref_ipv6
 * from node_ipv6_or/dir_preferred(). */
int
fascist_firewall_allows_node(const node_t *node,
                             firewall_connection_t fw_connection,
                             int pref_only)
{
  if (!node) {
    return 0;
  }

  node_assert_ok(node);

  const int pref_ipv6 = (fw_connection == FIREWALL_OR_CONNECTION
                         ? node_ipv6_or_preferred(node)
                         : node_ipv6_dir_preferred(node));

  /* Sometimes, the rs is missing the IPv6 address info, and we need to go
   * all the way to the md */
  if (node->ri && fascist_firewall_allows_ri_impl(node->ri, fw_connection,
                                                  pref_only, pref_ipv6)) {
    return 1;
  } else if (node->rs && fascist_firewall_allows_rs_impl(node->rs,
                                                         fw_connection,
                                                         pref_only,
                                                         pref_ipv6)) {
    return 1;
  } else if (node->md && fascist_firewall_allows_md_impl(node->md,
                                                         fw_connection,
                                                         pref_only,
                                                         pref_ipv6)) {
    return 1;
  } else {
    /* If we know nothing, assume it's unreachable, we'll never get an address
     * to connect to. */
    return 0;
  }
}

/** Like fascist_firewall_allows_rs(), but takes ds. */
int
fascist_firewall_allows_dir_server(const dir_server_t *ds,
                                   firewall_connection_t fw_connection,
                                   int pref_only)
{
>>>>>>> b167e82f
  if (!ds) {
    return 0;
  }

  /* A dir_server_t always has a fake_status. As long as it has the same
   * addresses/ports in both fake_status and dir_server_t, this works fine.
   * (See #17867.)
<<<<<<< HEAD
   * This function relies on fascist_firewall_choose_address_rs looking up the
   * node if it can, because that will get the latest info for the relay. */
=======
   * fascist_firewall_allows_rs only checks the addresses in fake_status. */
>>>>>>> b167e82f
  return fascist_firewall_allows_rs(&ds->fake_status, fw_connection,
                                    pref_only);
}

/** If a and b are both valid and allowed by fw_connection,
 * choose one based on want_a and return it.
 * Otherwise, return whichever is allowed.
 * Otherwise, return NULL.
 * pref_only and pref_ipv6 work as in fascist_firewall_allows_address_addr().
 */
static const tor_addr_port_t *
fascist_firewall_choose_address_impl(const tor_addr_port_t *a,
                                     const tor_addr_port_t *b,
                                     int want_a,
                                     firewall_connection_t fw_connection,
                                     int pref_only, int pref_ipv6)
{
  const tor_addr_port_t *use_a = NULL;
  const tor_addr_port_t *use_b = NULL;

  if (fascist_firewall_allows_address_ap(a, fw_connection, pref_only,
                                         pref_ipv6)) {
    use_a = a;
  }

  if (fascist_firewall_allows_address_ap(b, fw_connection, pref_only,
                                         pref_ipv6)) {
    use_b = b;
  }

  /* If both are allowed */
  if (use_a && use_b) {
    /* Choose a if we want it */
    return (want_a ? use_a : use_b);
  } else {
    /* Choose a if we have it */
    return (use_a ? use_a : use_b);
  }
}

/** If a and b are both valid and preferred by fw_connection,
 * choose one based on want_a and return it.
 * Otherwise, return whichever is preferred.
 * If neither are preferred, and pref_only is false:
 *  - If a and b are both allowed by fw_connection,
 *    choose one based on want_a and return it.
 *  - Otherwise, return whichever is preferred.
 * Otherwise, return NULL. */
STATIC const tor_addr_port_t *
fascist_firewall_choose_address(const tor_addr_port_t *a,
                                const tor_addr_port_t *b,
                                int want_a,
                                firewall_connection_t fw_connection,
                                int pref_only, int pref_ipv6)
{
  const tor_addr_port_t *pref = fascist_firewall_choose_address_impl(
                                                                a, b, want_a,
                                                                fw_connection,
                                                                1, pref_ipv6);
  if (pref_only || pref) {
    /* If there is a preferred address, use it. If we can only use preferred
     * addresses, and neither address is preferred, pref will be NULL, and we
     * want to return NULL, so return it. */
    return pref;
  } else {
    /* If there's no preferred address, and we can return addresses that are
     * not preferred, use an address that's allowed */
    return fascist_firewall_choose_address_impl(a, b, want_a, fw_connection,
                                                0, pref_ipv6);
  }
}

/** Copy an address and port into <b>ap</b> that we think our firewall will
 * let us connect to. Uses ipv4_addr/ipv6_addr and
 * ipv4_orport/ipv6_orport/ReachableORAddresses or
 * ipv4_dirport/ipv6_dirport/ReachableDirAddresses based on IPv4/IPv6 and
 * <b>fw_connection</b>.
 * If pref_only, only choose preferred addresses. In either case, choose
 * a preferred address before an address that's not preferred.
 * If both addresses could be chosen (they are both preferred or both allowed)
 * choose IPv6 if pref_ipv6 is true, otherwise choose IPv4.
 * If neither address is chosen, return 0, else return 1. */
static int
fascist_firewall_choose_address_base(const tor_addr_t *ipv4_addr,
                                     uint16_t ipv4_orport,
                                     uint16_t ipv4_dirport,
                                     const tor_addr_t *ipv6_addr,
                                     uint16_t ipv6_orport,
                                     uint16_t ipv6_dirport,
                                     firewall_connection_t fw_connection,
                                     int pref_only,
                                     int pref_ipv6,
                                     tor_addr_port_t* ap)
{
  const tor_addr_port_t *result = NULL;
  const int want_ipv4 = !pref_ipv6;

  tor_assert(ipv6_addr);
  tor_assert(ap);

  tor_addr_port_t ipv4_ap;
  tor_addr_copy(&ipv4_ap.addr, ipv4_addr);
  ipv4_ap.port = (fw_connection == FIREWALL_OR_CONNECTION
                  ? ipv4_orport
                  : ipv4_dirport);

  tor_addr_port_t ipv6_ap;
  tor_addr_copy(&ipv6_ap.addr, ipv6_addr);
  ipv6_ap.port = (fw_connection == FIREWALL_OR_CONNECTION
                  ? ipv6_orport
                  : ipv6_dirport);

  result = fascist_firewall_choose_address(&ipv4_ap, &ipv6_ap,
                                           want_ipv4,
                                           fw_connection, pref_only,
                                           pref_ipv6);

  if (result) {
    tor_addr_copy(&ap->addr, &result->addr);
    ap->port = result->port;
    return 1;
  } else {
    return 0;
  }
}

/** Like fascist_firewall_choose_address_base(), but takes a host-order IPv4
 * address as the first parameter. */
static int
fascist_firewall_choose_address_ipv4h(uint32_t ipv4h_addr,
                                      uint16_t ipv4_orport,
                                      uint16_t ipv4_dirport,
                                      const tor_addr_t *ipv6_addr,
                                      uint16_t ipv6_orport,
                                      uint16_t ipv6_dirport,
                                      firewall_connection_t fw_connection,
                                      int pref_only,
                                      int pref_ipv6,
                                      tor_addr_port_t* ap)
{
  tor_addr_t ipv4_addr;
  tor_addr_from_ipv4h(&ipv4_addr, ipv4h_addr);
  return fascist_firewall_choose_address_base(&ipv4_addr, ipv4_orport,
                                              ipv4_dirport, ipv6_addr,
                                              ipv6_orport, ipv6_dirport,
                                              fw_connection, pref_only,
                                              pref_ipv6, ap);
}

/** Like fascist_firewall_choose_address_base(), but takes <b>rs</b>.
 * Consults the corresponding node, then falls back to rs if node is NULL.
 * This should only happen when there's no valid consensus, and rs doesn't
 * correspond to a bridge client's bridge.
 */
int
fascist_firewall_choose_address_rs(const routerstatus_t *rs,
                                   firewall_connection_t fw_connection,
                                   int pref_only, tor_addr_port_t* ap)
{
  if (!rs) {
    return 0;
  }

  tor_assert(ap);

  const node_t *node = node_get_by_id(rs->identity_digest);

  if (node) {
    return fascist_firewall_choose_address_node(node, fw_connection, pref_only,
                                                ap);
  } else {
    /* There's no node-specific IPv6 preference, so use the generic IPv6
     * preference instead. */
    const or_options_t *options = get_options();
    int pref_ipv6 = (fw_connection == FIREWALL_OR_CONNECTION
                     ? fascist_firewall_prefer_ipv6_orport(options)
                     : fascist_firewall_prefer_ipv6_dirport(options));

    /* Assume IPv4 and IPv6 DirPorts are the same.
     * Assume the IPv6 OR and Dir addresses are the same. */
    return fascist_firewall_choose_address_ipv4h(rs->addr,
                                                 rs->or_port,
                                                 rs->dir_port,
                                                 &rs->ipv6_addr,
                                                 rs->ipv6_orport,
                                                 rs->dir_port,
                                                 fw_connection,
                                                 pref_only,
                                                 pref_ipv6,
                                                 ap);
  }
}

/** Like fascist_firewall_choose_address_base(), but takes <b>node</b>, and
 * looks up the node's IPv6 preference rather than taking an argument
 * for pref_ipv6. */
int
fascist_firewall_choose_address_node(const node_t *node,
                                     firewall_connection_t fw_connection,
                                     int pref_only, tor_addr_port_t *ap)
{
  if (!node) {
    return 0;
  }

  node_assert_ok(node);

  const int pref_ipv6_node = (fw_connection == FIREWALL_OR_CONNECTION
                              ? node_ipv6_or_preferred(node)
                              : node_ipv6_dir_preferred(node));

  tor_addr_port_t ipv4_or_ap;
  node_get_prim_orport(node, &ipv4_or_ap);
  tor_addr_port_t ipv4_dir_ap;
  node_get_prim_dirport(node, &ipv4_dir_ap);

  tor_addr_port_t ipv6_or_ap;
  node_get_pref_ipv6_orport(node, &ipv6_or_ap);
  tor_addr_port_t ipv6_dir_ap;
  node_get_pref_ipv6_dirport(node, &ipv6_dir_ap);

  /* Assume the IPv6 OR and Dir addresses are the same. */
  return fascist_firewall_choose_address_base(&ipv4_or_ap.addr,
                                              ipv4_or_ap.port,
                                              ipv4_dir_ap.port,
                                              &ipv6_or_ap.addr,
                                              ipv6_or_ap.port,
                                              ipv6_dir_ap.port,
                                              fw_connection,
                                              pref_only,
                                              pref_ipv6_node,
                                              ap);
}

/** Like fascist_firewall_choose_address_rs(), but takes <b>ds</b>. */
int
fascist_firewall_choose_address_dir_server(const dir_server_t *ds,
                                           firewall_connection_t fw_connection,
                                           int pref_only,
                                           tor_addr_port_t *ap)
{
  if (!ds) {
    return 0;
  }

  /* A dir_server_t always has a fake_status. As long as it has the same
   * addresses/ports in both fake_status and dir_server_t, this works fine.
   * (See #17867.)
   * This function relies on fascist_firewall_choose_address_rs looking up the
   * node if it can, because that will get the latest info for the relay. */
  return fascist_firewall_choose_address_rs(&ds->fake_status, fw_connection,
                                            pref_only, ap);
}

/** Return 1 if <b>addr</b> is permitted to connect to our dir port,
 * based on <b>dir_policy</b>. Else return 0.
 */
int
dir_policy_permits_address(const tor_addr_t *addr)
{
  return addr_policy_permits_tor_addr(addr, 1, dir_policy);
}

/** Return 1 if <b>addr</b> is permitted to connect to our socks port,
 * based on <b>socks_policy</b>. Else return 0.
 */
int
socks_policy_permits_address(const tor_addr_t *addr)
{
  return addr_policy_permits_tor_addr(addr, 1, socks_policy);
}

/** Return true iff the address <b>addr</b> is in a country listed in the
 * case-insensitive list of country codes <b>cc_list</b>. */
static int
addr_is_in_cc_list(uint32_t addr, const smartlist_t *cc_list)
{
  country_t country;
  const char *name;
  tor_addr_t tar;

  if (!cc_list)
    return 0;
  /* XXXXipv6 */
  tor_addr_from_ipv4h(&tar, addr);
  country = geoip_get_country_by_addr(&tar);
  name = geoip_get_country_name(country);
  return smartlist_contains_string_case(cc_list, name);
}

/** Return 1 if <b>addr</b>:<b>port</b> is permitted to publish to our
 * directory, based on <b>authdir_reject_policy</b>. Else return 0.
 */
int
authdir_policy_permits_address(uint32_t addr, uint16_t port)
{
  if (! addr_policy_permits_address(addr, port, authdir_reject_policy))
    return 0;
  return !addr_is_in_cc_list(addr, get_options()->AuthDirRejectCCs);
}

/** Return 1 if <b>addr</b>:<b>port</b> is considered valid in our
 * directory, based on <b>authdir_invalid_policy</b>. Else return 0.
 */
int
authdir_policy_valid_address(uint32_t addr, uint16_t port)
{
  if (! addr_policy_permits_address(addr, port, authdir_invalid_policy))
    return 0;
  return !addr_is_in_cc_list(addr, get_options()->AuthDirInvalidCCs);
}

/** Return 1 if <b>addr</b>:<b>port</b> should be marked as a bad exit,
 * based on <b>authdir_badexit_policy</b>. Else return 0.
 */
int
authdir_policy_badexit_address(uint32_t addr, uint16_t port)
{
  if (! addr_policy_permits_address(addr, port, authdir_badexit_policy))
    return 1;
  return addr_is_in_cc_list(addr, get_options()->AuthDirBadExitCCs);
}

#define REJECT(arg) \
  STMT_BEGIN *msg = tor_strdup(arg); goto err; STMT_END

/** Config helper: If there's any problem with the policy configuration
 * options in <b>options</b>, return -1 and set <b>msg</b> to a newly
 * allocated description of the error. Else return 0. */
int
validate_addr_policies(const or_options_t *options, char **msg)
{
  /* XXXX Maybe merge this into parse_policies_from_options, to make sure
   * that the two can't go out of sync. */

  smartlist_t *addr_policy=NULL;
  *msg = NULL;

  if (policies_parse_exit_policy_from_options(options,0,NULL,&addr_policy)) {
    REJECT("Error in ExitPolicy entry.");
  }

  static int warned_about_exitrelay = 0;

  const int exitrelay_setting_is_auto = options->ExitRelay == -1;
  const int policy_accepts_something =
    ! (policy_is_reject_star(addr_policy, AF_INET) &&
       policy_is_reject_star(addr_policy, AF_INET6));

  if (server_mode(options) &&
      ! warned_about_exitrelay &&
      exitrelay_setting_is_auto &&
      policy_accepts_something) {
      /* Policy accepts something */
    warned_about_exitrelay = 1;
    log_warn(LD_CONFIG,
             "Tor is running as an exit relay%s. If you did not want this "
             "behavior, please set the ExitRelay option to 0. If you do "
             "want to run an exit Relay, please set the ExitRelay option "
             "to 1 to disable this warning, and for forward compatibility.",
             options->ExitPolicy == NULL ?
                 " with the default exit policy" : "");
    if (options->ExitPolicy == NULL) {
      log_warn(LD_CONFIG,
               "In a future version of Tor, ExitRelay 0 may become the "
               "default when no ExitPolicy is given.");
    }
  }

  /* The rest of these calls *append* to addr_policy. So don't actually
   * use the results for anything other than checking if they parse! */
  if (parse_addr_policy(options->DirPolicy, &addr_policy, -1))
    REJECT("Error in DirPolicy entry.");
  if (parse_addr_policy(options->SocksPolicy, &addr_policy, -1))
    REJECT("Error in SocksPolicy entry.");
  if (parse_addr_policy(options->AuthDirReject, &addr_policy,
                        ADDR_POLICY_REJECT))
    REJECT("Error in AuthDirReject entry.");
  if (parse_addr_policy(options->AuthDirInvalid, &addr_policy,
                        ADDR_POLICY_REJECT))
    REJECT("Error in AuthDirInvalid entry.");
  if (parse_addr_policy(options->AuthDirBadExit, &addr_policy,
                        ADDR_POLICY_REJECT))
    REJECT("Error in AuthDirBadExit entry.");

  if (parse_addr_policy(options->ReachableAddresses, &addr_policy,
                        ADDR_POLICY_ACCEPT))
    REJECT("Error in ReachableAddresses entry.");
  if (parse_addr_policy(options->ReachableORAddresses, &addr_policy,
                        ADDR_POLICY_ACCEPT))
    REJECT("Error in ReachableORAddresses entry.");
  if (parse_addr_policy(options->ReachableDirAddresses, &addr_policy,
                        ADDR_POLICY_ACCEPT))
    REJECT("Error in ReachableDirAddresses entry.");

 err:
  addr_policy_list_free(addr_policy);
  return *msg ? -1 : 0;
#undef REJECT
}

/** Parse <b>string</b> in the same way that the exit policy
 * is parsed, and put the processed version in *<b>policy</b>.
 * Ignore port specifiers.
 */
static int
load_policy_from_option(config_line_t *config, const char *option_name,
                        smartlist_t **policy,
                        int assume_action)
{
  int r;
  int killed_any_ports = 0;
  addr_policy_list_free(*policy);
  *policy = NULL;
  r = parse_addr_policy(config, policy, assume_action);
  if (r < 0) {
    return -1;
  }
  if (*policy) {
    SMARTLIST_FOREACH_BEGIN(*policy, addr_policy_t *, n) {
      /* ports aren't used in these. */
      if (n->prt_min > 1 || n->prt_max != 65535) {
        addr_policy_t newp, *c;
        memcpy(&newp, n, sizeof(newp));
        newp.prt_min = 1;
        newp.prt_max = 65535;
        newp.is_canonical = 0;
        c = addr_policy_get_canonical_entry(&newp);
        SMARTLIST_REPLACE_CURRENT(*policy, n, c);
        addr_policy_free(n);
        killed_any_ports = 1;
      }
    } SMARTLIST_FOREACH_END(n);
  }
  if (killed_any_ports) {
    log_warn(LD_CONFIG, "Ignoring ports in %s option.", option_name);
  }
  return 0;
}

/** Set all policies based on <b>options</b>, which should have been validated
 * first by validate_addr_policies. */
int
policies_parse_from_options(const or_options_t *options)
{
  int ret = 0;
  if (load_policy_from_option(options->SocksPolicy, "SocksPolicy",
                              &socks_policy, -1) < 0)
    ret = -1;
  if (load_policy_from_option(options->DirPolicy, "DirPolicy",
                              &dir_policy, -1) < 0)
    ret = -1;
  if (load_policy_from_option(options->AuthDirReject, "AuthDirReject",
                              &authdir_reject_policy, ADDR_POLICY_REJECT) < 0)
    ret = -1;
  if (load_policy_from_option(options->AuthDirInvalid, "AuthDirInvalid",
                              &authdir_invalid_policy, ADDR_POLICY_REJECT) < 0)
    ret = -1;
  if (load_policy_from_option(options->AuthDirBadExit, "AuthDirBadExit",
                              &authdir_badexit_policy, ADDR_POLICY_REJECT) < 0)
    ret = -1;
  if (parse_reachable_addresses() < 0)
    ret = -1;
  return ret;
}

/** Compare two provided address policy items, and return -1, 0, or 1
 * if the first is less than, equal to, or greater than the second. */
static int
cmp_single_addr_policy(addr_policy_t *a, addr_policy_t *b)
{
  int r;
  if ((r=((int)a->policy_type - (int)b->policy_type)))
    return r;
  if ((r=((int)a->is_private - (int)b->is_private)))
    return r;
  /* refcnt and is_canonical are irrelevant to equality,
   * they are hash table implementation details */
  if ((r=tor_addr_compare(&a->addr, &b->addr, CMP_EXACT)))
    return r;
  if ((r=((int)a->maskbits - (int)b->maskbits)))
    return r;
  if ((r=((int)a->prt_min - (int)b->prt_min)))
    return r;
  if ((r=((int)a->prt_max - (int)b->prt_max)))
    return r;
  return 0;
}

/** Like cmp_single_addr_policy() above, but looks at the
 * whole set of policies in each case. */
int
cmp_addr_policies(smartlist_t *a, smartlist_t *b)
{
  int r, i;
  int len_a = a ? smartlist_len(a) : 0;
  int len_b = b ? smartlist_len(b) : 0;

  for (i = 0; i < len_a && i < len_b; ++i) {
    if ((r = cmp_single_addr_policy(smartlist_get(a, i), smartlist_get(b, i))))
      return r;
  }
  if (i == len_a && i == len_b)
    return 0;
  if (i < len_a)
    return -1;
  else
    return 1;
}

/** Node in hashtable used to store address policy entries. */
typedef struct policy_map_ent_t {
  HT_ENTRY(policy_map_ent_t) node;
  addr_policy_t *policy;
} policy_map_ent_t;

/* DOCDOC policy_root */
static HT_HEAD(policy_map, policy_map_ent_t) policy_root = HT_INITIALIZER();

/** Return true iff a and b are equal. */
static inline int
policy_eq(policy_map_ent_t *a, policy_map_ent_t *b)
{
  return cmp_single_addr_policy(a->policy, b->policy) == 0;
}

/** Return a hashcode for <b>ent</b> */
static unsigned int
policy_hash(const policy_map_ent_t *ent)
{
  const addr_policy_t *a = ent->policy;
  addr_policy_t aa;
  memset(&aa, 0, sizeof(aa));

  aa.prt_min = a->prt_min;
  aa.prt_max = a->prt_max;
  aa.maskbits = a->maskbits;
  aa.policy_type = a->policy_type;
  aa.is_private = a->is_private;

  if (a->is_private) {
    aa.is_private = 1;
  } else {
    tor_addr_copy_tight(&aa.addr, &a->addr);
  }

  return (unsigned) siphash24g(&aa, sizeof(aa));
}

HT_PROTOTYPE(policy_map, policy_map_ent_t, node, policy_hash,
             policy_eq)
HT_GENERATE2(policy_map, policy_map_ent_t, node, policy_hash,
             policy_eq, 0.6, tor_reallocarray_, tor_free_)

/** Given a pointer to an addr_policy_t, return a copy of the pointer to the
 * "canonical" copy of that addr_policy_t; the canonical copy is a single
 * reference-counted object. */
addr_policy_t *
addr_policy_get_canonical_entry(addr_policy_t *e)
{
  policy_map_ent_t search, *found;
  if (e->is_canonical)
    return e;

  search.policy = e;
  found = HT_FIND(policy_map, &policy_root, &search);
  if (!found) {
    found = tor_malloc_zero(sizeof(policy_map_ent_t));
    found->policy = tor_memdup(e, sizeof(addr_policy_t));
    found->policy->is_canonical = 1;
    found->policy->refcnt = 0;
    HT_INSERT(policy_map, &policy_root, found);
  }

  tor_assert(!cmp_single_addr_policy(found->policy, e));
  ++found->policy->refcnt;
  return found->policy;
}

/** Helper for compare_tor_addr_to_addr_policy.  Implements the case where
 * addr and port are both known. */
static addr_policy_result_t
compare_known_tor_addr_to_addr_policy(const tor_addr_t *addr, uint16_t port,
                                      const smartlist_t *policy)
{
  /* We know the address and port, and we know the policy, so we can just
   * compute an exact match. */
  SMARTLIST_FOREACH_BEGIN(policy, addr_policy_t *, tmpe) {
    if (tmpe->addr.family == AF_UNSPEC) {
      log_warn(LD_BUG, "Policy contains an AF_UNSPEC address, which only "
               "matches other AF_UNSPEC addresses.");
    }
    /* Address is known */
    if (!tor_addr_compare_masked(addr, &tmpe->addr, tmpe->maskbits,
                                 CMP_EXACT)) {
      if (port >= tmpe->prt_min && port <= tmpe->prt_max) {
        /* Exact match for the policy */
        return tmpe->policy_type == ADDR_POLICY_ACCEPT ?
          ADDR_POLICY_ACCEPTED : ADDR_POLICY_REJECTED;
      }
    }
  } SMARTLIST_FOREACH_END(tmpe);

  /* accept all by default. */
  return ADDR_POLICY_ACCEPTED;
}

/** Helper for compare_tor_addr_to_addr_policy.  Implements the case where
 * addr is known but port is not. */
static addr_policy_result_t
compare_known_tor_addr_to_addr_policy_noport(const tor_addr_t *addr,
                                             const smartlist_t *policy)
{
  /* We look to see if there's a definite match.  If so, we return that
     match's value, unless there's an intervening possible match that says
     something different. */
  int maybe_accept = 0, maybe_reject = 0;

  SMARTLIST_FOREACH_BEGIN(policy, addr_policy_t *, tmpe) {
    if (tmpe->addr.family == AF_UNSPEC) {
      log_warn(LD_BUG, "Policy contains an AF_UNSPEC address, which only "
               "matches other AF_UNSPEC addresses.");
    }
    if (!tor_addr_compare_masked(addr, &tmpe->addr, tmpe->maskbits,
                                 CMP_EXACT)) {
      if (tmpe->prt_min <= 1 && tmpe->prt_max >= 65535) {
        /* Definitely matches, since it covers all ports. */
        if (tmpe->policy_type == ADDR_POLICY_ACCEPT) {
          /* If we already hit a clause that might trigger a 'reject', than we
           * can't be sure of this certain 'accept'.*/
          return maybe_reject ? ADDR_POLICY_PROBABLY_ACCEPTED :
            ADDR_POLICY_ACCEPTED;
        } else {
          return maybe_accept ? ADDR_POLICY_PROBABLY_REJECTED :
            ADDR_POLICY_REJECTED;
        }
      } else {
        /* Might match. */
        if (tmpe->policy_type == ADDR_POLICY_REJECT)
          maybe_reject = 1;
        else
          maybe_accept = 1;
      }
    }
  } SMARTLIST_FOREACH_END(tmpe);

  /* accept all by default. */
  return maybe_reject ? ADDR_POLICY_PROBABLY_ACCEPTED : ADDR_POLICY_ACCEPTED;
}

/** Helper for compare_tor_addr_to_addr_policy.  Implements the case where
 * port is known but address is not. */
static addr_policy_result_t
compare_unknown_tor_addr_to_addr_policy(uint16_t port,
                                        const smartlist_t *policy)
{
  /* We look to see if there's a definite match.  If so, we return that
     match's value, unless there's an intervening possible match that says
     something different. */
  int maybe_accept = 0, maybe_reject = 0;

  SMARTLIST_FOREACH_BEGIN(policy, addr_policy_t *, tmpe) {
    if (tmpe->addr.family == AF_UNSPEC) {
      log_warn(LD_BUG, "Policy contains an AF_UNSPEC address, which only "
               "matches other AF_UNSPEC addresses.");
    }
    if (tmpe->prt_min <= port && port <= tmpe->prt_max) {
      if (tmpe->maskbits == 0) {
        /* Definitely matches, since it covers all addresses. */
        if (tmpe->policy_type == ADDR_POLICY_ACCEPT) {
          /* If we already hit a clause that might trigger a 'reject', than we
           * can't be sure of this certain 'accept'.*/
          return maybe_reject ? ADDR_POLICY_PROBABLY_ACCEPTED :
            ADDR_POLICY_ACCEPTED;
        } else {
          return maybe_accept ? ADDR_POLICY_PROBABLY_REJECTED :
            ADDR_POLICY_REJECTED;
        }
      } else {
        /* Might match. */
        if (tmpe->policy_type == ADDR_POLICY_REJECT)
          maybe_reject = 1;
        else
          maybe_accept = 1;
      }
    }
  } SMARTLIST_FOREACH_END(tmpe);

  /* accept all by default. */
  return maybe_reject ? ADDR_POLICY_PROBABLY_ACCEPTED : ADDR_POLICY_ACCEPTED;
}

/** Decide whether a given addr:port is definitely accepted,
 * definitely rejected, probably accepted, or probably rejected by a
 * given policy.  If <b>addr</b> is 0, we don't know the IP of the
 * target address.  If <b>port</b> is 0, we don't know the port of the
 * target address.  (At least one of <b>addr</b> and <b>port</b> must be
 * provided.  If you want to know whether a policy would definitely reject
 * an unknown address:port, use policy_is_reject_star().)
 *
 * We could do better by assuming that some ranges never match typical
 * addresses (127.0.0.1, and so on).  But we'll try this for now.
 */
MOCK_IMPL(addr_policy_result_t,
compare_tor_addr_to_addr_policy,(const tor_addr_t *addr, uint16_t port,
                                 const smartlist_t *policy))
{
  if (!policy) {
    /* no policy? accept all. */
    return ADDR_POLICY_ACCEPTED;
  } else if (addr == NULL || tor_addr_is_null(addr)) {
    if (port == 0) {
      log_info(LD_BUG, "Rejecting null address with 0 port (family %d)",
               addr ? tor_addr_family(addr) : -1);
      return ADDR_POLICY_REJECTED;
    }
    return compare_unknown_tor_addr_to_addr_policy(port, policy);
  } else if (port == 0) {
    return compare_known_tor_addr_to_addr_policy_noport(addr, policy);
  } else {
    return compare_known_tor_addr_to_addr_policy(addr, port, policy);
  }
}

/** Return true iff the address policy <b>a</b> covers every case that
 * would be covered by <b>b</b>, so that a,b is redundant. */
static int
addr_policy_covers(addr_policy_t *a, addr_policy_t *b)
{
  if (tor_addr_family(&a->addr) != tor_addr_family(&b->addr)) {
    /* You can't cover a different family. */
    return 0;
  }
  /* We can ignore accept/reject, since "accept *:80, reject *:80" reduces
   * to "accept *:80". */
  if (a->maskbits > b->maskbits) {
    /* a has more fixed bits than b; it can't possibly cover b. */
    return 0;
  }
  if (tor_addr_compare_masked(&a->addr, &b->addr, a->maskbits, CMP_EXACT)) {
    /* There's a fixed bit in a that's set differently in b. */
    return 0;
  }
  return (a->prt_min <= b->prt_min && a->prt_max >= b->prt_max);
}

/** Return true iff the address policies <b>a</b> and <b>b</b> intersect,
 * that is, there exists an address/port that is covered by <b>a</b> that
 * is also covered by <b>b</b>.
 */
static int
addr_policy_intersects(addr_policy_t *a, addr_policy_t *b)
{
  maskbits_t minbits;
  /* All the bits we care about are those that are set in both
   * netmasks.  If they are equal in a and b's networkaddresses
   * then the networks intersect.  If there is a difference,
   * then they do not. */
  if (a->maskbits < b->maskbits)
    minbits = a->maskbits;
  else
    minbits = b->maskbits;
  if (tor_addr_compare_masked(&a->addr, &b->addr, minbits, CMP_EXACT))
    return 0;
  if (a->prt_max < b->prt_min || b->prt_max < a->prt_min)
    return 0;
  return 1;
}

/** Add the exit policy described by <b>more</b> to <b>policy</b>.
 */
STATIC void
append_exit_policy_string(smartlist_t **policy, const char *more)
{
  config_line_t tmp;

  tmp.key = NULL;
  tmp.value = (char*) more;
  tmp.next = NULL;
  if (parse_addr_policy(&tmp, policy, -1)<0) {
    log_warn(LD_BUG, "Unable to parse internally generated policy %s",more);
  }
}

/** Add "reject <b>addr</b>:*" to <b>dest</b>, creating the list as needed. */
void
addr_policy_append_reject_addr(smartlist_t **dest, const tor_addr_t *addr)
{
  tor_assert(dest);
  tor_assert(addr);

  addr_policy_t p, *add;
  memset(&p, 0, sizeof(p));
  p.policy_type = ADDR_POLICY_REJECT;
  p.maskbits = tor_addr_family(addr) == AF_INET6 ? 128 : 32;
  tor_addr_copy(&p.addr, addr);
  p.prt_min = 1;
  p.prt_max = 65535;

  add = addr_policy_get_canonical_entry(&p);
  if (!*dest)
    *dest = smartlist_new();
  smartlist_add(*dest, add);
  log_debug(LD_CONFIG, "Adding a reject ExitPolicy 'reject %s:*'",
            fmt_addr(addr));
}

/* Is addr public for the purposes of rejection? */
static int
tor_addr_is_public_for_reject(const tor_addr_t *addr)
{
  return (!tor_addr_is_null(addr) && !tor_addr_is_internal(addr, 0)
          && !tor_addr_is_multicast(addr));
}

/* Add "reject <b>addr</b>:*" to <b>dest</b>, creating the list as needed.
 * Filter the address, only adding an IPv4 reject rule if ipv4_rules
 * is true, and similarly for ipv6_rules. Check each address returns true for
 * tor_addr_is_public_for_reject before adding it.
 */
static void
addr_policy_append_reject_addr_filter(smartlist_t **dest,
                                      const tor_addr_t *addr,
                                      int ipv4_rules,
                                      int ipv6_rules)
{
  tor_assert(dest);
  tor_assert(addr);

  /* Only reject IP addresses which are public */
  if (tor_addr_is_public_for_reject(addr)) {

    /* Reject IPv4 addresses and IPv6 addresses based on the filters */
    int is_ipv4 = tor_addr_is_v4(addr);
    if ((is_ipv4 && ipv4_rules) || (!is_ipv4 && ipv6_rules)) {
      addr_policy_append_reject_addr(dest, addr);
    }
  }
}

/** Add "reject addr:*" to <b>dest</b>, for each addr in addrs, creating the
  * list as needed. */
void
addr_policy_append_reject_addr_list(smartlist_t **dest,
                                    const smartlist_t *addrs)
{
  tor_assert(dest);
  tor_assert(addrs);

  SMARTLIST_FOREACH_BEGIN(addrs, tor_addr_t *, addr) {
    addr_policy_append_reject_addr(dest, addr);
  } SMARTLIST_FOREACH_END(addr);
}

/** Add "reject addr:*" to <b>dest</b>, for each addr in addrs, creating the
 * list as needed. Filter using */
static void
addr_policy_append_reject_addr_list_filter(smartlist_t **dest,
                                           const smartlist_t *addrs,
                                           int ipv4_rules,
                                           int ipv6_rules)
{
  tor_assert(dest);
  tor_assert(addrs);

  SMARTLIST_FOREACH_BEGIN(addrs, tor_addr_t *, addr) {
    addr_policy_append_reject_addr_filter(dest, addr, ipv4_rules, ipv6_rules);
  } SMARTLIST_FOREACH_END(addr);
}

/** Detect and excise "dead code" from the policy *<b>dest</b>. */
static void
exit_policy_remove_redundancies(smartlist_t *dest)
{
  addr_policy_t *ap, *tmp;
  int i, j;

  /* Step one: kill every ipv4 thing after *4:*, every IPv6 thing after *6:*
   */
  {
    int kill_v4=0, kill_v6=0;
    for (i = 0; i < smartlist_len(dest); ++i) {
      sa_family_t family;
      ap = smartlist_get(dest, i);
      family = tor_addr_family(&ap->addr);
      if ((family == AF_INET && kill_v4) ||
          (family == AF_INET6 && kill_v6)) {
        smartlist_del_keeporder(dest, i--);
        addr_policy_free(ap);
        continue;
      }

      if (ap->maskbits == 0 && ap->prt_min <= 1 && ap->prt_max >= 65535) {
        /* This is a catch-all line -- later lines are unreachable. */
        if (family == AF_INET) {
          kill_v4 = 1;
        } else if (family == AF_INET6) {
          kill_v6 = 1;
        }
      }
    }
  }

  /* Step two: for every entry, see if there's a redundant entry
   * later on, and remove it. */
  for (i = 0; i < smartlist_len(dest)-1; ++i) {
    ap = smartlist_get(dest, i);
    for (j = i+1; j < smartlist_len(dest); ++j) {
      tmp = smartlist_get(dest, j);
      tor_assert(j > i);
      if (addr_policy_covers(ap, tmp)) {
        char p1[POLICY_BUF_LEN], p2[POLICY_BUF_LEN];
        policy_write_item(p1, sizeof(p1), tmp, 0);
        policy_write_item(p2, sizeof(p2), ap, 0);
        log_debug(LD_CONFIG, "Removing exit policy %s (%d).  It is made "
            "redundant by %s (%d).", p1, j, p2, i);
        smartlist_del_keeporder(dest, j--);
        addr_policy_free(tmp);
      }
    }
  }

  /* Step three: for every entry A, see if there's an entry B making this one
   * redundant later on.  This is the case if A and B are of the same type
   * (accept/reject), A is a subset of B, and there is no other entry of
   * different type in between those two that intersects with A.
   *
   * Anybody want to double-check the logic here? XXX
   */
  for (i = 0; i < smartlist_len(dest)-1; ++i) {
    ap = smartlist_get(dest, i);
    for (j = i+1; j < smartlist_len(dest); ++j) {
      // tor_assert(j > i); // j starts out at i+1; j only increases; i only
      //                    // decreases.
      tmp = smartlist_get(dest, j);
      if (ap->policy_type != tmp->policy_type) {
        if (addr_policy_intersects(ap, tmp))
          break;
      } else { /* policy_types are equal. */
        if (addr_policy_covers(tmp, ap)) {
          char p1[POLICY_BUF_LEN], p2[POLICY_BUF_LEN];
          policy_write_item(p1, sizeof(p1), ap, 0);
          policy_write_item(p2, sizeof(p2), tmp, 0);
          log_debug(LD_CONFIG, "Removing exit policy %s.  It is already "
              "covered by %s.", p1, p2);
          smartlist_del_keeporder(dest, i--);
          addr_policy_free(ap);
          break;
        }
      }
    }
  }
}

/** Reject private helper for policies_parse_exit_policy_internal: rejects
 * publicly routable addresses on this exit relay.
 *
 * Add reject entries to the linked list *<b>dest</b>:
 * <ul>
 * <li>if configured_addresses is non-NULL, add entries that reject each
 *     tor_addr_t in the list as a destination.
 * <li>if reject_interface_addresses is true, add entries that reject each
 *     public IPv4 and IPv6 address of each interface on this machine.
 * <li>if reject_configured_port_addresses is true, add entries that reject
 *     each IPv4 and IPv6 address configured for a port.
 * </ul>
 *
 * IPv6 entries are only added if ipv6_exit is true. (All IPv6 addresses are
 * already blocked by policies_parse_exit_policy_internal if ipv6_exit is
 * false.)
 *
 * The list in <b>dest</b> is created as needed.
 */
void
policies_parse_exit_policy_reject_private(
                                      smartlist_t **dest,
                                      int ipv6_exit,
                                      const smartlist_t *configured_addresses,
                                      int reject_interface_addresses,
                                      int reject_configured_port_addresses)
{
  tor_assert(dest);

  /* Reject configured addresses, if they are from public netblocks. */
  if (configured_addresses) {
    addr_policy_append_reject_addr_list_filter(dest, configured_addresses,
                                               1, ipv6_exit);
  }

  /* Reject configured port addresses, if they are from public netblocks. */
  if (reject_configured_port_addresses) {
    const smartlist_t *port_addrs = get_configured_ports();

    SMARTLIST_FOREACH_BEGIN(port_addrs, port_cfg_t *, port) {

      /* Only reject port IP addresses, not port unix sockets */
      if (!port->is_unix_addr) {
        addr_policy_append_reject_addr_filter(dest, &port->addr, 1, ipv6_exit);
      }
    } SMARTLIST_FOREACH_END(port);
  }

  /* Reject local addresses from public netblocks on any interface. */
  if (reject_interface_addresses) {
    smartlist_t *public_addresses = NULL;

    /* Reject public IPv4 addresses on any interface */
    public_addresses = get_interface_address6_list(LOG_INFO, AF_INET, 0);
    addr_policy_append_reject_addr_list_filter(dest, public_addresses, 1, 0);
    free_interface_address6_list(public_addresses);

    /* Don't look for IPv6 addresses if we're configured as IPv4-only */
    if (ipv6_exit) {
      /* Reject public IPv6 addresses on any interface */
      public_addresses = get_interface_address6_list(LOG_INFO, AF_INET6, 0);
      addr_policy_append_reject_addr_list_filter(dest, public_addresses, 0, 1);
      free_interface_address6_list(public_addresses);
    }
  }

  /* If addresses were added multiple times, remove all but one of them. */
  if (*dest) {
    exit_policy_remove_redundancies(*dest);
  }
}

/**
 * Iterate through <b>policy</b> looking for redundant entries. Log a
 * warning message with the first redundant entry, if any is found.
 */
static void
policies_log_first_redundant_entry(const smartlist_t *policy)
{
  int found_final_effective_entry = 0;
  int first_redundant_entry = 0;
  tor_assert(policy);
  SMARTLIST_FOREACH_BEGIN(policy, const addr_policy_t *, p) {
    sa_family_t family;
    int found_ipv4_wildcard = 0, found_ipv6_wildcard = 0;
    const int i = p_sl_idx;

    /* Look for accept/reject *[4|6|]:* entires */
    if (p->prt_min <= 1 && p->prt_max == 65535 && p->maskbits == 0) {
      family = tor_addr_family(&p->addr);
      /* accept/reject *:* may have already been expanded into
       * accept/reject *4:*,accept/reject *6:*
       * But handle both forms.
       */
      if (family == AF_INET || family == AF_UNSPEC) {
        found_ipv4_wildcard = 1;
      }
      if (family == AF_INET6 || family == AF_UNSPEC) {
        found_ipv6_wildcard = 1;
      }
    }

    /* We also find accept *4:*,reject *6:* ; and
     * accept *4:*,<other policies>,accept *6:* ; and similar.
     * That's ok, because they make any subsequent entries redundant. */
    if (found_ipv4_wildcard && found_ipv6_wildcard) {
      found_final_effective_entry = 1;
      /* if we're not on the final entry in the list */
      if (i < smartlist_len(policy) - 1) {
        first_redundant_entry = i + 1;
      }
      break;
    }
  } SMARTLIST_FOREACH_END(p);

  /* Work out if there are redundant trailing entries in the policy list */
  if (found_final_effective_entry && first_redundant_entry > 0) {
    const addr_policy_t *p;
    /* Longest possible policy is
     * "accept6 ffff:ffff:..255/128:10000-65535",
     * which contains a max-length IPv6 address, plus 24 characters. */
    char line[TOR_ADDR_BUF_LEN + 32];

    tor_assert(first_redundant_entry < smartlist_len(policy));
    p = smartlist_get(policy, first_redundant_entry);
    /* since we've already parsed the policy into an addr_policy_t struct,
     * we might not log exactly what the user typed in */
    policy_write_item(line, TOR_ADDR_BUF_LEN + 32, p, 0);
    log_warn(LD_DIR, "Exit policy '%s' and all following policies are "
             "redundant, as it follows accept/reject *:* rules for both "
             "IPv4 and IPv6. They will be removed from the exit policy. (Use "
             "accept/reject *:* as the last entry in any exit policy.)",
             line);
  }
}

#define DEFAULT_EXIT_POLICY                                         \
  "reject *:25,reject *:119,reject *:135-139,reject *:445,"         \
  "reject *:563,reject *:1214,reject *:4661-4666,"                  \
  "reject *:6346-6429,reject *:6699,reject *:6881-6999,accept *:*"

/** Parse the exit policy <b>cfg</b> into the linked list *<b>dest</b>.
 *
 * If <b>ipv6_exit</b> is false, prepend "reject *6:*" to the policy.
 *
 * If <b>rejectprivate</b> is true:
 *   - prepend "reject private:*" to the policy.
 *   - prepend entries that reject publicly routable addresses on this exit
 *     relay by calling policies_parse_exit_policy_reject_private
 *
 * If cfg doesn't end in an absolute accept or reject and if
 * <b>add_default_policy</b> is true, add the default exit
 * policy afterwards.
 *
 * Return -1 if we can't parse cfg, else return 0.
 *
 * This function is used to parse the exit policy from our torrc. For
 * the functions used to parse the exit policy from a router descriptor,
 * see router_add_exit_policy.
 */
static int
policies_parse_exit_policy_internal(config_line_t *cfg,
                                    smartlist_t **dest,
                                    int ipv6_exit,
                                    int rejectprivate,
                                    const smartlist_t *configured_addresses,
                                    int reject_interface_addresses,
                                    int reject_configured_port_addresses,
                                    int add_default_policy)
{
  if (!ipv6_exit) {
    append_exit_policy_string(dest, "reject *6:*");
  }
  if (rejectprivate) {
    /* Reject IPv4 and IPv6 reserved private netblocks */
    append_exit_policy_string(dest, "reject private:*");
    /* Reject IPv4 and IPv6 publicly routable addresses on this exit relay */
    policies_parse_exit_policy_reject_private(
                                            dest, ipv6_exit,
                                            configured_addresses,
                                            reject_interface_addresses,
                                            reject_configured_port_addresses);
  }
  if (parse_addr_policy(cfg, dest, -1))
    return -1;

  /* Before we add the default policy and final rejects, check to see if
   * there are any lines after accept *:* or reject *:*. These lines have no
   * effect, and are most likely an error. */
  policies_log_first_redundant_entry(*dest);

  if (add_default_policy) {
    append_exit_policy_string(dest, DEFAULT_EXIT_POLICY);
  } else {
    append_exit_policy_string(dest, "reject *4:*");
    append_exit_policy_string(dest, "reject *6:*");
  }
  exit_policy_remove_redundancies(*dest);

  return 0;
}

/** Parse exit policy in <b>cfg</b> into <b>dest</b> smartlist.
 *
 * Prepend an entry that rejects all IPv6 destinations unless
 * <b>EXIT_POLICY_IPV6_ENABLED</b> bit is set in <b>options</b> bitmask.
 *
 * If <b>EXIT_POLICY_REJECT_PRIVATE</b> bit is set in <b>options</b>:
 *   - prepend an entry that rejects all destinations in all netblocks
 *     reserved for private use.
 *   - prepend entries that reject publicly routable addresses on this exit
 *     relay by calling policies_parse_exit_policy_internal
 *
 * If <b>EXIT_POLICY_ADD_DEFAULT</b> bit is set in <b>options</b>, append
 * default exit policy entries to <b>result</b> smartlist.
 */
int
policies_parse_exit_policy(config_line_t *cfg, smartlist_t **dest,
                           exit_policy_parser_cfg_t options,
                           const smartlist_t *configured_addresses)
{
  int ipv6_enabled = (options & EXIT_POLICY_IPV6_ENABLED) ? 1 : 0;
  int reject_private = (options & EXIT_POLICY_REJECT_PRIVATE) ? 1 : 0;
  int add_default = (options & EXIT_POLICY_ADD_DEFAULT) ? 1 : 0;

  return policies_parse_exit_policy_internal(cfg,dest,ipv6_enabled,
                                             reject_private,
                                             configured_addresses,
                                             reject_private,
                                             reject_private,
                                             add_default);
}

/** Helper function that adds a copy of addr to a smartlist as long as it is
 * non-NULL and not tor_addr_is_null().
 *
 * The caller is responsible for freeing all the tor_addr_t* in the smartlist.
 */
static void
policies_copy_addr_to_smartlist(smartlist_t *addr_list, const tor_addr_t *addr)
{
  if (addr && !tor_addr_is_null(addr)) {
    tor_addr_t *addr_copy = tor_malloc(sizeof(tor_addr_t));
    tor_addr_copy(addr_copy, addr);
    smartlist_add(addr_list, addr_copy);
  }
}

/** Helper function that adds ipv4h_addr to a smartlist as a tor_addr_t *,
 * as long as it is not tor_addr_is_null(), by converting it to a tor_addr_t
 * and passing it to policies_add_addr_to_smartlist.
 *
 * The caller is responsible for freeing all the tor_addr_t* in the smartlist.
 */
static void
policies_copy_ipv4h_to_smartlist(smartlist_t *addr_list, uint32_t ipv4h_addr)
{
  if (ipv4h_addr) {
    tor_addr_t ipv4_tor_addr;
    tor_addr_from_ipv4h(&ipv4_tor_addr, ipv4h_addr);
    policies_copy_addr_to_smartlist(addr_list, &ipv4_tor_addr);
  }
}

/** Helper function that adds copies of
 * or_options->OutboundBindAddressIPv[4|6]_ to a smartlist as tor_addr_t *, as
 * long as or_options is non-NULL, and the addresses are not
 * tor_addr_is_null(), by passing them to policies_add_addr_to_smartlist.
 *
 * The caller is responsible for freeing all the tor_addr_t* in the smartlist.
 */
static void
policies_copy_outbound_addresses_to_smartlist(smartlist_t *addr_list,
                                              const or_options_t *or_options)
{
  if (or_options) {
    policies_copy_addr_to_smartlist(addr_list,
                                    &or_options->OutboundBindAddressIPv4_);
    policies_copy_addr_to_smartlist(addr_list,
                                    &or_options->OutboundBindAddressIPv6_);
  }
}

/** Parse <b>ExitPolicy</b> member of <b>or_options</b> into <b>result</b>
 * smartlist.
 * If <b>or_options->IPv6Exit</b> is false, prepend an entry that
 * rejects all IPv6 destinations.
 *
 * If <b>or_options->ExitPolicyRejectPrivate</b> is true:
 *  - prepend an entry that rejects all destinations in all netblocks reserved
 *    for private use.
 *  - if local_address is non-zero, treat it as a host-order IPv4 address, and
 *    add it to the list of configured addresses.
 *  - if ipv6_local_address is non-NULL, and not the null tor_addr_t, add it
 *    to the list of configured addresses.
 *  - if or_options->OutboundBindAddressIPv4_ is not the null tor_addr_t, add
 *    it to the list of configured addresses.
 *  - if or_options->OutboundBindAddressIPv6_ is not the null tor_addr_t, add
 *    it to the list of configured addresses.
 *
 * If <b>or_options->BridgeRelay</b> is false, append entries of default
 * Tor exit policy into <b>result</b> smartlist.
 *
 * If or_options->ExitRelay is false, then make our exit policy into
 * "reject *:*" regardless.
 */
int
policies_parse_exit_policy_from_options(const or_options_t *or_options,
                                        uint32_t local_address,
                                        const tor_addr_t *ipv6_local_address,
                                        smartlist_t **result)
{
  exit_policy_parser_cfg_t parser_cfg = 0;
  smartlist_t *configured_addresses = NULL;
  int rv = 0;

  /* Short-circuit for non-exit relays */
  if (or_options->ExitRelay == 0) {
    append_exit_policy_string(result, "reject *4:*");
    append_exit_policy_string(result, "reject *6:*");
    return 0;
  }

  configured_addresses = smartlist_new();

  /* Configure the parser */
  if (or_options->IPv6Exit) {
    parser_cfg |= EXIT_POLICY_IPV6_ENABLED;
  }

  if (or_options->ExitPolicyRejectPrivate) {
    parser_cfg |= EXIT_POLICY_REJECT_PRIVATE;
  }

  if (!or_options->BridgeRelay) {
    parser_cfg |= EXIT_POLICY_ADD_DEFAULT;
  }

  /* Copy the configured addresses into the tor_addr_t* list */
  policies_copy_ipv4h_to_smartlist(configured_addresses, local_address);
  policies_copy_addr_to_smartlist(configured_addresses, ipv6_local_address);
  policies_copy_outbound_addresses_to_smartlist(configured_addresses,
                                                or_options);

  rv = policies_parse_exit_policy(or_options->ExitPolicy, result, parser_cfg,
                                  configured_addresses);

  SMARTLIST_FOREACH(configured_addresses, tor_addr_t *, a, tor_free(a));
  smartlist_free(configured_addresses);

  return rv;
}

/** Add "reject *:*" to the end of the policy in *<b>dest</b>, allocating
 * *<b>dest</b> as needed. */
void
policies_exit_policy_append_reject_star(smartlist_t **dest)
{
  append_exit_policy_string(dest, "reject *4:*");
  append_exit_policy_string(dest, "reject *6:*");
}

/** Replace the exit policy of <b>node</b> with reject *:* */
void
policies_set_node_exitpolicy_to_reject_all(node_t *node)
{
  node->rejects_all = 1;
}

/** Return 1 if there is at least one /8 subnet in <b>policy</b> that
 * allows exiting to <b>port</b>.  Otherwise, return 0. */
static int
exit_policy_is_general_exit_helper(smartlist_t *policy, int port)
{
  uint32_t mask, ip, i;
  /* Is this /8 rejected (1), or undecided (0)? */
  char subnet_status[256];

  memset(subnet_status, 0, sizeof(subnet_status));
  SMARTLIST_FOREACH_BEGIN(policy, addr_policy_t *, p) {
    if (tor_addr_family(&p->addr) != AF_INET)
      continue; /* IPv4 only for now */
    if (p->prt_min > port || p->prt_max < port)
      continue; /* Doesn't cover our port. */
    mask = 0;
    tor_assert(p->maskbits <= 32);

    if (p->maskbits)
      mask = UINT32_MAX<<(32-p->maskbits);
    ip = tor_addr_to_ipv4h(&p->addr);

    /* Calculate the first and last subnet that this exit policy touches
     * and set it as loop boundaries. */
    for (i = ((mask & ip)>>24); i <= (~((mask & ip) ^ mask)>>24); ++i) {
      tor_addr_t addr;
      if (subnet_status[i] != 0)
        continue; /* We already reject some part of this /8 */
      tor_addr_from_ipv4h(&addr, i<<24);
      if (tor_addr_is_internal(&addr, 0))
        continue; /* Local or non-routable addresses */
      if (p->policy_type == ADDR_POLICY_ACCEPT) {
        if (p->maskbits > 8)
          continue; /* Narrower than a /8. */
        /* We found an allowed subnet of at least size /8. Done
         * for this port! */
        return 1;
      } else if (p->policy_type == ADDR_POLICY_REJECT) {
        subnet_status[i] = 1;
      }
    }
  } SMARTLIST_FOREACH_END(p);
  return 0;
}

/** Return true iff <b>ri</b> is "useful as an exit node", meaning
 * it allows exit to at least one /8 address space for at least
 * two of ports 80, 443, and 6667. */
int
exit_policy_is_general_exit(smartlist_t *policy)
{
  static const int ports[] = { 80, 443, 6667 };
  int n_allowed = 0;
  int i;
  if (!policy) /*XXXX disallow NULL policies? */
    return 0;

  for (i = 0; i < 3; ++i) {
    n_allowed += exit_policy_is_general_exit_helper(policy, ports[i]);
  }
  return n_allowed >= 2;
}

/** Return false if <b>policy</b> might permit access to some addr:port;
 * otherwise if we are certain it rejects everything, return true. */
int
policy_is_reject_star(const smartlist_t *policy, sa_family_t family)
{
  if (!policy) /*XXXX disallow NULL policies? */
    return 1;
  SMARTLIST_FOREACH_BEGIN(policy, addr_policy_t *, p) {
    if (p->policy_type == ADDR_POLICY_ACCEPT &&
        (tor_addr_family(&p->addr) == family ||
         tor_addr_family(&p->addr) == AF_UNSPEC)) {
      return 0;
    } else if (p->policy_type == ADDR_POLICY_REJECT &&
               p->prt_min <= 1 && p->prt_max == 65535 &&
               p->maskbits == 0 &&
               (tor_addr_family(&p->addr) == family ||
                tor_addr_family(&p->addr) == AF_UNSPEC)) {
      return 1;
    }
  } SMARTLIST_FOREACH_END(p);
  return 1;
}

/** Write a single address policy to the buf_len byte buffer at buf.  Return
 * the number of characters written, or -1 on failure. */
int
policy_write_item(char *buf, size_t buflen, const addr_policy_t *policy,
                  int format_for_desc)
{
  size_t written = 0;
  char addrbuf[TOR_ADDR_BUF_LEN];
  const char *addrpart;
  int result;
  const int is_accept = policy->policy_type == ADDR_POLICY_ACCEPT;
  const sa_family_t family = tor_addr_family(&policy->addr);
  const int is_ip6 = (family == AF_INET6);

  tor_addr_to_str(addrbuf, &policy->addr, sizeof(addrbuf), 1);

  /* write accept/reject 1.2.3.4 */
  if (policy->is_private) {
    addrpart = "private";
  } else if (policy->maskbits == 0) {
    if (format_for_desc)
      addrpart = "*";
    else if (family == AF_INET6)
      addrpart = "*6";
    else if (family == AF_INET)
      addrpart = "*4";
    else
      addrpart = "*";
  } else {
    addrpart = addrbuf;
  }

  result = tor_snprintf(buf, buflen, "%s%s %s",
                        is_accept ? "accept" : "reject",
                        (is_ip6&&format_for_desc)?"6":"",
                        addrpart);
  if (result < 0)
    return -1;
  written += strlen(buf);
  /* If the maskbits is 32 (IPv4) or 128 (IPv6) we don't need to give it.  If
     the mask is 0, we already wrote "*". */
  if (policy->maskbits < (is_ip6?128:32) && policy->maskbits > 0) {
    if (tor_snprintf(buf+written, buflen-written, "/%d", policy->maskbits)<0)
      return -1;
    written += strlen(buf+written);
  }
  if (policy->prt_min <= 1 && policy->prt_max == 65535) {
    /* There is no port set; write ":*" */
    if (written+4 > buflen)
      return -1;
    strlcat(buf+written, ":*", buflen-written);
    written += 2;
  } else if (policy->prt_min == policy->prt_max) {
    /* There is only one port; write ":80". */
    result = tor_snprintf(buf+written, buflen-written, ":%d", policy->prt_min);
    if (result<0)
      return -1;
    written += result;
  } else {
    /* There is a range of ports; write ":79-80". */
    result = tor_snprintf(buf+written, buflen-written, ":%d-%d",
                          policy->prt_min, policy->prt_max);
    if (result<0)
      return -1;
    written += result;
  }
  if (written < buflen)
    buf[written] = '\0';
  else
    return -1;

  return (int)written;
}

/** Create a new exit policy summary, initially only with a single
 *  port 1-64k item */
/* XXXX This entire thing will do most stuff in O(N^2), or worse.  Use an
 *      RB-tree if that turns out to matter. */
static smartlist_t *
policy_summary_create(void)
{
  smartlist_t *summary;
  policy_summary_item_t* item;

  item = tor_malloc_zero(sizeof(policy_summary_item_t));
  item->prt_min = 1;
  item->prt_max = 65535;
  item->reject_count = 0;
  item->accepted = 0;

  summary = smartlist_new();
  smartlist_add(summary, item);

  return summary;
}

/** Split the summary item in <b>item</b> at the port <b>new_starts</b>.
 * The current item is changed to end at new-starts - 1, the new item
 * copies reject_count and accepted from the old item,
 * starts at new_starts and ends at the port where the original item
 * previously ended.
 */
static policy_summary_item_t*
policy_summary_item_split(policy_summary_item_t* old, uint16_t new_starts)
{
  policy_summary_item_t* new;

  new = tor_malloc_zero(sizeof(policy_summary_item_t));
  new->prt_min = new_starts;
  new->prt_max = old->prt_max;
  new->reject_count = old->reject_count;
  new->accepted = old->accepted;

  old->prt_max = new_starts-1;

  tor_assert(old->prt_min <= old->prt_max);
  tor_assert(new->prt_min <= new->prt_max);
  return new;
}

/* XXXX Nick says I'm going to hell for this.  If he feels charitably towards
 * my immortal soul, he can clean it up himself. */
#define AT(x) ((policy_summary_item_t*)smartlist_get(summary, x))

#define REJECT_CUTOFF_COUNT (1<<25)
/** Split an exit policy summary so that prt_min and prt_max
 * fall at exactly the start and end of an item respectively.
 */
static int
policy_summary_split(smartlist_t *summary,
                     uint16_t prt_min, uint16_t prt_max)
{
  int start_at_index;

  int i = 0;

  while (AT(i)->prt_max < prt_min)
    i++;
  if (AT(i)->prt_min != prt_min) {
    policy_summary_item_t* new_item;
    new_item = policy_summary_item_split(AT(i), prt_min);
    smartlist_insert(summary, i+1, new_item);
    i++;
  }
  start_at_index = i;

  while (AT(i)->prt_max < prt_max)
    i++;
  if (AT(i)->prt_max != prt_max) {
    policy_summary_item_t* new_item;
    new_item = policy_summary_item_split(AT(i), prt_max+1);
    smartlist_insert(summary, i+1, new_item);
  }

  return start_at_index;
}

/** Mark port ranges as accepted if they are below the reject_count */
static void
policy_summary_accept(smartlist_t *summary,
                      uint16_t prt_min, uint16_t prt_max)
{
  int i = policy_summary_split(summary, prt_min, prt_max);
  while (i < smartlist_len(summary) &&
         AT(i)->prt_max <= prt_max) {
    if (!AT(i)->accepted &&
        AT(i)->reject_count <= REJECT_CUTOFF_COUNT)
      AT(i)->accepted = 1;
    i++;
  }
  tor_assert(i < smartlist_len(summary) || prt_max==65535);
}

/** Count the number of addresses in a network with prefixlen maskbits
 * against the given portrange. */
static void
policy_summary_reject(smartlist_t *summary,
                      maskbits_t maskbits,
                      uint16_t prt_min, uint16_t prt_max)
{
  int i = policy_summary_split(summary, prt_min, prt_max);
  /* XXX: ipv4 specific */
  uint64_t count = (U64_LITERAL(1) << (32-maskbits));
  while (i < smartlist_len(summary) &&
         AT(i)->prt_max <= prt_max) {
    AT(i)->reject_count += count;
    i++;
  }
  tor_assert(i < smartlist_len(summary) || prt_max==65535);
}

/** Add a single exit policy item to our summary:
 *  If it is an accept ignore it unless it is for all IP addresses
 *  ("*"), i.e. it's prefixlen/maskbits is 0, else call
 *  policy_summary_accept().
 *  If it's a reject ignore it if it is about one of the private
 *  networks, else call policy_summary_reject().
 */
static void
policy_summary_add_item(smartlist_t *summary, addr_policy_t *p)
{
  if (p->policy_type == ADDR_POLICY_ACCEPT) {
    if (p->maskbits == 0) {
      policy_summary_accept(summary, p->prt_min, p->prt_max);
    }
  } else if (p->policy_type == ADDR_POLICY_REJECT) {

     int is_private = 0;
     int i;
     for (i = 0; private_nets[i]; ++i) {
       tor_addr_t addr;
       maskbits_t maskbits;
       if (tor_addr_parse_mask_ports(private_nets[i], 0, &addr,
                                     &maskbits, NULL, NULL)<0) {
         tor_assert(0);
       }
       if (tor_addr_compare(&p->addr, &addr, CMP_EXACT) == 0 &&
           p->maskbits == maskbits) {
         is_private = 1;
         break;
       }
     }

     if (!is_private) {
       policy_summary_reject(summary, p->maskbits, p->prt_min, p->prt_max);
     }
  } else
    tor_assert(0);
}

/** Create a string representing a summary for an exit policy.
 * The summary will either be an "accept" plus a comma-separated list of port
 * ranges or a "reject" plus port-ranges, depending on which is shorter.
 *
 * If no exits are allowed at all then "reject 1-65535" is returned. If no
 * ports are blocked instead of "reject " we return "accept 1-65535". (These
 * are an exception to the shorter-representation-wins rule).
 */
char *
policy_summarize(smartlist_t *policy, sa_family_t family)
{
  smartlist_t *summary = policy_summary_create();
  smartlist_t *accepts, *rejects;
  int i, last, start_prt;
  size_t accepts_len, rejects_len;
  char *accepts_str = NULL, *rejects_str = NULL, *shorter_str, *result;
  const char *prefix;

  tor_assert(policy);

  /* Create the summary list */
  SMARTLIST_FOREACH_BEGIN(policy, addr_policy_t *, p) {
    sa_family_t f = tor_addr_family(&p->addr);
    if (f != AF_INET && f != AF_INET6) {
      log_warn(LD_BUG, "Weird family when summarizing address policy");
    }
    if (f != family)
      continue;
    /* XXXX-ipv6 More family work is needed */
    policy_summary_add_item(summary, p);
  } SMARTLIST_FOREACH_END(p);

  /* Now create two lists of strings, one for accepted and one
   * for rejected ports.  We take care to merge ranges so that
   * we avoid getting stuff like "1-4,5-9,10", instead we want
   * "1-10"
   */
  i = 0;
  start_prt = 1;
  accepts = smartlist_new();
  rejects = smartlist_new();
  while (1) {
    last = i == smartlist_len(summary)-1;
    if (last ||
        AT(i)->accepted != AT(i+1)->accepted) {
      char buf[POLICY_BUF_LEN];

      if (start_prt == AT(i)->prt_max)
        tor_snprintf(buf, sizeof(buf), "%d", start_prt);
      else
        tor_snprintf(buf, sizeof(buf), "%d-%d", start_prt, AT(i)->prt_max);

      if (AT(i)->accepted)
        smartlist_add(accepts, tor_strdup(buf));
      else
        smartlist_add(rejects, tor_strdup(buf));

      if (last)
        break;

      start_prt = AT(i+1)->prt_min;
    };
    i++;
  };

  /* Figure out which of the two stringlists will be shorter and use
   * that to build the result
   */
  if (smartlist_len(accepts) == 0) { /* no exits at all */
    result = tor_strdup("reject 1-65535");
    goto cleanup;
  }
  if (smartlist_len(rejects) == 0) { /* no rejects at all */
    result = tor_strdup("accept 1-65535");
    goto cleanup;
  }

  accepts_str = smartlist_join_strings(accepts, ",", 0, &accepts_len);
  rejects_str = smartlist_join_strings(rejects, ",", 0, &rejects_len);

  if (rejects_len > MAX_EXITPOLICY_SUMMARY_LEN-strlen("reject")-1 &&
      accepts_len > MAX_EXITPOLICY_SUMMARY_LEN-strlen("accept")-1) {
    char *c;
    shorter_str = accepts_str;
    prefix = "accept";

    c = shorter_str + (MAX_EXITPOLICY_SUMMARY_LEN-strlen(prefix)-1);
    while (*c != ',' && c >= shorter_str)
      c--;
    tor_assert(c >= shorter_str);
    tor_assert(*c == ',');
    *c = '\0';

  } else if (rejects_len < accepts_len) {
    shorter_str = rejects_str;
    prefix = "reject";
  } else {
    shorter_str = accepts_str;
    prefix = "accept";
  }

  tor_asprintf(&result, "%s %s", prefix, shorter_str);

 cleanup:
  /* cleanup */
  SMARTLIST_FOREACH(summary, policy_summary_item_t *, s, tor_free(s));
  smartlist_free(summary);

  tor_free(accepts_str);
  SMARTLIST_FOREACH(accepts, char *, s, tor_free(s));
  smartlist_free(accepts);

  tor_free(rejects_str);
  SMARTLIST_FOREACH(rejects, char *, s, tor_free(s));
  smartlist_free(rejects);

  return result;
}

/** Convert a summarized policy string into a short_policy_t.  Return NULL
 * if the string is not well-formed. */
short_policy_t *
parse_short_policy(const char *summary)
{
  const char *orig_summary = summary;
  short_policy_t *result;
  int is_accept;
  int n_entries;
  short_policy_entry_t entries[MAX_EXITPOLICY_SUMMARY_LEN]; /* overkill */
  const char *next;

  if (!strcmpstart(summary, "accept ")) {
    is_accept = 1;
    summary += strlen("accept ");
  } else if (!strcmpstart(summary, "reject ")) {
    is_accept = 0;
    summary += strlen("reject ");
  } else {
    log_fn(LOG_PROTOCOL_WARN, LD_DIR, "Unrecognized policy summary keyword");
    return NULL;
  }

  n_entries = 0;
  for ( ; *summary; summary = next) {
    const char *comma = strchr(summary, ',');
    unsigned low, high;
    char dummy;
    char ent_buf[32];
    size_t len;

    next = comma ? comma+1 : strchr(summary, '\0');
    len = comma ? (size_t)(comma - summary) : strlen(summary);

    if (n_entries == MAX_EXITPOLICY_SUMMARY_LEN) {
      log_fn(LOG_PROTOCOL_WARN, LD_DIR, "Impossibly long policy summary %s",
             escaped(orig_summary));
      return NULL;
    }

    if (! TOR_ISDIGIT(*summary) || len > (sizeof(ent_buf)-1)) {
      /* unrecognized entry format. skip it. */
      continue;
    }
    if (len < 1) {
      /* empty; skip it. */
      /* XXX This happens to be unreachable, since if len==0, then *summary is
       * ',' or '\0', and the TOR_ISDIGIT test above would have failed. */
      continue;
    }

    memcpy(ent_buf, summary, len);
    ent_buf[len] = '\0';

    if (tor_sscanf(ent_buf, "%u-%u%c", &low, &high, &dummy) == 2) {
      if (low<1 || low>65535 || high<1 || high>65535 || low>high) {
        log_fn(LOG_PROTOCOL_WARN, LD_DIR,
               "Found bad entry in policy summary %s", escaped(orig_summary));
        return NULL;
      }
    } else if (tor_sscanf(ent_buf, "%u%c", &low, &dummy) == 1) {
      if (low<1 || low>65535) {
        log_fn(LOG_PROTOCOL_WARN, LD_DIR,
               "Found bad entry in policy summary %s", escaped(orig_summary));
        return NULL;
      }
      high = low;
    } else {
      log_fn(LOG_PROTOCOL_WARN, LD_DIR,"Found bad entry in policy summary %s",
             escaped(orig_summary));
      return NULL;
    }

    entries[n_entries].min_port = low;
    entries[n_entries].max_port = high;
    n_entries++;
  }

  if (n_entries == 0) {
    log_fn(LOG_PROTOCOL_WARN, LD_DIR,
           "Found no port-range entries in summary %s", escaped(orig_summary));
    return NULL;
  }

  {
    size_t size = STRUCT_OFFSET(short_policy_t, entries) +
      sizeof(short_policy_entry_t)*(n_entries);
    result = tor_malloc_zero(size);

    tor_assert( (char*)&result->entries[n_entries-1] < ((char*)result)+size);
  }

  result->is_accept = is_accept;
  result->n_entries = n_entries;
  memcpy(result->entries, entries, sizeof(short_policy_entry_t)*n_entries);
  return result;
}

/** Write <b>policy</b> back out into a string. Used only for unit tests
 * currently. */
char *
write_short_policy(const short_policy_t *policy)
{
  int i;
  char *answer;
  smartlist_t *sl = smartlist_new();

  smartlist_add_asprintf(sl, "%s", policy->is_accept ? "accept " : "reject ");

  for (i=0; i < policy->n_entries; i++) {
    const short_policy_entry_t *e = &policy->entries[i];
    if (e->min_port == e->max_port) {
      smartlist_add_asprintf(sl, "%d", e->min_port);
    } else {
      smartlist_add_asprintf(sl, "%d-%d", e->min_port, e->max_port);
    }
    if (i < policy->n_entries-1)
      smartlist_add(sl, tor_strdup(","));
  }
  answer = smartlist_join_strings(sl, "", 0, NULL);
  SMARTLIST_FOREACH(sl, char *, a, tor_free(a));
  smartlist_free(sl);
  return answer;
}

/** Release all storage held in <b>policy</b>. */
void
short_policy_free(short_policy_t *policy)
{
  tor_free(policy);
}

/** See whether the <b>addr</b>:<b>port</b> address is likely to be accepted
 * or rejected by the summarized policy <b>policy</b>.  Return values are as
 * for compare_tor_addr_to_addr_policy.  Unlike the regular addr_policy
 * functions, requires the <b>port</b> be specified. */
addr_policy_result_t
compare_tor_addr_to_short_policy(const tor_addr_t *addr, uint16_t port,
                                 const short_policy_t *policy)
{
  int i;
  int found_match = 0;
  int accept;

  tor_assert(port != 0);

  if (addr && tor_addr_is_null(addr))
    addr = NULL; /* Unspec means 'no address at all,' in this context. */

  if (addr && get_options()->ClientRejectInternalAddresses &&
      (tor_addr_is_internal(addr, 0) || tor_addr_is_loopback(addr)))
    return ADDR_POLICY_REJECTED;

  for (i=0; i < policy->n_entries; ++i) {
    const short_policy_entry_t *e = &policy->entries[i];
    if (e->min_port <= port && port <= e->max_port) {
      found_match = 1;
      break;
    }
  }

  if (found_match)
    accept = policy->is_accept;
  else
    accept = ! policy->is_accept;

  /* ???? are these right? -NM */
  /* We should be sure not to return ADDR_POLICY_ACCEPTED in the accept
   * case here, because it would cause clients to believe that the node
   * allows exit enclaving. Trying it anyway would open up a cool attack
   * where the node refuses due to exitpolicy, the client reacts in
   * surprise by rewriting the node's exitpolicy to reject *:*, and then
   * an adversary targets users by causing them to attempt such connections
   * to 98% of the exits.
   *
   * Once microdescriptors can handle addresses in special cases (e.g. if
   * we ever solve ticket 1774), we can provide certainty here. -RD */
  if (accept)
    return ADDR_POLICY_PROBABLY_ACCEPTED;
  else
    return ADDR_POLICY_REJECTED;
}

/** Return true iff <b>policy</b> seems reject all ports */
int
short_policy_is_reject_star(const short_policy_t *policy)
{
  /* This doesn't need to be as much on the lookout as policy_is_reject_star,
   * since policy summaries are from the consensus or from consensus
   * microdescs.
   */
  tor_assert(policy);
  /* Check for an exact match of "reject 1-65535". */
  return (policy->is_accept == 0 && policy->n_entries == 1 &&
          policy->entries[0].min_port == 1 &&
          policy->entries[0].max_port == 65535);
}

/** Decide whether addr:port is probably or definitely accepted or rejected by
 * <b>node</b>.  See compare_tor_addr_to_addr_policy for details on addr/port
 * interpretation. */
addr_policy_result_t
compare_tor_addr_to_node_policy(const tor_addr_t *addr, uint16_t port,
                                const node_t *node)
{
  if (node->rejects_all)
    return ADDR_POLICY_REJECTED;

  if (addr && tor_addr_family(addr) == AF_INET6) {
    const short_policy_t *p = NULL;
    if (node->ri)
      p = node->ri->ipv6_exit_policy;
    else if (node->md)
      p = node->md->ipv6_exit_policy;
    if (p)
      return compare_tor_addr_to_short_policy(addr, port, p);
    else
      return ADDR_POLICY_REJECTED;
  }

  if (node->ri) {
    return compare_tor_addr_to_addr_policy(addr, port, node->ri->exit_policy);
  } else if (node->md) {
    if (node->md->exit_policy == NULL)
      return ADDR_POLICY_REJECTED;
    else
      return compare_tor_addr_to_short_policy(addr, port,
                                              node->md->exit_policy);
  } else {
    return ADDR_POLICY_PROBABLY_REJECTED;
  }
}

/**
 * Given <b>policy_list</b>, a list of addr_policy_t, produce a string
 * representation of the list.
 * If <b>include_ipv4</b> is true, include IPv4 entries.
 * If <b>include_ipv6</b> is true, include IPv6 entries.
 */
char *
policy_dump_to_string(const smartlist_t *policy_list,
                      int include_ipv4,
                      int include_ipv6)
{
  smartlist_t *policy_string_list;
  char *policy_string = NULL;

  policy_string_list = smartlist_new();

  SMARTLIST_FOREACH_BEGIN(policy_list, addr_policy_t *, tmpe) {
    char *pbuf;
    int bytes_written_to_pbuf;
    if ((tor_addr_family(&tmpe->addr) == AF_INET6) && (!include_ipv6)) {
      continue; /* Don't include IPv6 parts of address policy */
    }
    if ((tor_addr_family(&tmpe->addr) == AF_INET) && (!include_ipv4)) {
      continue; /* Don't include IPv4 parts of address policy */
    }

    pbuf = tor_malloc(POLICY_BUF_LEN);
    bytes_written_to_pbuf = policy_write_item(pbuf,POLICY_BUF_LEN, tmpe, 1);

    if (bytes_written_to_pbuf < 0) {
      log_warn(LD_BUG, "policy_dump_to_string ran out of room!");
      tor_free(pbuf);
      goto done;
    }

    smartlist_add(policy_string_list,pbuf);
  } SMARTLIST_FOREACH_END(tmpe);

  policy_string = smartlist_join_strings(policy_string_list, "\n", 0, NULL);

 done:
  SMARTLIST_FOREACH(policy_string_list, char *, str, tor_free(str));
  smartlist_free(policy_string_list);

  return policy_string;
}

/** Implementation for GETINFO control command: knows the answer for questions
 * about "exit-policy/..." */
int
getinfo_helper_policies(control_connection_t *conn,
                        const char *question, char **answer,
                        const char **errmsg)
{
  (void) conn;
  (void) errmsg;
  if (!strcmp(question, "exit-policy/default")) {
    *answer = tor_strdup(DEFAULT_EXIT_POLICY);
  } else if (!strcmp(question, "exit-policy/reject-private/default")) {
    smartlist_t *private_policy_strings;
    const char **priv = private_nets;

    private_policy_strings = smartlist_new();

    while (*priv != NULL) {
      /* IPv6 addresses are in "[]" and contain ":",
       * IPv4 addresses are not in "[]" and contain "." */
      smartlist_add_asprintf(private_policy_strings, "reject %s:*", *priv);
      priv++;
    }

    *answer = smartlist_join_strings(private_policy_strings,
                                     ",", 0, NULL);

    SMARTLIST_FOREACH(private_policy_strings, char *, str, tor_free(str));
    smartlist_free(private_policy_strings);
  } else if (!strcmp(question, "exit-policy/reject-private/relay")) {
    const or_options_t *options = get_options();
    const routerinfo_t *me = router_get_my_routerinfo();

    if (!me) {
      *errmsg = "router_get_my_routerinfo returned NULL";
      return -1;
    }

    if (!options->ExitPolicyRejectPrivate) {
      *answer = tor_strdup("");
      return 0;
    }

    smartlist_t *private_policy_list = smartlist_new();
    smartlist_t *configured_addresses = smartlist_new();

    /* Copy the configured addresses into the tor_addr_t* list */
    policies_copy_ipv4h_to_smartlist(configured_addresses, me->addr);
    policies_copy_addr_to_smartlist(configured_addresses, &me->ipv6_addr);
    policies_copy_outbound_addresses_to_smartlist(configured_addresses,
                                                  options);

    policies_parse_exit_policy_reject_private(
                                            &private_policy_list,
                                            options->IPv6Exit,
                                            configured_addresses,
                                            1, 1);
    *answer = policy_dump_to_string(private_policy_list, 1, 1);

    addr_policy_list_free(private_policy_list);
    SMARTLIST_FOREACH(configured_addresses, tor_addr_t *, a, tor_free(a));
    smartlist_free(configured_addresses);
  } else if (!strcmpstart(question, "exit-policy/")) {
    const routerinfo_t *me = router_get_my_routerinfo();

    int include_ipv4 = 0;
    int include_ipv6 = 0;

    if (!strcmp(question, "exit-policy/ipv4")) {
      include_ipv4 = 1;
    } else if (!strcmp(question, "exit-policy/ipv6")) {
      include_ipv6 = 1;
    } else if (!strcmp(question, "exit-policy/full")) {
      include_ipv4 = include_ipv6 = 1;
    } else {
      return 0; /* No such key. */
    }

    if (!me) {
      *errmsg = "router_get_my_routerinfo returned NULL";
      return -1;
    }

    *answer = router_dump_exit_policy_to_string(me,include_ipv4,include_ipv6);
  }
  return 0;
}

/** Release all storage held by <b>p</b>. */
void
addr_policy_list_free(smartlist_t *lst)
{
  if (!lst)
    return;
  SMARTLIST_FOREACH(lst, addr_policy_t *, policy, addr_policy_free(policy));
  smartlist_free(lst);
}

/** Release all storage held by <b>p</b>. */
void
addr_policy_free(addr_policy_t *p)
{
  if (!p)
    return;

  if (--p->refcnt <= 0) {
    if (p->is_canonical) {
      policy_map_ent_t search, *found;
      search.policy = p;
      found = HT_REMOVE(policy_map, &policy_root, &search);
      if (found) {
        tor_assert(p == found->policy);
        tor_free(found);
      }
    }
    tor_free(p);
  }
}

/** Release all storage held by policy variables. */
void
policies_free_all(void)
{
  addr_policy_list_free(reachable_or_addr_policy);
  reachable_or_addr_policy = NULL;
  addr_policy_list_free(reachable_dir_addr_policy);
  reachable_dir_addr_policy = NULL;
  addr_policy_list_free(socks_policy);
  socks_policy = NULL;
  addr_policy_list_free(dir_policy);
  dir_policy = NULL;
  addr_policy_list_free(authdir_reject_policy);
  authdir_reject_policy = NULL;
  addr_policy_list_free(authdir_invalid_policy);
  authdir_invalid_policy = NULL;
  addr_policy_list_free(authdir_badexit_policy);
  authdir_badexit_policy = NULL;

  if (!HT_EMPTY(&policy_root)) {
    policy_map_ent_t **ent;
    int n = 0;
    char buf[POLICY_BUF_LEN];

    log_warn(LD_MM, "Still had %d address policies cached at shutdown.",
             (int)HT_SIZE(&policy_root));

    /* Note the first 10 cached policies to try to figure out where they
     * might be coming from. */
    HT_FOREACH(ent, policy_map, &policy_root) {
      if (++n > 10)
        break;
      if (policy_write_item(buf, sizeof(buf), (*ent)->policy, 0) >= 0)
        log_warn(LD_MM,"  %d [%d]: %s", n, (*ent)->policy->refcnt, buf);
    }
  }
  HT_CLEAR(policy_map, &policy_root);
}
<|MERGE_RESOLUTION|>--- conflicted
+++ resolved
@@ -524,7 +524,6 @@
     return fascist_firewall_allows_address(addr, port,
                                reachable_dir_addr_policy,
                                pref_only, pref_ipv6);
-<<<<<<< HEAD
   } else {
     log_warn(LD_BUG, "Bad firewall_connection_t value %d.",
              fw_connection);
@@ -602,215 +601,6 @@
   return 0;
 }
 
-/** Like fascist_firewall_allows_base(), but takes ri. */
-static int
-fascist_firewall_allows_ri_impl(const routerinfo_t *ri,
-                                firewall_connection_t fw_connection,
-                                int pref_only, int pref_ipv6)
-{
-  if (!ri) {
-    return 0;
-  }
-
-  /* Assume IPv4 and IPv6 DirPorts are the same */
-  return fascist_firewall_allows_base(ri->addr, ri->or_port, ri->dir_port,
-                                      &ri->ipv6_addr, ri->ipv6_orport,
-                                      ri->dir_port, fw_connection, pref_only,
-                                      pref_ipv6);
-}
-
-/** Like fascist_firewall_allows_rs, but doesn't consult the node. */
-static int
-fascist_firewall_allows_rs_impl(const routerstatus_t *rs,
-                                firewall_connection_t fw_connection,
-                                int pref_only, int pref_ipv6)
-{
-  if (!rs) {
-    return 0;
-  }
-
-  /* Assume IPv4 and IPv6 DirPorts are the same */
-  return fascist_firewall_allows_base(rs->addr, rs->or_port, rs->dir_port,
-                                      &rs->ipv6_addr, rs->ipv6_orport,
-                                      rs->dir_port, fw_connection, pref_only,
-                                      pref_ipv6);
-}
-
-/** Like fascist_firewall_allows_base(), but takes rs.
- * Consults the corresponding node, then falls back to rs if node is NULL.
- * This should only happen when there's no valid consensus, and rs doesn't
- * correspond to a bridge client's bridge.
- */
-int
-fascist_firewall_allows_rs(const routerstatus_t *rs,
-                           firewall_connection_t fw_connection, int pref_only)
-{
-  if (!rs) {
-    return 0;
-  }
-
-  const node_t *node = node_get_by_id(rs->identity_digest);
-
-  if (node) {
-    return fascist_firewall_allows_node(node, fw_connection, pref_only);
-  } else {
-    /* There's no node-specific IPv6 preference, so use the generic IPv6
-     * preference instead. */
-    const or_options_t *options = get_options();
-    int pref_ipv6 = (fw_connection == FIREWALL_OR_CONNECTION
-                     ? fascist_firewall_prefer_ipv6_orport(options)
-                     : fascist_firewall_prefer_ipv6_dirport(options));
-
-    return fascist_firewall_allows_rs_impl(rs, fw_connection, pref_only,
-                                           pref_ipv6);
-=======
-  } else {
-    log_warn(LD_BUG, "Bad firewall_connection_t value %d.",
-             fw_connection);
-    return 0;
->>>>>>> b167e82f
-  }
-}
-
-/** Return true iff we think our firewall will let us make a connection to
-<<<<<<< HEAD
- * ipv6_addr:ipv6_orport based on ReachableORAddresses.
- * If <b>fw_connection</b> is FIREWALL_DIR_CONNECTION, returns 0.
- * pref_only and pref_ipv6 work as in fascist_firewall_allows_address_addr().
- */
-static int
-fascist_firewall_allows_md_impl(const microdesc_t *md,
-                                firewall_connection_t fw_connection,
-                                int pref_only, int pref_ipv6)
-{
-  if (!md) {
-    return 0;
-  }
-
-  /* Can't check dirport, it doesn't have one */
-  if (fw_connection == FIREWALL_DIR_CONNECTION) {
-    return 0;
-  }
-
-  /* Also can't check IPv4, doesn't have that either */
-  return fascist_firewall_allows_address_addr(&md->ipv6_addr, md->ipv6_orport,
-=======
- * addr:port (ap). Uses ReachableORAddresses or ReachableDirAddresses based on
- * fw_connection.
- * pref_only and pref_ipv6 work as in fascist_firewall_allows_address_addr().
- */
-static int
-fascist_firewall_allows_address_ap(const tor_addr_port_t *ap,
-                                   firewall_connection_t fw_connection,
-                                   int pref_only, int pref_ipv6)
-{
-  tor_assert(ap);
-  return fascist_firewall_allows_address_addr(&ap->addr, ap->port,
-                                              fw_connection, pref_only,
-                                              pref_ipv6);
-}
-
-/* Return true iff we think our firewall will let us make a connection to
- * ipv4h_or_addr:ipv4_or_port. ipv4h_or_addr is interpreted in host order.
- * Uses ReachableORAddresses or ReachableDirAddresses based on
- * fw_connection.
- * pref_only and pref_ipv6 work as in fascist_firewall_allows_address_addr().
- */
-static int
-fascist_firewall_allows_address_ipv4h(uint32_t ipv4h_or_addr,
-                                          uint16_t ipv4_or_port,
-                                          firewall_connection_t fw_connection,
-                                          int pref_only, int pref_ipv6)
-{
-  tor_addr_t ipv4_or_addr;
-  tor_addr_from_ipv4h(&ipv4_or_addr, ipv4h_or_addr);
-  return fascist_firewall_allows_address_addr(&ipv4_or_addr, ipv4_or_port,
->>>>>>> b167e82f
-                                              fw_connection, pref_only,
-                                              pref_ipv6);
-}
-
-<<<<<<< HEAD
-/** Like fascist_firewall_allows_base(), but takes node, and looks up pref_ipv6
- * from node_ipv6_or/dir_preferred(). */
-int
-fascist_firewall_allows_node(const node_t *node,
-                             firewall_connection_t fw_connection,
-                             int pref_only)
-{
-  if (!node) {
-    return 0;
-  }
-
-  node_assert_ok(node);
-
-  const int pref_ipv6 = (fw_connection == FIREWALL_OR_CONNECTION
-                         ? node_ipv6_or_preferred(node)
-                         : node_ipv6_dir_preferred(node));
-
-  /* Sometimes, the rs is missing the IPv6 address info, and we need to go
-   * all the way to the md */
-  if (node->ri && fascist_firewall_allows_ri_impl(node->ri, fw_connection,
-                                                  pref_only, pref_ipv6)) {
-    return 1;
-  } else if (node->rs && fascist_firewall_allows_rs_impl(node->rs,
-                                                         fw_connection,
-                                                         pref_only,
-                                                         pref_ipv6)) {
-    return 1;
-  } else if (node->md && fascist_firewall_allows_md_impl(node->md,
-                                                         fw_connection,
-                                                         pref_only,
-                                                         pref_ipv6)) {
-=======
-/** Return true iff we think our firewall will let us make a connection to
- * ipv4h_addr/ipv6_addr. Uses ipv4_orport/ipv6_orport/ReachableORAddresses or
- * ipv4_dirport/ipv6_dirport/ReachableDirAddresses based on IPv4/IPv6 and
- * <b>fw_connection</b>.
- * pref_only and pref_ipv6 work as in fascist_firewall_allows_address_addr().
- */
-static int
-fascist_firewall_allows_base(uint32_t ipv4h_addr, uint16_t ipv4_orport,
-                             uint16_t ipv4_dirport,
-                             const tor_addr_t *ipv6_addr, uint16_t ipv6_orport,
-                             uint16_t ipv6_dirport,
-                             firewall_connection_t fw_connection,
-                             int pref_only, int pref_ipv6)
-{
-  if (fascist_firewall_allows_address_ipv4h(ipv4h_addr,
-                                      (fw_connection == FIREWALL_OR_CONNECTION
-                                       ? ipv4_orport
-                                       : ipv4_dirport),
-                                      fw_connection,
-                                      pref_only, pref_ipv6)) {
-    return 1;
-  }
-
-  if (fascist_firewall_allows_address_addr(ipv6_addr,
-                                      (fw_connection == FIREWALL_OR_CONNECTION
-                                       ? ipv6_orport
-                                       : ipv6_dirport),
-                                      fw_connection,
-                                      pref_only, pref_ipv6)) {
->>>>>>> b167e82f
-    return 1;
-  } else {
-    /* If we know nothing, assume it's unreachable, we'll never get an address
-     * to connect to. */
-    return 0;
-  }
-
-  return 0;
-}
-
-<<<<<<< HEAD
-/** Like fascist_firewall_allows_rs(), but takes ds. */
-int
-fascist_firewall_allows_dir_server(const dir_server_t *ds,
-                                   firewall_connection_t fw_connection,
-                                   int pref_only)
-{
-=======
 /** Like fascist_firewall_allows_base(), but takes ri. */
 static int
 fascist_firewall_allows_ri_impl(const routerinfo_t *ri,
@@ -940,7 +730,6 @@
                                    firewall_connection_t fw_connection,
                                    int pref_only)
 {
->>>>>>> b167e82f
   if (!ds) {
     return 0;
   }
@@ -948,12 +737,7 @@
   /* A dir_server_t always has a fake_status. As long as it has the same
    * addresses/ports in both fake_status and dir_server_t, this works fine.
    * (See #17867.)
-<<<<<<< HEAD
-   * This function relies on fascist_firewall_choose_address_rs looking up the
-   * node if it can, because that will get the latest info for the relay. */
-=======
    * fascist_firewall_allows_rs only checks the addresses in fake_status. */
->>>>>>> b167e82f
   return fascist_firewall_allows_rs(&ds->fake_status, fw_connection,
                                     pref_only);
 }
