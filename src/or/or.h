--- conflicted
+++ resolved
@@ -3901,13 +3901,10 @@
 
   int IPv6Exit; /**< Do we support exiting to IPv6 addresses? */
 
-<<<<<<< HEAD
   char *TLSECGroup; /**< One of "P256", "P224", or nil for auto */
 
-=======
   /** Autobool: should we use the ntor handshake if we can? */
   int UseNTorHandshake;
->>>>>>> d3de0b91
 } or_options_t;
 
 /** Persistent state for an onion router, as saved to disk. */
