--- conflicted
+++ resolved
@@ -4535,25 +4535,11 @@
     addrport = field;
   }
 
-<<<<<<< HEAD
-  /* Parse addrport. */
-  if (tor_addr_port_lookup(addrport,
-                           &bridge_line->addr, &bridge_line->port)<0) {
+  if (tor_addr_port_parse(LOG_INFO, addrport,
+                          &bridge_line->addr, &bridge_line->port, 443)<0) {
     log_warn(LD_CONFIG, "Error parsing Bridge address '%s'", addrport);
     goto err;
   }
-  if (!bridge_line->port) {
-    log_info(LD_CONFIG,
-             "Bridge address '%s' has no port; using default port 443.",
-             addrport);
-    bridge_line->port = 443;
-  }
-=======
-  if (tor_addr_port_parse(LOG_INFO, addrport, &addr, &port, 443)<0) {
-    log_warn(LD_CONFIG, "Error parsing Bridge address '%s'", addrport);
-    goto err;
-  }
->>>>>>> b3469e42
 
   /* If transports are enabled, next field could be a fingerprint or a
      socks argument. If transports are disabled, next field must be
