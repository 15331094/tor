/* Copyright (c) 2001 Matej Pfajfar.
 * Copyright (c) 2001-2004, Roger Dingledine.
 * Copyright (c) 2004-2006, Roger Dingledine, Nick Mathewson.
 * Copyright (c) 2007-2013, The Tor Project, Inc. */
/* See LICENSE for licensing information */

/**
 * \file relay.c
 * \brief Handle relay cell encryption/decryption, plus packaging and
 *    receiving from circuits, plus queuing on circuits.
 **/

#define RELAY_PRIVATE
#include "or.h"
#include "addressmap.h"
#include "buffers.h"
#include "channel.h"
#include "circuitbuild.h"
#include "circuitlist.h"
#include "circuituse.h"
#include "config.h"
#include "connection.h"
#include "connection_edge.h"
#include "connection_or.h"
#include "control.h"
#include "geoip.h"
#include "main.h"
#include "mempool.h"
#include "networkstatus.h"
#include "nodelist.h"
#include "onion.h"
#include "policies.h"
#include "reasons.h"
#include "relay.h"
#include "rendcommon.h"
#include "router.h"
#include "routerlist.h"
#include "routerparse.h"

static edge_connection_t *relay_lookup_conn(circuit_t *circ, cell_t *cell,
                                            cell_direction_t cell_direction,
                                            crypt_path_t *layer_hint);

static int connection_edge_process_relay_cell(cell_t *cell, circuit_t *circ,
                                              edge_connection_t *conn,
                                              crypt_path_t *layer_hint);
static void circuit_consider_sending_sendme(circuit_t *circ,
                                            crypt_path_t *layer_hint);
static void circuit_resume_edge_reading(circuit_t *circ,
                                        crypt_path_t *layer_hint);
static int circuit_resume_edge_reading_helper(edge_connection_t *conn,
                                              circuit_t *circ,
                                              crypt_path_t *layer_hint);
static int circuit_consider_stop_edge_reading(circuit_t *circ,
                                              crypt_path_t *layer_hint);
static int circuit_queue_streams_are_blocked(circuit_t *circ);
static void adjust_exit_policy_from_exitpolicy_failure(origin_circuit_t *circ,
                                                  entry_connection_t *conn,
                                                  node_t *node,
                                                  const tor_addr_t *addr);
#if 0
static int get_max_middle_cells(void);
#endif

/** Stop reading on edge connections when we have this many cells
 * waiting on the appropriate queue. */
#define CELL_QUEUE_HIGHWATER_SIZE 256
/** Start reading from edge connections again when we get down to this many
 * cells. */
#define CELL_QUEUE_LOWWATER_SIZE 64

/** Stats: how many relay cells have originated at this hop, or have
 * been relayed onward (not recognized at this hop)?
 */
uint64_t stats_n_relay_cells_relayed = 0;
/** Stats: how many relay cells have been delivered to streams at this
 * hop?
 */
uint64_t stats_n_relay_cells_delivered = 0;

/** Used to tell which stream to read from first on a circuit. */
static tor_weak_rng_t stream_choice_rng = TOR_WEAK_RNG_INIT;

/** Update digest from the payload of cell. Assign integrity part to
 * cell.
 */
static void
relay_set_digest(crypto_digest_t *digest, cell_t *cell)
{
  char integrity[4];
  relay_header_t rh;

  crypto_digest_add_bytes(digest, (char*)cell->payload, CELL_PAYLOAD_SIZE);
  crypto_digest_get_digest(digest, integrity, 4);
//  log_fn(LOG_DEBUG,"Putting digest of %u %u %u %u into relay cell.",
//    integrity[0], integrity[1], integrity[2], integrity[3]);
  relay_header_unpack(&rh, cell->payload);
  memcpy(rh.integrity, integrity, 4);
  relay_header_pack(cell->payload, &rh);
}

/** Does the digest for this circuit indicate that this cell is for us?
 *
 * Update digest from the payload of cell (with the integrity part set
 * to 0). If the integrity part is valid, return 1, else restore digest
 * and cell to their original state and return 0.
 */
static int
relay_digest_matches(crypto_digest_t *digest, cell_t *cell)
{
  char received_integrity[4], calculated_integrity[4];
  relay_header_t rh;
  crypto_digest_t *backup_digest=NULL;

  backup_digest = crypto_digest_dup(digest);

  relay_header_unpack(&rh, cell->payload);
  memcpy(received_integrity, rh.integrity, 4);
  memset(rh.integrity, 0, 4);
  relay_header_pack(cell->payload, &rh);

//  log_fn(LOG_DEBUG,"Reading digest of %u %u %u %u from relay cell.",
//    received_integrity[0], received_integrity[1],
//    received_integrity[2], received_integrity[3]);

  crypto_digest_add_bytes(digest, (char*) cell->payload, CELL_PAYLOAD_SIZE);
  crypto_digest_get_digest(digest, calculated_integrity, 4);

  if (tor_memneq(received_integrity, calculated_integrity, 4)) {
//    log_fn(LOG_INFO,"Recognized=0 but bad digest. Not recognizing.");
// (%d vs %d).", received_integrity, calculated_integrity);
    /* restore digest to its old form */
    crypto_digest_assign(digest, backup_digest);
    /* restore the relay header */
    memcpy(rh.integrity, received_integrity, 4);
    relay_header_pack(cell->payload, &rh);
    crypto_digest_free(backup_digest);
    return 0;
  }
  crypto_digest_free(backup_digest);
  return 1;
}

/** Apply <b>cipher</b> to CELL_PAYLOAD_SIZE bytes of <b>in</b>
 * (in place).
 *
 * If <b>encrypt_mode</b> is 1 then encrypt, else decrypt.
 *
 * Return -1 if the crypto fails, else return 0.
 */
static int
relay_crypt_one_payload(crypto_cipher_t *cipher, uint8_t *in,
                        int encrypt_mode)
{
  int r;
  (void)encrypt_mode;
  r = crypto_cipher_crypt_inplace(cipher, (char*) in, CELL_PAYLOAD_SIZE);

  if (r) {
    log_warn(LD_BUG,"Error during relay encryption");
    return -1;
  }
  return 0;
}

/** Receive a relay cell:
 *  - Crypt it (encrypt if headed toward the origin or if we <b>are</b> the
 *    origin; decrypt if we're headed toward the exit).
 *  - Check if recognized (if exitward).
 *  - If recognized and the digest checks out, then find if there's a stream
 *    that the cell is intended for, and deliver it to the right
 *    connection_edge.
 *  - If not recognized, then we need to relay it: append it to the appropriate
 *    cell_queue on <b>circ</b>.
 *
 * Return -<b>reason</b> on failure.
 */
int
circuit_receive_relay_cell(cell_t *cell, circuit_t *circ,
                           cell_direction_t cell_direction)
{
  channel_t *chan = NULL;
  crypt_path_t *layer_hint=NULL;
  char recognized=0;
  int reason;

  tor_assert(cell);
  tor_assert(circ);
  tor_assert(cell_direction == CELL_DIRECTION_OUT ||
             cell_direction == CELL_DIRECTION_IN);
  if (circ->marked_for_close)
    return 0;

  if (relay_crypt(circ, cell, cell_direction, &layer_hint, &recognized) < 0) {
    log_warn(LD_BUG,"relay crypt failed. Dropping connection.");
    return -END_CIRC_REASON_INTERNAL;
  }

  if (recognized) {
    edge_connection_t *conn = NULL;

    if (circ->purpose == CIRCUIT_PURPOSE_PATH_BIAS_TESTING) {
      pathbias_check_probe_response(circ, cell);

      /* We need to drop this cell no matter what to avoid code that expects
       * a certain purpose (such as the hidserv code). */
      return 0;
    }

    conn = relay_lookup_conn(circ, cell, cell_direction,
                                                layer_hint);
    if (cell_direction == CELL_DIRECTION_OUT) {
      ++stats_n_relay_cells_delivered;
      log_debug(LD_OR,"Sending away from origin.");
      if ((reason=connection_edge_process_relay_cell(cell, circ, conn, NULL))
          < 0) {
        log_fn(LOG_PROTOCOL_WARN, LD_PROTOCOL,
               "connection_edge_process_relay_cell (away from origin) "
               "failed.");
        return reason;
      }
    }
    if (cell_direction == CELL_DIRECTION_IN) {
      ++stats_n_relay_cells_delivered;
      log_debug(LD_OR,"Sending to origin.");
      if ((reason = connection_edge_process_relay_cell(cell, circ, conn,
                                                       layer_hint)) < 0) {
        log_warn(LD_OR,
                 "connection_edge_process_relay_cell (at origin) failed.");
        return reason;
      }
    }
    return 0;
  }

  /* not recognized. pass it on. */
  if (cell_direction == CELL_DIRECTION_OUT) {
    cell->circ_id = circ->n_circ_id; /* switch it */
    chan = circ->n_chan;
  } else if (! CIRCUIT_IS_ORIGIN(circ)) {
    cell->circ_id = TO_OR_CIRCUIT(circ)->p_circ_id; /* switch it */
    chan = TO_OR_CIRCUIT(circ)->p_chan;
  } else {
    log_fn(LOG_PROTOCOL_WARN, LD_OR,
           "Dropping unrecognized inbound cell on origin circuit.");
    /* If we see unrecognized cells on path bias testing circs,
     * it's bad mojo. Those circuits need to die.
     * XXX: Shouldn't they always die? */
    if (circ->purpose == CIRCUIT_PURPOSE_PATH_BIAS_TESTING) {
      TO_ORIGIN_CIRCUIT(circ)->path_state = PATH_STATE_USE_FAILED;
      return -END_CIRC_REASON_TORPROTOCOL;
    } else {
      return 0;
    }
  }

  if (!chan) {
    // XXXX Can this splice stuff be done more cleanly?
    if (! CIRCUIT_IS_ORIGIN(circ) &&
        TO_OR_CIRCUIT(circ)->rend_splice &&
        cell_direction == CELL_DIRECTION_OUT) {
      or_circuit_t *splice = TO_OR_CIRCUIT(circ)->rend_splice;
      tor_assert(circ->purpose == CIRCUIT_PURPOSE_REND_ESTABLISHED);
      tor_assert(splice->base_.purpose == CIRCUIT_PURPOSE_REND_ESTABLISHED);
      cell->circ_id = splice->p_circ_id;
      cell->command = CELL_RELAY; /* can't be relay_early anyway */
      if ((reason = circuit_receive_relay_cell(cell, TO_CIRCUIT(splice),
                                               CELL_DIRECTION_IN)) < 0) {
        log_warn(LD_REND, "Error relaying cell across rendezvous; closing "
                 "circuits");
        /* XXXX Do this here, or just return -1? */
        circuit_mark_for_close(circ, -reason);
        return reason;
      }
      return 0;
    }
    log_fn(LOG_PROTOCOL_WARN, LD_PROTOCOL,
           "Didn't recognize cell, but circ stops here! Closing circ.");
    return -END_CIRC_REASON_TORPROTOCOL;
  }

  log_debug(LD_OR,"Passing on unrecognized cell.");

  ++stats_n_relay_cells_relayed; /* XXXX no longer quite accurate {cells}
                                  * we might kill the circ before we relay
                                  * the cells. */

  append_cell_to_circuit_queue(circ, chan, cell, cell_direction, 0);
  return 0;
}

/** Do the appropriate en/decryptions for <b>cell</b> arriving on
 * <b>circ</b> in direction <b>cell_direction</b>.
 *
 * If cell_direction == CELL_DIRECTION_IN:
 *   - If we're at the origin (we're the OP), for hops 1..N,
 *     decrypt cell. If recognized, stop.
 *   - Else (we're not the OP), encrypt one hop. Cell is not recognized.
 *
 * If cell_direction == CELL_DIRECTION_OUT:
 *   - decrypt one hop. Check if recognized.
 *
 * If cell is recognized, set *recognized to 1, and set
 * *layer_hint to the hop that recognized it.
 *
 * Return -1 to indicate that we should mark the circuit for close,
 * else return 0.
 */
int
relay_crypt(circuit_t *circ, cell_t *cell, cell_direction_t cell_direction,
            crypt_path_t **layer_hint, char *recognized)
{
  relay_header_t rh;

  tor_assert(circ);
  tor_assert(cell);
  tor_assert(recognized);
  tor_assert(cell_direction == CELL_DIRECTION_IN ||
             cell_direction == CELL_DIRECTION_OUT);

  if (cell_direction == CELL_DIRECTION_IN) {
    if (CIRCUIT_IS_ORIGIN(circ)) { /* We're at the beginning of the circuit.
                                    * We'll want to do layered decrypts. */
      crypt_path_t *thishop, *cpath = TO_ORIGIN_CIRCUIT(circ)->cpath;
      thishop = cpath;
      if (thishop->state != CPATH_STATE_OPEN) {
        log_fn(LOG_PROTOCOL_WARN, LD_PROTOCOL,
               "Relay cell before first created cell? Closing.");
        return -1;
      }
      do { /* Remember: cpath is in forward order, that is, first hop first. */
        tor_assert(thishop);

        if (relay_crypt_one_payload(thishop->b_crypto, cell->payload, 0) < 0)
          return -1;

        relay_header_unpack(&rh, cell->payload);
        if (rh.recognized == 0) {
          /* it's possibly recognized. have to check digest to be sure. */
          if (relay_digest_matches(thishop->b_digest, cell)) {
            *recognized = 1;
            *layer_hint = thishop;
            return 0;
          }
        }

        thishop = thishop->next;
      } while (thishop != cpath && thishop->state == CPATH_STATE_OPEN);
      log_fn(LOG_PROTOCOL_WARN, LD_OR,
             "Incoming cell at client not recognized. Closing.");
      return -1;
    } else { /* we're in the middle. Just one crypt. */
      if (relay_crypt_one_payload(TO_OR_CIRCUIT(circ)->p_crypto,
                                  cell->payload, 1) < 0)
        return -1;
//      log_fn(LOG_DEBUG,"Skipping recognized check, because we're not "
//             "the client.");
    }
  } else /* cell_direction == CELL_DIRECTION_OUT */ {
    /* we're in the middle. Just one crypt. */

    if (relay_crypt_one_payload(TO_OR_CIRCUIT(circ)->n_crypto,
                                cell->payload, 0) < 0)
      return -1;

    relay_header_unpack(&rh, cell->payload);
    if (rh.recognized == 0) {
      /* it's possibly recognized. have to check digest to be sure. */
      if (relay_digest_matches(TO_OR_CIRCUIT(circ)->n_digest, cell)) {
        *recognized = 1;
        return 0;
      }
    }
  }
  return 0;
}

/** Package a relay cell from an edge:
 *  - Encrypt it to the right layer
 *  - Append it to the appropriate cell_queue on <b>circ</b>.
 */
static int
circuit_package_relay_cell(cell_t *cell, circuit_t *circ,
                           cell_direction_t cell_direction,
                           crypt_path_t *layer_hint, streamid_t on_stream,
                           const char *filename, int lineno)
{
  channel_t *chan; /* where to send the cell */

  if (cell_direction == CELL_DIRECTION_OUT) {
    crypt_path_t *thishop; /* counter for repeated crypts */
    chan = circ->n_chan;
    if (!chan) {
      log_warn(LD_BUG,"outgoing relay cell sent from %s:%d has n_chan==NULL."
               " Dropping.", filename, lineno);
      return 0; /* just drop it */
    }
    if (!CIRCUIT_IS_ORIGIN(circ)) {
      log_warn(LD_BUG,"outgoing relay cell sent from %s:%d on non-origin "
               "circ. Dropping.", filename, lineno);
      return 0; /* just drop it */
    }

    relay_set_digest(layer_hint->f_digest, cell);

    thishop = layer_hint;
    /* moving from farthest to nearest hop */
    do {
      tor_assert(thishop);
      /* XXXX RD This is a bug, right? */
      log_debug(LD_OR,"crypting a layer of the relay cell.");
      if (relay_crypt_one_payload(thishop->f_crypto, cell->payload, 1) < 0) {
        return -1;
      }

      thishop = thishop->prev;
    } while (thishop != TO_ORIGIN_CIRCUIT(circ)->cpath->prev);

  } else { /* incoming cell */
    or_circuit_t *or_circ;
    if (CIRCUIT_IS_ORIGIN(circ)) {
      /* We should never package an _incoming_ cell from the circuit
       * origin; that means we messed up somewhere. */
      log_warn(LD_BUG,"incoming relay cell at origin circuit. Dropping.");
      assert_circuit_ok(circ);
      return 0; /* just drop it */
    }
    or_circ = TO_OR_CIRCUIT(circ);
    chan = or_circ->p_chan;
    relay_set_digest(or_circ->p_digest, cell);
    if (relay_crypt_one_payload(or_circ->p_crypto, cell->payload, 1) < 0)
      return -1;
  }
  ++stats_n_relay_cells_relayed;

  append_cell_to_circuit_queue(circ, chan, cell, cell_direction, on_stream);
  return 0;
}

/** If cell's stream_id matches the stream_id of any conn that's
 * attached to circ, return that conn, else return NULL.
 */
static edge_connection_t *
relay_lookup_conn(circuit_t *circ, cell_t *cell,
                  cell_direction_t cell_direction, crypt_path_t *layer_hint)
{
  edge_connection_t *tmpconn;
  relay_header_t rh;

  relay_header_unpack(&rh, cell->payload);

  if (!rh.stream_id)
    return NULL;

  /* IN or OUT cells could have come from either direction, now
   * that we allow rendezvous *to* an OP.
   */

  if (CIRCUIT_IS_ORIGIN(circ)) {
    for (tmpconn = TO_ORIGIN_CIRCUIT(circ)->p_streams; tmpconn;
         tmpconn=tmpconn->next_stream) {
      if (rh.stream_id == tmpconn->stream_id &&
          !tmpconn->base_.marked_for_close &&
          tmpconn->cpath_layer == layer_hint) {
        log_debug(LD_APP,"found conn for stream %d.", rh.stream_id);
        return tmpconn;
      }
    }
  } else {
    for (tmpconn = TO_OR_CIRCUIT(circ)->n_streams; tmpconn;
         tmpconn=tmpconn->next_stream) {
      if (rh.stream_id == tmpconn->stream_id &&
          !tmpconn->base_.marked_for_close) {
        log_debug(LD_EXIT,"found conn for stream %d.", rh.stream_id);
        if (cell_direction == CELL_DIRECTION_OUT ||
            connection_edge_is_rendezvous_stream(tmpconn))
          return tmpconn;
      }
    }
    for (tmpconn = TO_OR_CIRCUIT(circ)->resolving_streams; tmpconn;
         tmpconn=tmpconn->next_stream) {
      if (rh.stream_id == tmpconn->stream_id &&
          !tmpconn->base_.marked_for_close) {
        log_debug(LD_EXIT,"found conn for stream %d.", rh.stream_id);
        return tmpconn;
      }
    }
  }
  return NULL; /* probably a begin relay cell */
}

/** Pack the relay_header_t host-order structure <b>src</b> into
 * network-order in the buffer <b>dest</b>. See tor-spec.txt for details
 * about the wire format.
 */
void
relay_header_pack(uint8_t *dest, const relay_header_t *src)
{
  set_uint8(dest, src->command);
  set_uint16(dest+1, htons(src->recognized));
  set_uint16(dest+3, htons(src->stream_id));
  memcpy(dest+5, src->integrity, 4);
  set_uint16(dest+9, htons(src->length));
}

/** Unpack the network-order buffer <b>src</b> into a host-order
 * relay_header_t structure <b>dest</b>.
 */
void
relay_header_unpack(relay_header_t *dest, const uint8_t *src)
{
  dest->command = get_uint8(src);
  dest->recognized = ntohs(get_uint16(src+1));
  dest->stream_id = ntohs(get_uint16(src+3));
  memcpy(dest->integrity, src+5, 4);
  dest->length = ntohs(get_uint16(src+9));
}

/** Convert the relay <b>command</b> into a human-readable string. */
static const char *
relay_command_to_string(uint8_t command)
{
  switch (command) {
    case RELAY_COMMAND_BEGIN: return "BEGIN";
    case RELAY_COMMAND_DATA: return "DATA";
    case RELAY_COMMAND_END: return "END";
    case RELAY_COMMAND_CONNECTED: return "CONNECTED";
    case RELAY_COMMAND_SENDME: return "SENDME";
    case RELAY_COMMAND_EXTEND: return "EXTEND";
    case RELAY_COMMAND_EXTENDED: return "EXTENDED";
    case RELAY_COMMAND_TRUNCATE: return "TRUNCATE";
    case RELAY_COMMAND_TRUNCATED: return "TRUNCATED";
    case RELAY_COMMAND_DROP: return "DROP";
    case RELAY_COMMAND_RESOLVE: return "RESOLVE";
    case RELAY_COMMAND_RESOLVED: return "RESOLVED";
    case RELAY_COMMAND_BEGIN_DIR: return "BEGIN_DIR";
    case RELAY_COMMAND_ESTABLISH_INTRO: return "ESTABLISH_INTRO";
    case RELAY_COMMAND_ESTABLISH_RENDEZVOUS: return "ESTABLISH_RENDEZVOUS";
    case RELAY_COMMAND_INTRODUCE1: return "INTRODUCE1";
    case RELAY_COMMAND_INTRODUCE2: return "INTRODUCE2";
    case RELAY_COMMAND_RENDEZVOUS1: return "RENDEZVOUS1";
    case RELAY_COMMAND_RENDEZVOUS2: return "RENDEZVOUS2";
    case RELAY_COMMAND_INTRO_ESTABLISHED: return "INTRO_ESTABLISHED";
    case RELAY_COMMAND_RENDEZVOUS_ESTABLISHED:
      return "RENDEZVOUS_ESTABLISHED";
    case RELAY_COMMAND_INTRODUCE_ACK: return "INTRODUCE_ACK";
    default: return "(unrecognized)";
  }
}

/** Make a relay cell out of <b>relay_command</b> and <b>payload</b>, and send
 * it onto the open circuit <b>circ</b>. <b>stream_id</b> is the ID on
 * <b>circ</b> for the stream that's sending the relay cell, or 0 if it's a
 * control cell.  <b>cpath_layer</b> is NULL for OR->OP cells, or the
 * destination hop for OP->OR cells.
 *
 * If you can't send the cell, mark the circuit for close and return -1. Else
 * return 0.
 */
int
relay_send_command_from_edge_(streamid_t stream_id, circuit_t *circ,
                              uint8_t relay_command, const char *payload,
                              size_t payload_len, crypt_path_t *cpath_layer,
                              const char *filename, int lineno)
{
  cell_t cell;
  relay_header_t rh;
  cell_direction_t cell_direction;
  /* XXXX NM Split this function into a separate versions per circuit type? */

  tor_assert(circ);
  tor_assert(payload_len <= RELAY_PAYLOAD_SIZE);

  memset(&cell, 0, sizeof(cell_t));
  cell.command = CELL_RELAY;
  if (cpath_layer) {
    cell.circ_id = circ->n_circ_id;
    cell_direction = CELL_DIRECTION_OUT;
  } else if (! CIRCUIT_IS_ORIGIN(circ)) {
    cell.circ_id = TO_OR_CIRCUIT(circ)->p_circ_id;
    cell_direction = CELL_DIRECTION_IN;
  } else {
    return -1;
  }

  memset(&rh, 0, sizeof(rh));
  rh.command = relay_command;
  rh.stream_id = stream_id;
  rh.length = payload_len;
  relay_header_pack(cell.payload, &rh);
  if (payload_len)
    memcpy(cell.payload+RELAY_HEADER_SIZE, payload, payload_len);

  log_debug(LD_OR,"delivering %d cell %s.", relay_command,
            cell_direction == CELL_DIRECTION_OUT ? "forward" : "backward");

  /* If we are sending an END cell and this circuit is used for a tunneled
   * directory request, advance its state. */
  if (relay_command == RELAY_COMMAND_END && circ->dirreq_id)
    geoip_change_dirreq_state(circ->dirreq_id, DIRREQ_TUNNELED,
                              DIRREQ_END_CELL_SENT);

  if (cell_direction == CELL_DIRECTION_OUT && circ->n_chan) {
    /* if we're using relaybandwidthrate, this conn wants priority */
    channel_timestamp_client(circ->n_chan);
  }

  if (cell_direction == CELL_DIRECTION_OUT) {
    origin_circuit_t *origin_circ = TO_ORIGIN_CIRCUIT(circ);
    if (origin_circ->remaining_relay_early_cells > 0 &&
        (relay_command == RELAY_COMMAND_EXTEND ||
         relay_command == RELAY_COMMAND_EXTEND2 ||
         cpath_layer != origin_circ->cpath)) {
      /* If we've got any relay_early cells left and (we're sending
       * an extend cell or we're not talking to the first hop), use
       * one of them.  Don't worry about the conn protocol version:
       * append_cell_to_circuit_queue will fix it up. */
      cell.command = CELL_RELAY_EARLY;
      --origin_circ->remaining_relay_early_cells;
      log_debug(LD_OR, "Sending a RELAY_EARLY cell; %d remaining.",
                (int)origin_circ->remaining_relay_early_cells);
      /* Memorize the command that is sent as RELAY_EARLY cell; helps debug
       * task 878. */
      origin_circ->relay_early_commands[
          origin_circ->relay_early_cells_sent++] = relay_command;
    } else if (relay_command == RELAY_COMMAND_EXTEND ||
               relay_command == RELAY_COMMAND_EXTEND2) {
      /* If no RELAY_EARLY cells can be sent over this circuit, log which
       * commands have been sent as RELAY_EARLY cells before; helps debug
       * task 878. */
      smartlist_t *commands_list = smartlist_new();
      int i = 0;
      char *commands = NULL;
      for (; i < origin_circ->relay_early_cells_sent; i++)
        smartlist_add(commands_list, (char *)
            relay_command_to_string(origin_circ->relay_early_commands[i]));
      commands = smartlist_join_strings(commands_list, ",", 0, NULL);
      log_warn(LD_BUG, "Uh-oh.  We're sending a RELAY_COMMAND_EXTEND cell, "
               "but we have run out of RELAY_EARLY cells on that circuit. "
               "Commands sent before: %s", commands);
      tor_free(commands);
      smartlist_free(commands_list);
    }
  }

  if (circuit_package_relay_cell(&cell, circ, cell_direction, cpath_layer,
                                 stream_id, filename, lineno) < 0) {
    log_warn(LD_BUG,"circuit_package_relay_cell failed. Closing.");
    circuit_mark_for_close(circ, END_CIRC_REASON_INTERNAL);
    return -1;
  }
  return 0;
}

/** Make a relay cell out of <b>relay_command</b> and <b>payload</b>, and
 * send it onto the open circuit <b>circ</b>. <b>fromconn</b> is the stream
 * that's sending the relay cell, or NULL if it's a control cell.
 * <b>cpath_layer</b> is NULL for OR->OP cells, or the destination hop
 * for OP->OR cells.
 *
 * If you can't send the cell, mark the circuit for close and
 * return -1. Else return 0.
 */
int
connection_edge_send_command(edge_connection_t *fromconn,
                             uint8_t relay_command, const char *payload,
                             size_t payload_len)
{
  /* XXXX NM Split this function into a separate versions per circuit type? */
  circuit_t *circ;
  crypt_path_t *cpath_layer = fromconn->cpath_layer;
  tor_assert(fromconn);
  circ = fromconn->on_circuit;

  if (fromconn->base_.marked_for_close) {
    log_warn(LD_BUG,
             "called on conn that's already marked for close at %s:%d.",
             fromconn->base_.marked_for_close_file,
             fromconn->base_.marked_for_close);
    return 0;
  }

  if (!circ) {
    if (fromconn->base_.type == CONN_TYPE_AP) {
      log_info(LD_APP,"no circ. Closing conn.");
      connection_mark_unattached_ap(EDGE_TO_ENTRY_CONN(fromconn),
                                    END_STREAM_REASON_INTERNAL);
    } else {
      log_info(LD_EXIT,"no circ. Closing conn.");
      fromconn->edge_has_sent_end = 1; /* no circ to send to */
      fromconn->end_reason = END_STREAM_REASON_INTERNAL;
      connection_mark_for_close(TO_CONN(fromconn));
    }
    return -1;
  }

  return relay_send_command_from_edge(fromconn->stream_id, circ,
                                      relay_command, payload,
                                      payload_len, cpath_layer);
}

/** How many times will I retry a stream that fails due to DNS
 * resolve failure or misc error?
 */
#define MAX_RESOLVE_FAILURES 3

/** Return 1 if reason is something that you should retry if you
 * get the end cell before you've connected; else return 0. */
static int
edge_reason_is_retriable(int reason)
{
  return reason == END_STREAM_REASON_HIBERNATING ||
         reason == END_STREAM_REASON_RESOURCELIMIT ||
         reason == END_STREAM_REASON_EXITPOLICY ||
         reason == END_STREAM_REASON_RESOLVEFAILED ||
         reason == END_STREAM_REASON_MISC ||
         reason == END_STREAM_REASON_NOROUTE;
}

/** Called when we receive an END cell on a stream that isn't open yet,
 * from the client side.
 * Arguments are as for connection_edge_process_relay_cell().
 */
static int
connection_ap_process_end_not_open(
    relay_header_t *rh, cell_t *cell, origin_circuit_t *circ,
    entry_connection_t *conn, crypt_path_t *layer_hint)
{
  node_t *exitrouter;
  int reason = *(cell->payload+RELAY_HEADER_SIZE);
  int control_reason;
  edge_connection_t *edge_conn = ENTRY_TO_EDGE_CONN(conn);
  (void) layer_hint; /* unused */

  if (rh->length > 0) {
    if (reason == END_STREAM_REASON_TORPROTOCOL ||
        reason == END_STREAM_REASON_INTERNAL ||
        reason == END_STREAM_REASON_DESTROY) {
      /* All three of these reasons could mean a failed tag
       * hit the exit and it complained. Do not probe.
       * Fail the circuit. */
      circ->path_state = PATH_STATE_USE_FAILED;
      return -END_CIRC_REASON_TORPROTOCOL;
    } else {
      /* Path bias: If we get a valid reason code from the exit,
       * it wasn't due to tagging.
       *
       * We rely on recognized+digest being strong enough to make
       * tags unlikely to allow us to get tagged, yet 'recognized'
       * reason codes here. */
      pathbias_mark_use_success(circ);
    }
  }

  if (rh->length == 0) {
    reason = END_STREAM_REASON_MISC;
  }

  control_reason = reason | END_STREAM_REASON_FLAG_REMOTE;

  if (edge_reason_is_retriable(reason) &&
      /* avoid retry if rend */
      !connection_edge_is_rendezvous_stream(edge_conn)) {
    const char *chosen_exit_digest =
      circ->build_state->chosen_exit->identity_digest;
    log_info(LD_APP,"Address '%s' refused due to '%s'. Considering retrying.",
             safe_str(conn->socks_request->address),
             stream_end_reason_to_string(reason));
    exitrouter = node_get_mutable_by_id(chosen_exit_digest);
    switch (reason) {
      case END_STREAM_REASON_EXITPOLICY: {
        tor_addr_t addr;
        tor_addr_make_unspec(&addr);
        if (rh->length >= 5) {
          int ttl = -1;
          tor_addr_make_unspec(&addr);
          if (rh->length == 5 || rh->length == 9) {
            tor_addr_from_ipv4n(&addr,
                                get_uint32(cell->payload+RELAY_HEADER_SIZE+1));
            if (rh->length == 9)
              ttl = (int)ntohl(get_uint32(cell->payload+RELAY_HEADER_SIZE+5));
          } else if (rh->length == 17 || rh->length == 21) {
            tor_addr_from_ipv6_bytes(&addr,
                                (char*)(cell->payload+RELAY_HEADER_SIZE+1));
            if (rh->length == 21)
              ttl = (int)ntohl(get_uint32(cell->payload+RELAY_HEADER_SIZE+17));
          }
          if (tor_addr_is_null(&addr)) {
            log_info(LD_APP,"Address '%s' resolved to 0.0.0.0. Closing,",
                     safe_str(conn->socks_request->address));
            connection_mark_unattached_ap(conn, END_STREAM_REASON_TORPROTOCOL);
            return 0;
          }

          if ((tor_addr_family(&addr) == AF_INET && !conn->ipv4_traffic_ok) ||
              (tor_addr_family(&addr) == AF_INET6 && !conn->ipv6_traffic_ok)) {
            log_fn(LOG_PROTOCOL_WARN, LD_APP,
                   "Got an EXITPOLICY failure on a connection with a "
                   "mismatched family. Closing.");
            connection_mark_unattached_ap(conn, END_STREAM_REASON_TORPROTOCOL);
            return 0;
          }
          if (get_options()->ClientDNSRejectInternalAddresses &&
              tor_addr_is_internal(&addr, 0)) {
            log_info(LD_APP,"Address '%s' resolved to internal. Closing,",
                     safe_str(conn->socks_request->address));
            connection_mark_unattached_ap(conn, END_STREAM_REASON_TORPROTOCOL);
            return 0;
          }

          client_dns_set_addressmap(conn,
                                    conn->socks_request->address, &addr,
                                    conn->chosen_exit_name, ttl);

          {
            char new_addr[TOR_ADDR_BUF_LEN];
            tor_addr_to_str(new_addr, &addr, sizeof(new_addr), 1);
            if (strcmp(conn->socks_request->address, new_addr)) {
              strlcpy(conn->socks_request->address, new_addr,
                      sizeof(conn->socks_request->address));
              control_event_stream_status(conn, STREAM_EVENT_REMAP, 0);
            }
          }
        }
        /* check if he *ought* to have allowed it */

        adjust_exit_policy_from_exitpolicy_failure(circ,
                                                   conn,
                                                   exitrouter,
                                                   &addr);

        if (conn->chosen_exit_optional ||
            conn->chosen_exit_retries) {
          /* stop wanting a specific exit */
          conn->chosen_exit_optional = 0;
          /* A non-zero chosen_exit_retries can happen if we set a
           * TrackHostExits for this address under a port that the exit
           * relay allows, but then try the same address with a different
           * port that it doesn't allow to exit. We shouldn't unregister
           * the mapping, since it is probably still wanted on the
           * original port. But now we give away to the exit relay that
           * we probably have a TrackHostExits on it. So be it. */
          conn->chosen_exit_retries = 0;
          tor_free(conn->chosen_exit_name); /* clears it */
        }
        if (connection_ap_detach_retriable(conn, circ, control_reason) >= 0)
          return 0;
        /* else, conn will get closed below */
        break;
      }
      case END_STREAM_REASON_CONNECTREFUSED:
        if (!conn->chosen_exit_optional)
          break; /* break means it'll close, below */
        /* Else fall through: expire this circuit, clear the
         * chosen_exit_name field, and try again. */
      case END_STREAM_REASON_RESOLVEFAILED:
      case END_STREAM_REASON_TIMEOUT:
      case END_STREAM_REASON_MISC:
      case END_STREAM_REASON_NOROUTE:
        if (client_dns_incr_failures(conn->socks_request->address)
            < MAX_RESOLVE_FAILURES) {
          /* We haven't retried too many times; reattach the connection. */
          circuit_log_path(LOG_INFO,LD_APP,circ);
          /* Mark this circuit "unusable for new streams". */
          mark_circuit_unusable_for_new_conns(circ);

          if (conn->chosen_exit_optional) {
            /* stop wanting a specific exit */
            conn->chosen_exit_optional = 0;
            tor_free(conn->chosen_exit_name); /* clears it */
          }
          if (connection_ap_detach_retriable(conn, circ, control_reason) >= 0)
            return 0;
          /* else, conn will get closed below */
        } else {
          log_notice(LD_APP,
                     "Have tried resolving or connecting to address '%s' "
                     "at %d different places. Giving up.",
                     safe_str(conn->socks_request->address),
                     MAX_RESOLVE_FAILURES);
          /* clear the failures, so it will have a full try next time */
          client_dns_clear_failures(conn->socks_request->address);
        }
        break;
      case END_STREAM_REASON_HIBERNATING:
      case END_STREAM_REASON_RESOURCELIMIT:
        if (exitrouter) {
          policies_set_node_exitpolicy_to_reject_all(exitrouter);
        }
        if (conn->chosen_exit_optional) {
          /* stop wanting a specific exit */
          conn->chosen_exit_optional = 0;
          tor_free(conn->chosen_exit_name); /* clears it */
        }
        if (connection_ap_detach_retriable(conn, circ, control_reason) >= 0)
          return 0;
        /* else, will close below */
        break;
    } /* end switch */
    log_info(LD_APP,"Giving up on retrying; conn can't be handled.");
  }

  log_info(LD_APP,
           "Edge got end (%s) before we're connected. Marking for close.",
       stream_end_reason_to_string(rh->length > 0 ? reason : -1));
  circuit_log_path(LOG_INFO,LD_APP,circ);
  /* need to test because of detach_retriable */
  if (!ENTRY_TO_CONN(conn)->marked_for_close)
    connection_mark_unattached_ap(conn, control_reason);
  return 0;
}

/** Called when we have gotten an END_REASON_EXITPOLICY failure on <b>circ</b>
 * for <b>conn</b>, while attempting to connect via <b>node</b>.  If the node
 * told us which address it rejected, then <b>addr</b> is that address;
 * otherwise it is AF_UNSPEC.
 *
 * If we are sure the node should have allowed this address, mark the node as
 * having a reject *:* exit policy.  Otherwise, mark the circuit as unusable
 * for this particular address.
 **/
static void
adjust_exit_policy_from_exitpolicy_failure(origin_circuit_t *circ,
                                           entry_connection_t *conn,
                                           node_t *node,
                                           const tor_addr_t *addr)
{
  int make_reject_all = 0;
  const sa_family_t family = tor_addr_family(addr);

  if (node) {
    tor_addr_t tmp;
    int asked_for_family = tor_addr_parse(&tmp, conn->socks_request->address);
    if (family == AF_UNSPEC) {
      make_reject_all = 1;
    } else if (node_exit_policy_is_exact(node, family) &&
               asked_for_family != -1 && !conn->chosen_exit_name) {
      make_reject_all = 1;
    }

    if (make_reject_all) {
      log_info(LD_APP,
               "Exitrouter %s seems to be more restrictive than its exit "
               "policy. Not using this router as exit for now.",
               node_describe(node));
      policies_set_node_exitpolicy_to_reject_all(node);
    }
  }

  if (family != AF_UNSPEC)
    addr_policy_append_reject_addr(&circ->prepend_policy, addr);
}

/** Helper: change the socks_request-&gt;address field on conn to the
 * dotted-quad representation of <b>new_addr</b>,
 * and send an appropriate REMAP event. */
static void
remap_event_helper(entry_connection_t *conn, const tor_addr_t *new_addr)
{
  tor_addr_to_str(conn->socks_request->address, new_addr,
                  sizeof(conn->socks_request->address),
                  1);
  control_event_stream_status(conn, STREAM_EVENT_REMAP,
                              REMAP_STREAM_SOURCE_EXIT);
}

/** Extract the contents of a connected cell in <b>cell</b>, whose relay
 * header has already been parsed into <b>rh</b>. On success, set
 * <b>addr_out</b> to the address we're connected to, and <b>ttl_out</b> to
 * the ttl of that address, in seconds, and return 0.  On failure, return
 * -1. */
STATIC int
connected_cell_parse(const relay_header_t *rh, const cell_t *cell,
                     tor_addr_t *addr_out, int *ttl_out)
{
  uint32_t bytes;
  const uint8_t *payload = cell->payload + RELAY_HEADER_SIZE;

  tor_addr_make_unspec(addr_out);
  *ttl_out = -1;
  if (rh->length == 0)
    return 0;
  if (rh->length < 4)
    return -1;
  bytes = ntohl(get_uint32(payload));

  /* If bytes is 0, this is maybe a v6 address. Otherwise it's a v4 address */
  if (bytes != 0) {
    /* v4 address */
    tor_addr_from_ipv4h(addr_out, bytes);
    if (rh->length >= 8) {
      bytes = ntohl(get_uint32(payload + 4));
      if (bytes <= INT32_MAX)
        *ttl_out = bytes;
    }
  } else {
    if (rh->length < 25) /* 4 bytes of 0s, 1 addr, 16 ipv4, 4 ttl. */
      return -1;
    if (get_uint8(payload + 4) != 6)
      return -1;
    tor_addr_from_ipv6_bytes(addr_out, (char*)(payload + 5));
    bytes = ntohl(get_uint32(payload + 21));
    if (bytes <= INT32_MAX)
      *ttl_out = (int) bytes;
  }
  return 0;
}

/** An incoming relay cell has arrived from circuit <b>circ</b> to
 * stream <b>conn</b>.
 *
 * The arguments here are the same as in
 * connection_edge_process_relay_cell() below; this function is called
 * from there when <b>conn</b> is defined and not in an open state.
 */
static int
connection_edge_process_relay_cell_not_open(
    relay_header_t *rh, cell_t *cell, circuit_t *circ,
    edge_connection_t *conn, crypt_path_t *layer_hint)
{
  if (rh->command == RELAY_COMMAND_END) {
    if (CIRCUIT_IS_ORIGIN(circ) && conn->base_.type == CONN_TYPE_AP) {
      return connection_ap_process_end_not_open(rh, cell,
                                                TO_ORIGIN_CIRCUIT(circ),
                                                EDGE_TO_ENTRY_CONN(conn),
                                                layer_hint);
    } else {
      /* we just got an 'end', don't need to send one */
      conn->edge_has_sent_end = 1;
      conn->end_reason = *(cell->payload+RELAY_HEADER_SIZE) |
                         END_STREAM_REASON_FLAG_REMOTE;
      connection_mark_for_close(TO_CONN(conn));
      return 0;
    }
  }

  if (conn->base_.type == CONN_TYPE_AP &&
      rh->command == RELAY_COMMAND_CONNECTED) {
    tor_addr_t addr;
    int ttl;
    entry_connection_t *entry_conn = EDGE_TO_ENTRY_CONN(conn);
    tor_assert(CIRCUIT_IS_ORIGIN(circ));
    if (conn->base_.state != AP_CONN_STATE_CONNECT_WAIT) {
      log_fn(LOG_PROTOCOL_WARN, LD_APP,
             "Got 'connected' while not in state connect_wait. Dropping.");
      return 0;
    }
    conn->base_.state = AP_CONN_STATE_OPEN;
    log_info(LD_APP,"'connected' received after %d seconds.",
             (int)(time(NULL) - conn->base_.timestamp_lastread));
    if (connected_cell_parse(rh, cell, &addr, &ttl) < 0) {
      log_fn(LOG_PROTOCOL_WARN, LD_APP,
             "Got a badly formatted connected cell. Closing.");
      connection_edge_end(conn, END_STREAM_REASON_TORPROTOCOL);
      connection_mark_unattached_ap(entry_conn, END_STREAM_REASON_TORPROTOCOL);
    }
    if (tor_addr_family(&addr) != AF_UNSPEC) {
      const sa_family_t family = tor_addr_family(&addr);
      if (tor_addr_is_null(&addr) ||
          (get_options()->ClientDNSRejectInternalAddresses &&
           tor_addr_is_internal(&addr, 0))) {
        log_info(LD_APP, "...but it claims the IP address was %s. Closing.",
                 fmt_addr(&addr));
        connection_edge_end(conn, END_STREAM_REASON_TORPROTOCOL);
        connection_mark_unattached_ap(entry_conn,
                                      END_STREAM_REASON_TORPROTOCOL);
        return 0;
      }

      if ((family == AF_INET && ! entry_conn->ipv4_traffic_ok) ||
          (family == AF_INET6 && ! entry_conn->ipv6_traffic_ok)) {
        log_fn(LOG_PROTOCOL_WARN, LD_APP,
               "Got a connected cell to %s with unsupported address family."
               " Closing.", fmt_addr(&addr));
        connection_edge_end(conn, END_STREAM_REASON_TORPROTOCOL);
        connection_mark_unattached_ap(entry_conn,
                                      END_STREAM_REASON_TORPROTOCOL);
        return 0;
      }

      client_dns_set_addressmap(entry_conn,
                                entry_conn->socks_request->address, &addr,
                                entry_conn->chosen_exit_name, ttl);

      remap_event_helper(entry_conn, &addr);
    }
    circuit_log_path(LOG_INFO,LD_APP,TO_ORIGIN_CIRCUIT(circ));
    /* don't send a socks reply to transparent conns */
    tor_assert(entry_conn->socks_request != NULL);
    if (!entry_conn->socks_request->has_finished)
      connection_ap_handshake_socks_reply(entry_conn, NULL, 0, 0);

    /* Was it a linked dir conn? If so, a dir request just started to
     * fetch something; this could be a bootstrap status milestone. */
    log_debug(LD_APP, "considering");
    if (TO_CONN(conn)->linked_conn &&
        TO_CONN(conn)->linked_conn->type == CONN_TYPE_DIR) {
      connection_t *dirconn = TO_CONN(conn)->linked_conn;
      log_debug(LD_APP, "it is! %d", dirconn->purpose);
      switch (dirconn->purpose) {
        case DIR_PURPOSE_FETCH_CERTIFICATE:
          if (consensus_is_waiting_for_certs())
            control_event_bootstrap(BOOTSTRAP_STATUS_LOADING_KEYS, 0);
          break;
        case DIR_PURPOSE_FETCH_CONSENSUS:
          control_event_bootstrap(BOOTSTRAP_STATUS_LOADING_STATUS, 0);
          break;
        case DIR_PURPOSE_FETCH_SERVERDESC:
        case DIR_PURPOSE_FETCH_MICRODESC:
          if (TO_DIR_CONN(dirconn)->router_purpose == ROUTER_PURPOSE_GENERAL)
            control_event_bootstrap(BOOTSTRAP_STATUS_LOADING_DESCRIPTORS,
                                    count_loading_descriptors_progress());
          break;
      }
    }
    /* This is definitely a success, so forget about any pending data we
     * had sent. */
    if (entry_conn->pending_optimistic_data) {
      generic_buffer_free(entry_conn->pending_optimistic_data);
      entry_conn->pending_optimistic_data = NULL;
    }

    /* handle anything that might have queued */
    if (connection_edge_package_raw_inbuf(conn, 1, NULL) < 0) {
      /* (We already sent an end cell if possible) */
      connection_mark_for_close(TO_CONN(conn));
      return 0;
    }
    return 0;
  }
  if (conn->base_.type == CONN_TYPE_AP &&
      rh->command == RELAY_COMMAND_RESOLVED) {
    int ttl;
    int answer_len;
    uint8_t answer_type;
    entry_connection_t *entry_conn = EDGE_TO_ENTRY_CONN(conn);
    if (conn->base_.state != AP_CONN_STATE_RESOLVE_WAIT) {
      log_fn(LOG_PROTOCOL_WARN, LD_APP, "Got a 'resolved' cell while "
             "not in state resolve_wait. Dropping.");
      return 0;
    }
    tor_assert(SOCKS_COMMAND_IS_RESOLVE(entry_conn->socks_request->command));
    answer_len = cell->payload[RELAY_HEADER_SIZE+1];
    if (rh->length < 2 || answer_len+2>rh->length) {
      log_fn(LOG_PROTOCOL_WARN, LD_PROTOCOL,
             "Dropping malformed 'resolved' cell");
      connection_mark_unattached_ap(entry_conn, END_STREAM_REASON_TORPROTOCOL);
      return 0;
    }
    answer_type = cell->payload[RELAY_HEADER_SIZE];
    if (rh->length >= answer_len+6)
      ttl = (int)ntohl(get_uint32(cell->payload+RELAY_HEADER_SIZE+
                                  2+answer_len));
    else
      ttl = -1;
    if (answer_type == RESOLVED_TYPE_IPV4 ||
        answer_type == RESOLVED_TYPE_IPV6) {
      tor_addr_t addr;
      if (decode_address_from_payload(&addr, cell->payload+RELAY_HEADER_SIZE,
                                      rh->length) &&
          tor_addr_is_internal(&addr, 0) &&
          get_options()->ClientDNSRejectInternalAddresses) {
        log_info(LD_APP,"Got a resolve with answer %s. Rejecting.",
                 fmt_addr(&addr));
        connection_ap_handshake_socks_resolved(entry_conn,
                                               RESOLVED_TYPE_ERROR_TRANSIENT,
                                               0, NULL, 0, TIME_MAX);
        connection_mark_unattached_ap(entry_conn,
                                      END_STREAM_REASON_TORPROTOCOL);
        return 0;
      }
    }
    connection_ap_handshake_socks_resolved(entry_conn,
                   answer_type,
                   cell->payload[RELAY_HEADER_SIZE+1], /*answer_len*/
                   cell->payload+RELAY_HEADER_SIZE+2, /*answer*/
                   ttl,
                   -1);
    if (answer_type == RESOLVED_TYPE_IPV4 && answer_len == 4) {
      tor_addr_t addr;
      tor_addr_from_ipv4n(&addr,
                          get_uint32(cell->payload+RELAY_HEADER_SIZE+2));
      remap_event_helper(entry_conn, &addr);
    } else if (answer_type == RESOLVED_TYPE_IPV6 && answer_len == 16) {
      tor_addr_t addr;
      tor_addr_from_ipv6_bytes(&addr,
                               (char*)(cell->payload+RELAY_HEADER_SIZE+2));
      remap_event_helper(entry_conn, &addr);
    }
    connection_mark_unattached_ap(entry_conn,
                              END_STREAM_REASON_DONE |
                              END_STREAM_REASON_FLAG_ALREADY_SOCKS_REPLIED);
    return 0;
  }

  log_fn(LOG_PROTOCOL_WARN, LD_PROTOCOL,
         "Got an unexpected relay command %d, in state %d (%s). Dropping.",
         rh->command, conn->base_.state,
         conn_state_to_string(conn->base_.type, conn->base_.state));
  return 0; /* for forward compatibility, don't kill the circuit */
//  connection_edge_end(conn, END_STREAM_REASON_TORPROTOCOL);
//  connection_mark_for_close(conn);
//  return -1;
}

/** An incoming relay cell has arrived on circuit <b>circ</b>. If
 * <b>conn</b> is NULL this is a control cell, else <b>cell</b> is
 * destined for <b>conn</b>.
 *
 * If <b>layer_hint</b> is defined, then we're the origin of the
 * circuit, and it specifies the hop that packaged <b>cell</b>.
 *
 * Return -reason if you want to warn and tear down the circuit, else 0.
 */
static int
connection_edge_process_relay_cell(cell_t *cell, circuit_t *circ,
                                   edge_connection_t *conn,
                                   crypt_path_t *layer_hint)
{
  static int num_seen=0;
  relay_header_t rh;
  unsigned domain = layer_hint?LD_APP:LD_EXIT;
  int reason;
  int optimistic_data = 0; /* Set to 1 if we receive data on a stream
                            * that's in the EXIT_CONN_STATE_RESOLVING
                            * or EXIT_CONN_STATE_CONNECTING states. */

  tor_assert(cell);
  tor_assert(circ);

  relay_header_unpack(&rh, cell->payload);
//  log_fn(LOG_DEBUG,"command %d stream %d", rh.command, rh.stream_id);
  num_seen++;
  log_debug(domain, "Now seen %d relay cells here (command %d, stream %d).",
            num_seen, rh.command, rh.stream_id);

  if (rh.length > RELAY_PAYLOAD_SIZE) {
    log_fn(LOG_PROTOCOL_WARN, LD_PROTOCOL,
           "Relay cell length field too long. Closing circuit.");
    return - END_CIRC_REASON_TORPROTOCOL;
  }

  if (rh.stream_id == 0) {
    switch (rh.command) {
      case RELAY_COMMAND_BEGIN:
      case RELAY_COMMAND_CONNECTED:
      case RELAY_COMMAND_DATA:
      case RELAY_COMMAND_END:
      case RELAY_COMMAND_RESOLVE:
      case RELAY_COMMAND_RESOLVED:
      case RELAY_COMMAND_BEGIN_DIR:
        log_fn(LOG_PROTOCOL_WARN, LD_PROTOCOL, "Relay command %d with zero "
               "stream_id. Dropping.", (int)rh.command);
        return 0;
      default:
        ;
    }
  }

  /* either conn is NULL, in which case we've got a control cell, or else
   * conn points to the recognized stream. */

  if (conn && !connection_state_is_open(TO_CONN(conn))) {
    if (conn->base_.type == CONN_TYPE_EXIT &&
        (conn->base_.state == EXIT_CONN_STATE_CONNECTING ||
         conn->base_.state == EXIT_CONN_STATE_RESOLVING) &&
        rh.command == RELAY_COMMAND_DATA) {
      /* Allow DATA cells to be delivered to an exit node in state
       * EXIT_CONN_STATE_CONNECTING or EXIT_CONN_STATE_RESOLVING.
       * This speeds up HTTP, for example. */
      optimistic_data = 1;
    } else {
      return connection_edge_process_relay_cell_not_open(
               &rh, cell, circ, conn, layer_hint);
    }
  }

  switch (rh.command) {
    case RELAY_COMMAND_DROP:
//      log_info(domain,"Got a relay-level padding cell. Dropping.");
      return 0;
    case RELAY_COMMAND_BEGIN:
    case RELAY_COMMAND_BEGIN_DIR:
      if (layer_hint &&
          circ->purpose != CIRCUIT_PURPOSE_S_REND_JOINED) {
        log_fn(LOG_PROTOCOL_WARN, LD_APP,
               "Relay begin request unsupported at AP. Dropping.");
        return 0;
      }
      if (circ->purpose == CIRCUIT_PURPOSE_S_REND_JOINED &&
          layer_hint != TO_ORIGIN_CIRCUIT(circ)->cpath->prev) {
        log_fn(LOG_PROTOCOL_WARN, LD_APP,
               "Relay begin request to Hidden Service "
               "from intermediary node. Dropping.");
        return 0;
      }
      if (conn) {
        log_fn(LOG_PROTOCOL_WARN, domain,
               "Begin cell for known stream. Dropping.");
        return 0;
      }
      if (rh.command == RELAY_COMMAND_BEGIN_DIR) {
        /* Assign this circuit and its app-ward OR connection a unique ID,
         * so that we can measure download times. The local edge and dir
         * connection will be assigned the same ID when they are created
         * and linked. */
        static uint64_t next_id = 0;
        circ->dirreq_id = ++next_id;
        TO_OR_CIRCUIT(circ)->p_chan->dirreq_id = circ->dirreq_id;
      }

      return connection_exit_begin_conn(cell, circ);
    case RELAY_COMMAND_DATA:
      ++stats_n_data_cells_received;
      if (( layer_hint && --layer_hint->deliver_window < 0) ||
          (!layer_hint && --circ->deliver_window < 0)) {
        log_fn(LOG_PROTOCOL_WARN, LD_PROTOCOL,
               "(relay data) circ deliver_window below 0. Killing.");
        if (conn) {
          /* XXXX Do we actually need to do this?  Will killing the circuit
           * not send an END and mark the stream for close as appropriate? */
          connection_edge_end(conn, END_STREAM_REASON_TORPROTOCOL);
          connection_mark_for_close(TO_CONN(conn));
        }
        return -END_CIRC_REASON_TORPROTOCOL;
      }
      log_debug(domain,"circ deliver_window now %d.", layer_hint ?
                layer_hint->deliver_window : circ->deliver_window);

      circuit_consider_sending_sendme(circ, layer_hint);

      if (!conn) {
        log_info(domain,"data cell dropped, unknown stream (streamid %d).",
                 rh.stream_id);
        return 0;
      }

      if (--conn->deliver_window < 0) { /* is it below 0 after decrement? */
        log_fn(LOG_PROTOCOL_WARN, LD_PROTOCOL,
               "(relay data) conn deliver_window below 0. Killing.");
        return -END_CIRC_REASON_TORPROTOCOL;
      }

      stats_n_data_bytes_received += rh.length;
      connection_write_to_buf((char*)(cell->payload + RELAY_HEADER_SIZE),
                              rh.length, TO_CONN(conn));

      if (!optimistic_data) {
        /* Only send a SENDME if we're not getting optimistic data; otherwise
         * a SENDME could arrive before the CONNECTED.
         */
        connection_edge_consider_sending_sendme(conn);
      }

      return 0;
    case RELAY_COMMAND_END:
      reason = rh.length > 0 ?
        get_uint8(cell->payload+RELAY_HEADER_SIZE) : END_STREAM_REASON_MISC;
      if (!conn) {
        log_info(domain,"end cell (%s) dropped, unknown stream.",
                 stream_end_reason_to_string(reason));
        return 0;
      }
/* XXX add to this log_fn the exit node's nickname? */
      log_info(domain,TOR_SOCKET_T_FORMAT": end cell (%s) for stream %d. "
               "Removing stream.",
               conn->base_.s,
               stream_end_reason_to_string(reason),
               conn->stream_id);
      if (conn->base_.type == CONN_TYPE_AP) {
        entry_connection_t *entry_conn = EDGE_TO_ENTRY_CONN(conn);
        if (entry_conn->socks_request &&
            !entry_conn->socks_request->has_finished)
          log_warn(LD_BUG,
                   "open stream hasn't sent socks answer yet? Closing.");
      }
      /* We just *got* an end; no reason to send one. */
      conn->edge_has_sent_end = 1;
      if (!conn->end_reason)
        conn->end_reason = reason | END_STREAM_REASON_FLAG_REMOTE;
      if (!conn->base_.marked_for_close) {
        /* only mark it if not already marked. it's possible to
         * get the 'end' right around when the client hangs up on us. */
        connection_mark_and_flush(TO_CONN(conn));
      }
      return 0;
    case RELAY_COMMAND_EXTEND:
    case RELAY_COMMAND_EXTEND2: {
      static uint64_t total_n_extend=0, total_nonearly=0;
      total_n_extend++;
      if (rh.stream_id) {
        log_fn(LOG_PROTOCOL_WARN, domain,
               "'extend' cell received for non-zero stream. Dropping.");
        return 0;
      }
      if (cell->command != CELL_RELAY_EARLY &&
          !networkstatus_get_param(NULL,"AllowNonearlyExtend",0,0,1)) {
#define EARLY_WARNING_INTERVAL 3600
        static ratelim_t early_warning_limit =
          RATELIM_INIT(EARLY_WARNING_INTERVAL);
        char *m;
        if (cell->command == CELL_RELAY) {
          ++total_nonearly;
          if ((m = rate_limit_log(&early_warning_limit, approx_time()))) {
            double percentage = ((double)total_nonearly)/total_n_extend;
            percentage *= 100;
            log_fn(LOG_PROTOCOL_WARN, domain, "EXTEND cell received, "
                   "but not via RELAY_EARLY. Dropping.%s", m);
            log_fn(LOG_PROTOCOL_WARN, domain, "  (We have dropped %.02f%% of "
                   "all EXTEND cells for this reason)", percentage);
            tor_free(m);
          }
        } else {
          log_fn(LOG_WARN, domain,
                 "EXTEND cell received, in a cell with type %d! Dropping.",
                 cell->command);
        }
        return 0;
      }
      return circuit_extend(cell, circ);
    }
    case RELAY_COMMAND_EXTENDED:
    case RELAY_COMMAND_EXTENDED2:
      if (!layer_hint) {
        log_fn(LOG_PROTOCOL_WARN, LD_PROTOCOL,
               "'extended' unsupported at non-origin. Dropping.");
        return 0;
      }
      log_debug(domain,"Got an extended cell! Yay.");
      {
        extended_cell_t extended_cell;
        if (extended_cell_parse(&extended_cell, rh.command,
                        (const uint8_t*)cell->payload+RELAY_HEADER_SIZE,
                        rh.length)<0) {
          log_warn(LD_PROTOCOL,
                   "Can't parse EXTENDED cell; killing circuit.");
          return -END_CIRC_REASON_TORPROTOCOL;
        }
        if ((reason = circuit_finish_handshake(TO_ORIGIN_CIRCUIT(circ),
                                         &extended_cell.created_cell)) < 0) {
          log_warn(domain,"circuit_finish_handshake failed.");
          return reason;
        }
      }
      if ((reason=circuit_send_next_onion_skin(TO_ORIGIN_CIRCUIT(circ)))<0) {
        log_info(domain,"circuit_send_next_onion_skin() failed.");
        return reason;
      }
      return 0;
    case RELAY_COMMAND_TRUNCATE:
      if (layer_hint) {
        log_fn(LOG_PROTOCOL_WARN, LD_APP,
               "'truncate' unsupported at origin. Dropping.");
        return 0;
      }
      if (circ->n_hop) {
        if (circ->n_chan)
          log_warn(LD_BUG, "n_chan and n_hop set on the same circuit!");
        extend_info_free(circ->n_hop);
        circ->n_hop = NULL;
        tor_free(circ->n_chan_create_cell);
        circuit_set_state(circ, CIRCUIT_STATE_OPEN);
      }
      if (circ->n_chan) {
        uint8_t trunc_reason = get_uint8(cell->payload + RELAY_HEADER_SIZE);
        circuit_clear_cell_queue(circ, circ->n_chan);
        channel_send_destroy(circ->n_circ_id, circ->n_chan,
                             trunc_reason);
        circuit_set_n_circid_chan(circ, 0, NULL);
      }
      log_debug(LD_EXIT, "Processed 'truncate', replying.");
      {
        char payload[1];
        payload[0] = (char)END_CIRC_REASON_REQUESTED;
        relay_send_command_from_edge(0, circ, RELAY_COMMAND_TRUNCATED,
                                     payload, sizeof(payload), NULL);
      }
      return 0;
    case RELAY_COMMAND_TRUNCATED:
      if (!layer_hint) {
        log_fn(LOG_PROTOCOL_WARN, LD_EXIT,
               "'truncated' unsupported at non-origin. Dropping.");
        return 0;
      }
      circuit_truncated(TO_ORIGIN_CIRCUIT(circ), layer_hint,
                        get_uint8(cell->payload + RELAY_HEADER_SIZE));
      return 0;
    case RELAY_COMMAND_CONNECTED:
      if (conn) {
        log_fn(LOG_PROTOCOL_WARN, LD_PROTOCOL,
               "'connected' unsupported while open. Closing circ.");
        return -END_CIRC_REASON_TORPROTOCOL;
      }
      log_info(domain,
               "'connected' received, no conn attached anymore. Ignoring.");
      return 0;
    case RELAY_COMMAND_SENDME:
      if (!rh.stream_id) {
        if (layer_hint) {
          if (layer_hint->package_window + CIRCWINDOW_INCREMENT >
                CIRCWINDOW_START_MAX) {
            static struct ratelim_t exit_warn_ratelim = RATELIM_INIT(600);
            log_fn_ratelim(&exit_warn_ratelim, LOG_WARN, LD_PROTOCOL,
                   "Unexpected sendme cell from exit relay. "
                   "Closing circ.");
            return -END_CIRC_REASON_TORPROTOCOL;
          }
          layer_hint->package_window += CIRCWINDOW_INCREMENT;
          log_debug(LD_APP,"circ-level sendme at origin, packagewindow %d.",
                    layer_hint->package_window);
          circuit_resume_edge_reading(circ, layer_hint);
        } else {
          if (circ->package_window + CIRCWINDOW_INCREMENT >
                CIRCWINDOW_START_MAX) {
            static struct ratelim_t client_warn_ratelim = RATELIM_INIT(600);
            log_fn_ratelim(&client_warn_ratelim, LOG_WARN, LD_PROTOCOL,
                   "Unexpected sendme cell from client. "
                   "Closing circ (window %d).",
                   circ->package_window);
            return -END_CIRC_REASON_TORPROTOCOL;
          }
          circ->package_window += CIRCWINDOW_INCREMENT;
          log_debug(LD_APP,
                    "circ-level sendme at non-origin, packagewindow %d.",
                    circ->package_window);
          circuit_resume_edge_reading(circ, layer_hint);
        }
        return 0;
      }
      if (!conn) {
        log_info(domain,"sendme cell dropped, unknown stream (streamid %d).",
                 rh.stream_id);
        return 0;
      }
      conn->package_window += STREAMWINDOW_INCREMENT;
      log_debug(domain,"stream-level sendme, packagewindow now %d.",
                conn->package_window);
      if (circuit_queue_streams_are_blocked(circ)) {
        /* Still waiting for queue to flush; don't touch conn */
        return 0;
      }
      connection_start_reading(TO_CONN(conn));
      /* handle whatever might still be on the inbuf */
      if (connection_edge_package_raw_inbuf(conn, 1, NULL) < 0) {
        /* (We already sent an end cell if possible) */
        connection_mark_for_close(TO_CONN(conn));
        return 0;
      }
      return 0;
    case RELAY_COMMAND_RESOLVE:
      if (layer_hint) {
        log_fn(LOG_PROTOCOL_WARN, LD_APP,
               "resolve request unsupported at AP; dropping.");
        return 0;
      } else if (conn) {
        log_fn(LOG_PROTOCOL_WARN, domain,
               "resolve request for known stream; dropping.");
        return 0;
      } else if (circ->purpose != CIRCUIT_PURPOSE_OR) {
        log_fn(LOG_PROTOCOL_WARN, domain,
               "resolve request on circ with purpose %d; dropping",
               circ->purpose);
        return 0;
      }
      connection_exit_begin_resolve(cell, TO_OR_CIRCUIT(circ));
      return 0;
    case RELAY_COMMAND_RESOLVED:
      if (conn) {
        log_fn(LOG_PROTOCOL_WARN, domain,
               "'resolved' unsupported while open. Closing circ.");
        return -END_CIRC_REASON_TORPROTOCOL;
      }
      log_info(domain,
               "'resolved' received, no conn attached anymore. Ignoring.");
      return 0;
    case RELAY_COMMAND_ESTABLISH_INTRO:
    case RELAY_COMMAND_ESTABLISH_RENDEZVOUS:
    case RELAY_COMMAND_INTRODUCE1:
    case RELAY_COMMAND_INTRODUCE2:
    case RELAY_COMMAND_INTRODUCE_ACK:
    case RELAY_COMMAND_RENDEZVOUS1:
    case RELAY_COMMAND_RENDEZVOUS2:
    case RELAY_COMMAND_INTRO_ESTABLISHED:
    case RELAY_COMMAND_RENDEZVOUS_ESTABLISHED:
      rend_process_relay_cell(circ, layer_hint,
                              rh.command, rh.length,
                              cell->payload+RELAY_HEADER_SIZE);
      return 0;
  }
  log_fn(LOG_PROTOCOL_WARN, LD_PROTOCOL,
         "Received unknown relay command %d. Perhaps the other side is using "
         "a newer version of Tor? Dropping.",
         rh.command);
  return 0; /* for forward compatibility, don't kill the circuit */
}

/** How many relay_data cells have we built, ever? */
uint64_t stats_n_data_cells_packaged = 0;
/** How many bytes of data have we put in relay_data cells have we built,
 * ever? This would be RELAY_PAYLOAD_SIZE*stats_n_data_cells_packaged if
 * every relay cell we ever sent were completely full of data. */
uint64_t stats_n_data_bytes_packaged = 0;
/** How many relay_data cells have we received, ever? */
uint64_t stats_n_data_cells_received = 0;
/** How many bytes of data have we received relay_data cells, ever? This would
 * be RELAY_PAYLOAD_SIZE*stats_n_data_cells_packaged if every relay cell we
 * ever received were completely full of data. */
uint64_t stats_n_data_bytes_received = 0;

/** If <b>conn</b> has an entire relay payload of bytes on its inbuf (or
 * <b>package_partial</b> is true), and the appropriate package windows aren't
 * empty, grab a cell and send it down the circuit.
 *
 * If *<b>max_cells</b> is given, package no more than max_cells.  Decrement
 * *<b>max_cells</b> by the number of cells packaged.
 *
 * Return -1 (and send a RELAY_COMMAND_END cell if necessary) if conn should
 * be marked for close, else return 0.
 */
int
connection_edge_package_raw_inbuf(edge_connection_t *conn, int package_partial,
                                  int *max_cells)
{
  size_t bytes_to_process, length;
  char payload[CELL_PAYLOAD_SIZE];
  circuit_t *circ;
  const unsigned domain = conn->base_.type == CONN_TYPE_AP ? LD_APP : LD_EXIT;
  int sending_from_optimistic = 0;
  entry_connection_t *entry_conn =
    conn->base_.type == CONN_TYPE_AP ? EDGE_TO_ENTRY_CONN(conn) : NULL;
  const int sending_optimistically =
    entry_conn &&
    conn->base_.type == CONN_TYPE_AP &&
    conn->base_.state != AP_CONN_STATE_OPEN;
  crypt_path_t *cpath_layer = conn->cpath_layer;

  tor_assert(conn);

  if (conn->base_.marked_for_close) {
    log_warn(LD_BUG,
             "called on conn that's already marked for close at %s:%d.",
             conn->base_.marked_for_close_file, conn->base_.marked_for_close);
    return 0;
  }

  if (max_cells && *max_cells <= 0)
    return 0;

 repeat_connection_edge_package_raw_inbuf:

  circ = circuit_get_by_edge_conn(conn);
  if (!circ) {
    log_info(domain,"conn has no circuit! Closing.");
    conn->end_reason = END_STREAM_REASON_CANT_ATTACH;
    return -1;
  }

  if (circuit_consider_stop_edge_reading(circ, cpath_layer))
    return 0;

  if (conn->package_window <= 0) {
    log_info(domain,"called with package_window %d. Skipping.",
             conn->package_window);
    connection_stop_reading(TO_CONN(conn));
    return 0;
  }

  sending_from_optimistic = entry_conn &&
    entry_conn->sending_optimistic_data != NULL;

  if (PREDICT_UNLIKELY(sending_from_optimistic)) {
    bytes_to_process = generic_buffer_len(entry_conn->sending_optimistic_data);
    if (PREDICT_UNLIKELY(!bytes_to_process)) {
      log_warn(LD_BUG, "sending_optimistic_data was non-NULL but empty");
      bytes_to_process = connection_get_inbuf_len(TO_CONN(conn));
      sending_from_optimistic = 0;
    }
  } else {
    bytes_to_process = connection_get_inbuf_len(TO_CONN(conn));
  }

  if (!bytes_to_process)
    return 0;

  if (!package_partial && bytes_to_process < RELAY_PAYLOAD_SIZE)
    return 0;

  if (bytes_to_process > RELAY_PAYLOAD_SIZE) {
    length = RELAY_PAYLOAD_SIZE;
  } else {
    length = bytes_to_process;
  }
  stats_n_data_bytes_packaged += length;
  stats_n_data_cells_packaged += 1;

  if (PREDICT_UNLIKELY(sending_from_optimistic)) {
    /* XXXX We could be more efficient here by sometimes packing
     * previously-sent optimistic data in the same cell with data
     * from the inbuf. */
    generic_buffer_get(entry_conn->sending_optimistic_data, payload, length);
    if (!generic_buffer_len(entry_conn->sending_optimistic_data)) {
        generic_buffer_free(entry_conn->sending_optimistic_data);
        entry_conn->sending_optimistic_data = NULL;
    }
  } else {
    connection_fetch_from_buf(payload, length, TO_CONN(conn));
  }

  log_debug(domain,TOR_SOCKET_T_FORMAT": Packaging %d bytes (%d waiting).",
            conn->base_.s,
            (int)length, (int)connection_get_inbuf_len(TO_CONN(conn)));

  if (sending_optimistically && !sending_from_optimistic) {
    /* This is new optimistic data; remember it in case we need to detach and
       retry */
    if (!entry_conn->pending_optimistic_data)
      entry_conn->pending_optimistic_data = generic_buffer_new();
    generic_buffer_add(entry_conn->pending_optimistic_data, payload, length);
  }

  if (connection_edge_send_command(conn, RELAY_COMMAND_DATA,
                                   payload, length) < 0 )
    /* circuit got marked for close, don't continue, don't need to mark conn */
    return 0;

  if (!cpath_layer) { /* non-rendezvous exit */
    tor_assert(circ->package_window > 0);
    circ->package_window--;
  } else { /* we're an AP, or an exit on a rendezvous circ */
    tor_assert(cpath_layer->package_window > 0);
    cpath_layer->package_window--;
  }

  if (--conn->package_window <= 0) { /* is it 0 after decrement? */
    connection_stop_reading(TO_CONN(conn));
    log_debug(domain,"conn->package_window reached 0.");
    circuit_consider_stop_edge_reading(circ, cpath_layer);
    return 0; /* don't process the inbuf any more */
  }
  log_debug(domain,"conn->package_window is now %d",conn->package_window);

  if (max_cells) {
    *max_cells -= 1;
    if (*max_cells <= 0)
      return 0;
  }

  /* handle more if there's more, or return 0 if there isn't */
  goto repeat_connection_edge_package_raw_inbuf;
}

/** Called when we've just received a relay data cell, when
 * we've just finished flushing all bytes to stream <b>conn</b>,
 * or when we've flushed *some* bytes to the stream <b>conn</b>.
 *
 * If conn->outbuf is not too full, and our deliver window is
 * low, send back a suitable number of stream-level sendme cells.
 */
void
connection_edge_consider_sending_sendme(edge_connection_t *conn)
{
  circuit_t *circ;

  if (connection_outbuf_too_full(TO_CONN(conn)))
    return;

  circ = circuit_get_by_edge_conn(conn);
  if (!circ) {
    /* this can legitimately happen if the destroy has already
     * arrived and torn down the circuit */
    log_info(LD_APP,"No circuit associated with conn. Skipping.");
    return;
  }

  while (conn->deliver_window <= STREAMWINDOW_START - STREAMWINDOW_INCREMENT) {
    log_debug(conn->base_.type == CONN_TYPE_AP ?LD_APP:LD_EXIT,
              "Outbuf %d, Queuing stream sendme.",
              (int)conn->base_.outbuf_flushlen);
    conn->deliver_window += STREAMWINDOW_INCREMENT;
    if (connection_edge_send_command(conn, RELAY_COMMAND_SENDME,
                                     NULL, 0) < 0) {
      log_warn(LD_APP,"connection_edge_send_command failed. Skipping.");
      return; /* the circuit's closed, don't continue */
    }
  }
}

/** The circuit <b>circ</b> has received a circuit-level sendme
 * (on hop <b>layer_hint</b>, if we're the OP). Go through all the
 * attached streams and let them resume reading and packaging, if
 * their stream windows allow it.
 */
static void
circuit_resume_edge_reading(circuit_t *circ, crypt_path_t *layer_hint)
{
  if (circuit_queue_streams_are_blocked(circ)) {
    log_debug(layer_hint?LD_APP:LD_EXIT,"Too big queue, no resuming");
    return;
  }
  log_debug(layer_hint?LD_APP:LD_EXIT,"resuming");

  if (CIRCUIT_IS_ORIGIN(circ))
    circuit_resume_edge_reading_helper(TO_ORIGIN_CIRCUIT(circ)->p_streams,
                                       circ, layer_hint);
  else
    circuit_resume_edge_reading_helper(TO_OR_CIRCUIT(circ)->n_streams,
                                       circ, layer_hint);
}

void
stream_choice_seed_weak_rng(void)
{
  crypto_seed_weak_rng(&stream_choice_rng);
}

/** A helper function for circuit_resume_edge_reading() above.
 * The arguments are the same, except that <b>conn</b> is the head
 * of a linked list of edge streams that should each be considered.
 */
static int
circuit_resume_edge_reading_helper(edge_connection_t *first_conn,
                                   circuit_t *circ,
                                   crypt_path_t *layer_hint)
{
  edge_connection_t *conn;
  int n_packaging_streams, n_streams_left;
  int packaged_this_round;
  int cells_on_queue;
  int cells_per_conn;
  edge_connection_t *chosen_stream = NULL;
  int max_to_package;

  if (first_conn == NULL) {
    /* Don't bother to try to do the rest of this if there are no connections
     * to resume. */
    return 0;
  }

  /* How many cells do we have space for?  It will be the minimum of
   * the number needed to exhaust the package window, and the minimum
   * needed to fill the cell queue. */
  max_to_package = circ->package_window;
  if (CIRCUIT_IS_ORIGIN(circ)) {
    cells_on_queue = circ->n_chan_cells.n;
  } else {
    or_circuit_t *or_circ = TO_OR_CIRCUIT(circ);
    cells_on_queue = or_circ->p_chan_cells.n;
  }
  if (CELL_QUEUE_HIGHWATER_SIZE - cells_on_queue < max_to_package)
    max_to_package = CELL_QUEUE_HIGHWATER_SIZE - cells_on_queue;

  /* Once we used to start listening on the streams in the order they
   * appeared in the linked list.  That leads to starvation on the
   * streams that appeared later on the list, since the first streams
   * would always get to read first.  Instead, we just pick a random
   * stream on the list, and enable reading for streams starting at that
   * point (and wrapping around as if the list were circular).  It would
   * probably be better to actually remember which streams we've
   * serviced in the past, but this is simple and effective. */

  /* Select a stream uniformly at random from the linked list.  We
   * don't need cryptographic randomness here. */
  {
    int num_streams = 0;
    for (conn = first_conn; conn; conn = conn->next_stream) {
      num_streams++;
      if (tor_weak_random_one_in_n(&stream_choice_rng, num_streams)) {
        chosen_stream = conn;
      }
      /* Invariant: chosen_stream has been chosen uniformly at random from
       * among the first num_streams streams on first_conn.
       *
       * (Note that we iterate over every stream on the circuit, so that after
       * we've considered the first stream, we've chosen it with P=1; and
       * after we consider the second stream, we've switched to it with P=1/2
       * and stayed with the first stream with P=1/2; and after we've
       * considered the third stream, we've switched to it with P=1/3 and
       * remained with one of the first two streams with P=(2/3), giving each
       * one P=(1/2)(2/3) )=(1/3).) */
    }
  }

  /* Count how many non-marked streams there are that have anything on
   * their inbuf, and enable reading on all of the connections. */
  n_packaging_streams = 0;
  /* Activate reading starting from the chosen stream */
  for (conn=chosen_stream; conn; conn = conn->next_stream) {
    /* Start reading for the streams starting from here */
    if (conn->base_.marked_for_close || conn->package_window <= 0)
      continue;
    if (!layer_hint || conn->cpath_layer == layer_hint) {
      connection_start_reading(TO_CONN(conn));

      if (connection_get_inbuf_len(TO_CONN(conn)) > 0)
        ++n_packaging_streams;
    }
  }
  /* Go back and do the ones we skipped, circular-style */
  for (conn = first_conn; conn != chosen_stream; conn = conn->next_stream) {
    if (conn->base_.marked_for_close || conn->package_window <= 0)
      continue;
    if (!layer_hint || conn->cpath_layer == layer_hint) {
      connection_start_reading(TO_CONN(conn));

      if (connection_get_inbuf_len(TO_CONN(conn)) > 0)
        ++n_packaging_streams;
    }
  }

  if (n_packaging_streams == 0) /* avoid divide-by-zero */
    return 0;

 again:

  cells_per_conn = CEIL_DIV(max_to_package, n_packaging_streams);

  packaged_this_round = 0;
  n_streams_left = 0;

  /* Iterate over all connections.  Package up to cells_per_conn cells on
   * each.  Update packaged_this_round with the total number of cells
   * packaged, and n_streams_left with the number that still have data to
   * package.
   */
  for (conn=first_conn; conn; conn=conn->next_stream) {
    if (conn->base_.marked_for_close || conn->package_window <= 0)
      continue;
    if (!layer_hint || conn->cpath_layer == layer_hint) {
      int n = cells_per_conn, r;
      /* handle whatever might still be on the inbuf */
      r = connection_edge_package_raw_inbuf(conn, 1, &n);

      /* Note how many we packaged */
      packaged_this_round += (cells_per_conn-n);

      if (r<0) {
        /* Problem while packaging. (We already sent an end cell if
         * possible) */
        connection_mark_for_close(TO_CONN(conn));
        continue;
      }

      /* If there's still data to read, we'll be coming back to this stream. */
      if (connection_get_inbuf_len(TO_CONN(conn)))
          ++n_streams_left;

      /* If the circuit won't accept any more data, return without looking
       * at any more of the streams. Any connections that should be stopped
       * have already been stopped by connection_edge_package_raw_inbuf. */
      if (circuit_consider_stop_edge_reading(circ, layer_hint))
        return -1;
      /* XXXX should we also stop immediately if we fill up the cell queue?
       * Probably. */
    }
  }

  /* If we made progress, and we are willing to package more, and there are
   * any streams left that want to package stuff... try again!
   */
  if (packaged_this_round && packaged_this_round < max_to_package &&
      n_streams_left) {
    max_to_package -= packaged_this_round;
    n_packaging_streams = n_streams_left;
    goto again;
  }

  return 0;
}

/** Check if the package window for <b>circ</b> is empty (at
 * hop <b>layer_hint</b> if it's defined).
 *
 * If yes, tell edge streams to stop reading and return 1.
 * Else return 0.
 */
static int
circuit_consider_stop_edge_reading(circuit_t *circ, crypt_path_t *layer_hint)
{
  edge_connection_t *conn = NULL;
  unsigned domain = layer_hint ? LD_APP : LD_EXIT;

  if (!layer_hint) {
    or_circuit_t *or_circ = TO_OR_CIRCUIT(circ);
    log_debug(domain,"considering circ->package_window %d",
              circ->package_window);
    if (circ->package_window <= 0) {
      log_debug(domain,"yes, not-at-origin. stopped.");
      for (conn = or_circ->n_streams; conn; conn=conn->next_stream)
        connection_stop_reading(TO_CONN(conn));
      return 1;
    }
    return 0;
  }
  /* else, layer hint is defined, use it */
  log_debug(domain,"considering layer_hint->package_window %d",
            layer_hint->package_window);
  if (layer_hint->package_window <= 0) {
    log_debug(domain,"yes, at-origin. stopped.");
    for (conn = TO_ORIGIN_CIRCUIT(circ)->p_streams; conn;
         conn=conn->next_stream) {
      if (conn->cpath_layer == layer_hint)
        connection_stop_reading(TO_CONN(conn));
    }
    return 1;
  }
  return 0;
}

/** Check if the deliver_window for circuit <b>circ</b> (at hop
 * <b>layer_hint</b> if it's defined) is low enough that we should
 * send a circuit-level sendme back down the circuit. If so, send
 * enough sendmes that the window would be overfull if we sent any
 * more.
 */
static void
circuit_consider_sending_sendme(circuit_t *circ, crypt_path_t *layer_hint)
{
//  log_fn(LOG_INFO,"Considering: layer_hint is %s",
//         layer_hint ? "defined" : "null");
  while ((layer_hint ? layer_hint->deliver_window : circ->deliver_window) <=
          CIRCWINDOW_START - CIRCWINDOW_INCREMENT) {
    log_debug(LD_CIRC,"Queuing circuit sendme.");
    if (layer_hint)
      layer_hint->deliver_window += CIRCWINDOW_INCREMENT;
    else
      circ->deliver_window += CIRCWINDOW_INCREMENT;
    if (relay_send_command_from_edge(0, circ, RELAY_COMMAND_SENDME,
                                     NULL, 0, layer_hint) < 0) {
      log_warn(LD_CIRC,
               "relay_send_command_from_edge failed. Circuit's closed.");
      return; /* the circuit's closed, don't continue */
    }
  }
}

#ifdef ACTIVE_CIRCUITS_PARANOIA
#define assert_cmux_ok_paranoid(chan) \
     assert_circuit_mux_okay(chan)
#else
#define assert_cmux_ok_paranoid(chan)
#endif

/** The total number of cells we have allocated from the memory pool. */
static size_t total_cells_allocated = 0;

/** A memory pool to allocate packed_cell_t objects. */
static mp_pool_t *cell_pool = NULL;

/** Memory pool to allocate insertion_time_elem_t objects used for cell
 * statistics. */
static mp_pool_t *it_pool = NULL;

/** Memory pool to allocate insertion_command_elem_t objects used for cell
 * statistics if CELL_STATS events are enabled. */
static mp_pool_t *ic_pool = NULL;

/** Allocate structures to hold cells. */
void
init_cell_pool(void)
{
  tor_assert(!cell_pool);
  cell_pool = mp_pool_new(sizeof(packed_cell_t), 128*1024);
}

/** Free all storage used to hold cells (and insertion times/commands if we
 * measure cell statistics and/or if CELL_STATS events are enabled). */
void
free_cell_pool(void)
{
  /* Maybe we haven't called init_cell_pool yet; need to check for it. */
  if (cell_pool) {
    mp_pool_destroy(cell_pool);
    cell_pool = NULL;
  }
  if (it_pool) {
    mp_pool_destroy(it_pool);
    it_pool = NULL;
  }
  if (ic_pool) {
    mp_pool_destroy(ic_pool);
    ic_pool = NULL;
  }
}

/** Free excess storage in cell pool. */
void
clean_cell_pool(void)
{
  tor_assert(cell_pool);
  mp_pool_clean(cell_pool, 0, 1);
}

/** Release storage held by <b>cell</b>. */
static INLINE void
packed_cell_free_unchecked(packed_cell_t *cell)
{
  --total_cells_allocated;
  mp_pool_release(cell);
}

/** Allocate and return a new packed_cell_t. */
STATIC packed_cell_t *
packed_cell_new(void)
{
  ++total_cells_allocated;
  return mp_pool_get(cell_pool);
}

/** Return a packed cell used outside by channel_t lower layer */
void
packed_cell_free(packed_cell_t *cell)
{
  if (!cell)
    return;
  packed_cell_free_unchecked(cell);
}

/** Log current statistics for cell pool allocation at log level
 * <b>severity</b>. */
void
dump_cell_pool_usage(int severity)
{
  circuit_t *c;
  int n_circs = 0;
  int n_cells = 0;
  TOR_LIST_FOREACH(c, circuit_get_global_list(), head) {
    n_cells += c->n_chan_cells.n;
    if (!CIRCUIT_IS_ORIGIN(c))
      n_cells += TO_OR_CIRCUIT(c)->p_chan_cells.n;
    ++n_circs;
  }
  tor_log(severity, LD_MM,
          "%d cells allocated on %d circuits. %d cells leaked.",
          n_cells, n_circs, (int)total_cells_allocated - n_cells);
  mp_pool_log_status(cell_pool, severity);
}

/** Allocate a new copy of packed <b>cell</b>. */
static INLINE packed_cell_t *
packed_cell_copy(const cell_t *cell, int wide_circ_ids)
{
  packed_cell_t *c = packed_cell_new();
  cell_pack(c, cell, wide_circ_ids);
  return c;
}

/** Append <b>cell</b> to the end of <b>queue</b>. */
void
cell_queue_append(cell_queue_t *queue, packed_cell_t *cell)
{
  TOR_SIMPLEQ_INSERT_TAIL(&queue->head, cell, next);
  ++queue->n;
}

/** Append command of type <b>command</b> in direction to <b>queue</b> for
 * CELL_STATS event. */
static void
cell_command_queue_append(cell_queue_t *queue, uint8_t command)
{
  insertion_command_queue_t *ic_queue = queue->insertion_commands;
  if (!ic_pool)
    ic_pool = mp_pool_new(sizeof(insertion_command_elem_t), 1024);
  if (!ic_queue) {
    ic_queue = tor_malloc_zero(sizeof(insertion_command_queue_t));
    queue->insertion_commands = ic_queue;
  }
  if (ic_queue->last && ic_queue->last->command == command) {
    ic_queue->last->counter++;
  } else {
    insertion_command_elem_t *elem = mp_pool_get(ic_pool);
    elem->next = NULL;
    elem->command = command;
    elem->counter = 1;
    if (ic_queue->last) {
      ic_queue->last->next = elem;
      ic_queue->last = elem;
    } else {
      ic_queue->first = ic_queue->last = elem;
    }
  }
}

/** Retrieve oldest command from <b>queue</b> and write it to
 * <b>command</b> for CELL_STATS event.  Return 0 for success, -1
 * otherwise. */
static int
cell_command_queue_pop(uint8_t *command, cell_queue_t *queue)
{
  int res = -1;
  insertion_command_queue_t *ic_queue = queue->insertion_commands;
  if (ic_queue && ic_queue->first) {
    insertion_command_elem_t *ic_elem = ic_queue->first;
    ic_elem->counter--;
    if (ic_elem->counter < 1) {
      ic_queue->first = ic_elem->next;
      if (ic_elem == ic_queue->last)
        ic_queue->last = NULL;
      mp_pool_release(ic_elem);
    }
    *command = ic_elem->command;
    res = 0;
  }
  return res;
}

/** Append a newly allocated copy of <b>cell</b> to the end of the
 * <b>exitward</b> (or app-ward) <b>queue</b> of <b>circ</b>. */
void
<<<<<<< HEAD
cell_queue_append_packed_copy(cell_queue_t *queue, const cell_t *cell,
                              int wide_circ_ids, int use_stats)
{
  packed_cell_t *copy = packed_cell_copy(cell, wide_circ_ids);
  /* Remember the time when this cell was put in the queue. */
  if (get_options()->CellStatistics && use_stats) {
=======
cell_queue_append_packed_copy(circuit_t *circ, cell_queue_t *queue,
                              int exitward, const cell_t *cell,
                              int wide_circ_ids)
{
  packed_cell_t *copy = packed_cell_copy(cell, wide_circ_ids);
  /* Remember the time when this cell was put in the queue. */
  if (get_options()->CellStatistics ||
      get_options()->TestingEnableCellStatsEvent) {
>>>>>>> e46de82c
    struct timeval now;
    uint32_t added;
    insertion_time_queue_t *it_queue = queue->insertion_times;
    if (!it_pool)
      it_pool = mp_pool_new(sizeof(insertion_time_elem_t), 1024);
    tor_gettimeofday_cached(&now);
#define SECONDS_IN_A_DAY 86400L
    added = (uint32_t)(((now.tv_sec % SECONDS_IN_A_DAY) * 100L)
            + ((uint32_t)now.tv_usec / (uint32_t)10000L));
    if (!it_queue) {
      it_queue = tor_malloc_zero(sizeof(insertion_time_queue_t));
      queue->insertion_times = it_queue;
    }
    if (it_queue->last && it_queue->last->insertion_time == added) {
      it_queue->last->counter++;
    } else {
      insertion_time_elem_t *elem = mp_pool_get(it_pool);
      elem->next = NULL;
      elem->insertion_time = added;
      elem->counter = 1;
      if (it_queue->last) {
        it_queue->last->next = elem;
        it_queue->last = elem;
      } else {
        it_queue->first = it_queue->last = elem;
      }
    }
  }
  /* Remember that we added a cell to the queue, and remember the cell
   * command. */
  if (get_options()->TestingEnableCellStatsEvent) {
    testing_cell_stats_entry_t *ent =
                      tor_malloc_zero(sizeof(testing_cell_stats_entry_t));
    ent->command = cell->command;
    ent->exitward = exitward;
    if (!circ->testing_cell_stats)
      circ->testing_cell_stats = smartlist_new();
    smartlist_add(circ->testing_cell_stats, ent);
    cell_command_queue_append(queue, cell->command);
  }
  cell_queue_append(queue, copy);
}

/** Initialize <b>queue</b> as an empty cell queue. */
void
cell_queue_init(cell_queue_t *queue)
{
  memset(queue, 0, sizeof(cell_queue_t));
  TOR_SIMPLEQ_INIT(&queue->head);
}

/** Remove and free every cell in <b>queue</b>. */
void
cell_queue_clear(cell_queue_t *queue)
{
  packed_cell_t *cell;
  while ((cell = TOR_SIMPLEQ_FIRST(&queue->head))) {
    TOR_SIMPLEQ_REMOVE_HEAD(&queue->head, next);
    packed_cell_free_unchecked(cell);
  }
  TOR_SIMPLEQ_INIT(&queue->head);
  queue->n = 0;
  if (queue->insertion_times) {
    while (queue->insertion_times->first) {
      insertion_time_elem_t *elem = queue->insertion_times->first;
      queue->insertion_times->first = elem->next;
      mp_pool_release(elem);
    }
    tor_free(queue->insertion_times);
  }
}

/** Extract and return the cell at the head of <b>queue</b>; return NULL if
 * <b>queue</b> is empty. */
STATIC packed_cell_t *
cell_queue_pop(cell_queue_t *queue)
{
  packed_cell_t *cell = TOR_SIMPLEQ_FIRST(&queue->head);
  if (!cell)
    return NULL;
  TOR_SIMPLEQ_REMOVE_HEAD(&queue->head, next);
  --queue->n;
  return cell;
}

/** Return the total number of bytes used for each packed_cell in a queue.
 * Approximate. */
size_t
packed_cell_mem_cost(void)
{
  return sizeof(packed_cell_t) + MP_POOL_ITEM_OVERHEAD +
    get_options()->CellStatistics ?
    (sizeof(insertion_time_elem_t)+MP_POOL_ITEM_OVERHEAD) : 0;
}

/** Check whether we've got too much space used for cells.  If so,
 * call the OOM handler and return 1.  Otherwise, return 0. */
static int
cell_queues_check_size(void)
{
  size_t alloc = total_cells_allocated * packed_cell_mem_cost();
  if (alloc >= get_options()->MaxMemInCellQueues) {
    circuits_handle_oom(alloc);
    return 1;
  }
  return 0;
}

/**
 * Update the number of cells available on the circuit's n_chan or p_chan's
 * circuit mux.
 */
void
update_circuit_on_cmux_(circuit_t *circ, cell_direction_t direction,
                        const char *file, int lineno)
{
  channel_t *chan = NULL;
  or_circuit_t *or_circ = NULL;
  circuitmux_t *cmux = NULL;

  tor_assert(circ);

  /* Okay, get the channel */
  if (direction == CELL_DIRECTION_OUT) {
    chan = circ->n_chan;
  } else {
    or_circ = TO_OR_CIRCUIT(circ);
    chan = or_circ->p_chan;
  }

  tor_assert(chan);
  tor_assert(chan->cmux);

  /* Now get the cmux */
  cmux = chan->cmux;

  /* Cmux sanity check */
  if (! circuitmux_is_circuit_attached(cmux, circ)) {
    log_warn(LD_BUG, "called on non-attachd circuit from %s:%d",
             file, lineno);
    return;
  }
  tor_assert(circuitmux_attached_circuit_direction(cmux, circ) == direction);

  assert_cmux_ok_paranoid(chan);

  /* Update the number of cells we have for the circuit mux */
  if (direction == CELL_DIRECTION_OUT) {
    circuitmux_set_num_cells(cmux, circ, circ->n_chan_cells.n);
  } else {
    circuitmux_set_num_cells(cmux, circ, or_circ->p_chan_cells.n);
  }

  assert_cmux_ok_paranoid(chan);
}

/** Remove all circuits from the cmux on <b>chan</b>. */
void
channel_unlink_all_circuits(channel_t *chan)
{
  tor_assert(chan);
  tor_assert(chan->cmux);

  circuitmux_detach_all_circuits(chan->cmux);
  chan->num_n_circuits = 0;
  chan->num_p_circuits = 0;
}

/** Block (if <b>block</b> is true) or unblock (if <b>block</b> is false)
 * every edge connection that is using <b>circ</b> to write to <b>chan</b>,
 * and start or stop reading as appropriate.
 *
 * If <b>stream_id</b> is nonzero, block only the edge connection whose
 * stream_id matches it.
 *
 * Returns the number of streams whose status we changed.
 */
static int
set_streams_blocked_on_circ(circuit_t *circ, channel_t *chan,
                            int block, streamid_t stream_id)
{
  edge_connection_t *edge = NULL;
  int n = 0;
  if (circ->n_chan == chan) {
    circ->streams_blocked_on_n_chan = block;
    if (CIRCUIT_IS_ORIGIN(circ))
      edge = TO_ORIGIN_CIRCUIT(circ)->p_streams;
  } else {
    circ->streams_blocked_on_p_chan = block;
    tor_assert(!CIRCUIT_IS_ORIGIN(circ));
    edge = TO_OR_CIRCUIT(circ)->n_streams;
  }

  for (; edge; edge = edge->next_stream) {
    connection_t *conn = TO_CONN(edge);
    if (stream_id && edge->stream_id != stream_id)
      continue;

    if (edge->edge_blocked_on_circ != block) {
      ++n;
      edge->edge_blocked_on_circ = block;
    }

    if (!conn->read_event && !HAS_BUFFEREVENT(conn)) {
      /* This connection is a placeholder for something; probably a DNS
       * request.  It can't actually stop or start reading.*/
      continue;
    }

    if (block) {
      if (connection_is_reading(conn))
        connection_stop_reading(conn);
    } else {
      /* Is this right? */
      if (!connection_is_reading(conn))
        connection_start_reading(conn);
    }
  }

  return n;
}

/** Pull as many cells as possible (but no more than <b>max</b>) from the
 * queue of the first active circuit on <b>chan</b>, and write them to
 * <b>chan</b>-&gt;outbuf.  Return the number of cells written.  Advance
 * the active circuit pointer to the next active circuit in the ring. */
int
channel_flush_from_first_active_circuit(channel_t *chan, int max)
{
  circuitmux_t *cmux = NULL;
  int n_flushed = 0;
  cell_queue_t *queue, *destroy_queue=NULL;
  circuit_t *circ;
  or_circuit_t *or_circ;
  int streams_blocked;
  packed_cell_t *cell;

  /* Get the cmux */
  tor_assert(chan);
  tor_assert(chan->cmux);
  cmux = chan->cmux;

  /* Main loop: pick a circuit, send a cell, update the cmux */
  while (n_flushed < max) {
    circ = circuitmux_get_first_active_circuit(cmux, &destroy_queue);
    if (destroy_queue) {
      /* this code is duplicated from some of the logic below. Ugly! XXXX */
      tor_assert(destroy_queue->n > 0);
      cell = cell_queue_pop(destroy_queue);
      channel_write_packed_cell(chan, cell);
      /* Update the cmux destroy counter */
      circuitmux_notify_xmit_destroy(cmux);
      cell = NULL;
      ++n_flushed;
      continue;
    }
    /* If it returns NULL, no cells left to send */
    if (!circ) break;
    assert_cmux_ok_paranoid(chan);

    if (circ->n_chan == chan) {
      queue = &circ->n_chan_cells;
      streams_blocked = circ->streams_blocked_on_n_chan;
    } else {
      or_circ = TO_OR_CIRCUIT(circ);
      tor_assert(or_circ->p_chan == chan);
      queue = &TO_OR_CIRCUIT(circ)->p_chan_cells;
      streams_blocked = circ->streams_blocked_on_p_chan;
    }

    /* Circuitmux told us this was active, so it should have cells */
    tor_assert(queue->n > 0);

    /*
     * Get just one cell here; once we've sent it, that can change the circuit
     * selection, so we have to loop around for another even if this circuit
     * has more than one.
     */
    cell = cell_queue_pop(queue);

    /* Calculate the exact time that this cell has spent in the queue. */
    if (get_options()->CellStatistics ||
        get_options()->TestingEnableCellStatsEvent) {
      struct timeval tvnow;
      uint32_t flushed;
      uint32_t cell_waiting_time;
      insertion_time_queue_t *it_queue = queue->insertion_times;
      tor_gettimeofday_cached(&tvnow);
      flushed = (uint32_t)((tvnow.tv_sec % SECONDS_IN_A_DAY) * 100L +
                 (uint32_t)tvnow.tv_usec / (uint32_t)10000L);
      if (!it_queue || !it_queue->first) {
        log_info(LD_GENERAL, "Cannot determine insertion time of cell. "
                             "Looks like the CellStatistics option was "
                             "recently enabled.");
      } else {
        insertion_time_elem_t *elem = it_queue->first;
        cell_waiting_time =
            (uint32_t)((flushed * 10L + SECONDS_IN_A_DAY * 1000L -
                        elem->insertion_time * 10L) %
                       (SECONDS_IN_A_DAY * 1000L));
#undef SECONDS_IN_A_DAY
        elem->counter--;
        if (elem->counter < 1) {
          it_queue->first = elem->next;
          if (elem == it_queue->last)
            it_queue->last = NULL;
          mp_pool_release(elem);
        }
        if (get_options()->CellStatistics && !CIRCUIT_IS_ORIGIN(circ)) {
          or_circ = TO_OR_CIRCUIT(circ);
          or_circ->total_cell_waiting_time += cell_waiting_time;
          or_circ->processed_cells++;
        }
        if (get_options()->TestingEnableCellStatsEvent) {
          uint8_t command;
          if (cell_command_queue_pop(&command, queue) < 0) {
            log_info(LD_GENERAL, "Cannot determine command of cell. "
                                 "Looks like the CELL_STATS event was "
                                 "recently enabled.");
          } else {
            testing_cell_stats_entry_t *ent =
                        tor_malloc_zero(sizeof(testing_cell_stats_entry_t));
            ent->command = command;
            ent->waiting_time = (unsigned int)cell_waiting_time / 10;
            ent->removed = 1;
            if (circ->n_chan == chan)
              ent->exitward = 1;
            if (!circ->testing_cell_stats)
              circ->testing_cell_stats = smartlist_new();
            smartlist_add(circ->testing_cell_stats, ent);
          }
        }
      }
    }

    /* If we just flushed our queue and this circuit is used for a
     * tunneled directory request, possibly advance its state. */
    if (queue->n == 0 && chan->dirreq_id)
      geoip_change_dirreq_state(chan->dirreq_id,
                                DIRREQ_TUNNELED,
                                DIRREQ_CIRC_QUEUE_FLUSHED);

    /* Now send the cell */
    channel_write_packed_cell(chan, cell);
    cell = NULL;

    /*
     * Don't packed_cell_free_unchecked(cell) here because the channel will
     * do so when it gets out of the channel queue (probably already did, in
     * which case that was an immediate double-free bug).
     */

    /* Update the counter */
    ++n_flushed;

    /*
     * Now update the cmux; tell it we've just sent a cell, and how many
     * we have left.
     */
    circuitmux_notify_xmit_cells(cmux, circ, 1);
    circuitmux_set_num_cells(cmux, circ, queue->n);
    if (queue->n == 0)
      log_debug(LD_GENERAL, "Made a circuit inactive.");

    /* Is the cell queue low enough to unblock all the streams that are waiting
     * to write to this circuit? */
    if (streams_blocked && queue->n <= CELL_QUEUE_LOWWATER_SIZE)
      set_streams_blocked_on_circ(circ, chan, 0, 0); /* unblock streams */

    /* If n_flushed < max still, loop around and pick another circuit */
  }

  /* Okay, we're done sending now */
  assert_cmux_ok_paranoid(chan);

  return n_flushed;
}

#if 0
/** Indicate the current preferred cap for middle circuits; zero disables
 * the cap.  Right now it's just a constant, ORCIRC_MAX_MIDDLE_CELLS, but
 * the logic in append_cell_to_circuit_queue() is written to be correct
 * if we want to base it on a consensus param or something that might change
 * in the future.
 */
static int
get_max_middle_cells(void)
{
  return ORCIRC_MAX_MIDDLE_CELLS;
}
#endif

/** Add <b>cell</b> to the queue of <b>circ</b> writing to <b>chan</b>
 * transmitting in <b>direction</b>. */
void
append_cell_to_circuit_queue(circuit_t *circ, channel_t *chan,
                             cell_t *cell, cell_direction_t direction,
                             streamid_t fromstream)
{
  or_circuit_t *orcirc = NULL;
  cell_queue_t *queue;
  int streams_blocked;
<<<<<<< HEAD
#if 0
  uint32_t tgt_max_middle_cells, p_len, n_len, tmp, hard_max_middle_cells;
#endif

=======
  int exitward;
>>>>>>> e46de82c
  if (circ->marked_for_close)
    return;

  exitward = (direction == CELL_DIRECTION_OUT);
  if (exitward) {
    queue = &circ->n_chan_cells;
    streams_blocked = circ->streams_blocked_on_n_chan;
  } else {
    orcirc = TO_OR_CIRCUIT(circ);
    queue = &orcirc->p_chan_cells;
    streams_blocked = circ->streams_blocked_on_p_chan;
  }

<<<<<<< HEAD
  /*
   * Disabling this for now because of a possible guard discovery attack
   */
#if 0
  /* Are we a middle circuit about to exceed ORCIRC_MAX_MIDDLE_CELLS? */
  if ((circ->n_chan != NULL) && CIRCUIT_IS_ORCIRC(circ)) {
    orcirc = TO_OR_CIRCUIT(circ);
    if (orcirc->p_chan) {
      /* We are a middle circuit if we have both n_chan and p_chan */
      /* We'll need to know the current preferred maximum */
      tgt_max_middle_cells = get_max_middle_cells();
      if (tgt_max_middle_cells > 0) {
        /* Do we need to initialize middle_max_cells? */
        if (orcirc->max_middle_cells == 0) {
          orcirc->max_middle_cells = tgt_max_middle_cells;
        } else {
          if (tgt_max_middle_cells > orcirc->max_middle_cells) {
            /* If we want to increase the cap, we can do so right away */
            orcirc->max_middle_cells = tgt_max_middle_cells;
          } else if (tgt_max_middle_cells < orcirc->max_middle_cells) {
            /*
             * If we're shrinking the cap, we can't shrink past either queue;
             * compare tgt_max_middle_cells rather than tgt_max_middle_cells *
             * ORCIRC_MAX_MIDDLE_KILL_THRESH so the queues don't shrink enough
             * to generate spurious warnings, either.
             */
            n_len = circ->n_chan_cells.n;
            p_len = orcirc->p_chan_cells.n;
            tmp = tgt_max_middle_cells;
            if (tmp < n_len) tmp = n_len;
            if (tmp < p_len) tmp = p_len;
            orcirc->max_middle_cells = tmp;
          }
          /* else no change */
        }
      } else {
        /* tgt_max_middle_cells == 0 indicates we should disable the cap */
        orcirc->max_middle_cells = 0;
      }

      /* Now we know orcirc->max_middle_cells is set correctly */
      if (orcirc->max_middle_cells > 0) {
        hard_max_middle_cells =
          (uint32_t)(((double)orcirc->max_middle_cells) *
                     ORCIRC_MAX_MIDDLE_KILL_THRESH);

        if ((unsigned)queue->n + 1 >= hard_max_middle_cells) {
          /* Queueing this cell would put queue over the kill theshold */
          log_warn(LD_CIRC,
                   "Got a cell exceeding the hard cap of %u in the "
                   "%s direction on middle circ ID %u on chan ID "
                   U64_FORMAT "; killing the circuit.",
                   hard_max_middle_cells,
                   (direction == CELL_DIRECTION_OUT) ? "n" : "p",
                   (direction == CELL_DIRECTION_OUT) ?
                     circ->n_circ_id : orcirc->p_circ_id,
                   U64_PRINTF_ARG(
                     (direction == CELL_DIRECTION_OUT) ?
                        circ->n_chan->global_identifier :
                        orcirc->p_chan->global_identifier));
          circuit_mark_for_close(circ, END_CIRC_REASON_RESOURCELIMIT);
          return;
        } else if ((unsigned)queue->n + 1 == orcirc->max_middle_cells) {
          /* Only use ==, not >= for this test so we don't spam the log */
          log_warn(LD_CIRC,
                   "While trying to queue a cell, reached the soft cap of %u "
                   "in the %s direction on middle circ ID %u "
                   "on chan ID " U64_FORMAT ".",
                   orcirc->max_middle_cells,
                   (direction == CELL_DIRECTION_OUT) ? "n" : "p",
                   (direction == CELL_DIRECTION_OUT) ?
                     circ->n_circ_id : orcirc->p_circ_id,
                   U64_PRINTF_ARG(
                     (direction == CELL_DIRECTION_OUT) ?
                        circ->n_chan->global_identifier :
                        orcirc->p_chan->global_identifier));
        }
      }
    }
  }
#endif

  cell_queue_append_packed_copy(queue, cell, chan->wide_circ_ids, 1);

  if (PREDICT_UNLIKELY(cell_queues_check_size())) {
    /* We ran the OOM handler */
    if (circ->marked_for_close)
      return;
  }
=======
  cell_queue_append_packed_copy(circ, queue, exitward, cell,
                                chan->wide_circ_ids);
>>>>>>> e46de82c

  /* If we have too many cells on the circuit, we should stop reading from
   * the edge streams for a while. */
  if (!streams_blocked && queue->n >= CELL_QUEUE_HIGHWATER_SIZE)
    set_streams_blocked_on_circ(circ, chan, 1, 0); /* block streams */

  if (streams_blocked && fromstream) {
    /* This edge connection is apparently not blocked; block it. */
    set_streams_blocked_on_circ(circ, chan, 1, fromstream);
  }

  update_circuit_on_cmux(circ, direction);
  if (queue->n == 1) {
    /* This was the first cell added to the queue.  We just made this
     * circuit active. */
    log_debug(LD_GENERAL, "Made a circuit active.");
  }

  if (!channel_has_queued_writes(chan)) {
    /* There is no data at all waiting to be sent on the outbuf.  Add a
     * cell, so that we can notice when it gets flushed, flushed_some can
     * get called, and we can start putting more data onto the buffer then.
     */
    log_debug(LD_GENERAL, "Primed a buffer.");
    channel_flush_from_first_active_circuit(chan, 1);
  }
}

/** Append an encoded value of <b>addr</b> to <b>payload_out</b>, which must
 * have at least 18 bytes of free space.  The encoding is, as specified in
 * tor-spec.txt:
 *   RESOLVED_TYPE_IPV4 or RESOLVED_TYPE_IPV6  [1 byte]
 *   LENGTH                                    [1 byte]
 *   ADDRESS                                   [length bytes]
 * Return the number of bytes added, or -1 on error */
int
append_address_to_payload(uint8_t *payload_out, const tor_addr_t *addr)
{
  uint32_t a;
  switch (tor_addr_family(addr)) {
  case AF_INET:
    payload_out[0] = RESOLVED_TYPE_IPV4;
    payload_out[1] = 4;
    a = tor_addr_to_ipv4n(addr);
    memcpy(payload_out+2, &a, 4);
    return 6;
  case AF_INET6:
    payload_out[0] = RESOLVED_TYPE_IPV6;
    payload_out[1] = 16;
    memcpy(payload_out+2, tor_addr_to_in6_addr8(addr), 16);
    return 18;
  case AF_UNSPEC:
  default:
    return -1;
  }
}

/** Given <b>payload_len</b> bytes at <b>payload</b>, starting with an address
 * encoded as by append_address_to_payload(), try to decode the address into
 * *<b>addr_out</b>.  Return the next byte in the payload after the address on
 * success, or NULL on failure. */
const uint8_t *
decode_address_from_payload(tor_addr_t *addr_out, const uint8_t *payload,
                            int payload_len)
{
  if (payload_len < 2)
    return NULL;
  if (payload_len < 2+payload[1])
    return NULL;

  switch (payload[0]) {
  case RESOLVED_TYPE_IPV4:
    if (payload[1] != 4)
      return NULL;
    tor_addr_from_ipv4n(addr_out, get_uint32(payload+2));
    break;
  case RESOLVED_TYPE_IPV6:
    if (payload[1] != 16)
      return NULL;
    tor_addr_from_ipv6_bytes(addr_out, (char*)(payload+2));
    break;
  default:
    tor_addr_make_unspec(addr_out);
    break;
  }
  return payload + 2 + payload[1];
}

/** Remove all the cells queued on <b>circ</b> for <b>chan</b>. */
void
circuit_clear_cell_queue(circuit_t *circ, channel_t *chan)
{
  cell_queue_t *queue;
  cell_direction_t direction;

  if (circ->n_chan == chan) {
    queue = &circ->n_chan_cells;
    direction = CELL_DIRECTION_OUT;
  } else {
    or_circuit_t *orcirc = TO_OR_CIRCUIT(circ);
    tor_assert(orcirc->p_chan == chan);
    queue = &orcirc->p_chan_cells;
    direction = CELL_DIRECTION_IN;
  }

  /* Clear the queue */
  cell_queue_clear(queue);

  /* Update the cell counter in the cmux */
  if (chan->cmux && circuitmux_is_circuit_attached(chan->cmux, circ))
    update_circuit_on_cmux(circ, direction);
}

/** Fail with an assert if the circuit mux on chan is corrupt
 */
void
assert_circuit_mux_okay(channel_t *chan)
{
  tor_assert(chan);
  tor_assert(chan->cmux);

  circuitmux_assert_okay(chan->cmux);
}

/** Return 1 if we shouldn't restart reading on this circuit, even if
 * we get a SENDME.  Else return 0.
*/
static int
circuit_queue_streams_are_blocked(circuit_t *circ)
{
  if (CIRCUIT_IS_ORIGIN(circ)) {
    return circ->streams_blocked_on_n_chan;
  } else {
    return circ->streams_blocked_on_p_chan;
  }
}
<|MERGE_RESOLUTION|>--- conflicted
+++ resolved
@@ -2206,23 +2206,14 @@
 /** Append a newly allocated copy of <b>cell</b> to the end of the
  * <b>exitward</b> (or app-ward) <b>queue</b> of <b>circ</b>. */
 void
-<<<<<<< HEAD
-cell_queue_append_packed_copy(cell_queue_t *queue, const cell_t *cell,
+cell_queue_append_packed_copy(circuit_t *circ, cell_queue_t *queue,
+                              int exitward, const cell_t *cell,
                               int wide_circ_ids, int use_stats)
 {
   packed_cell_t *copy = packed_cell_copy(cell, wide_circ_ids);
   /* Remember the time when this cell was put in the queue. */
-  if (get_options()->CellStatistics && use_stats) {
-=======
-cell_queue_append_packed_copy(circuit_t *circ, cell_queue_t *queue,
-                              int exitward, const cell_t *cell,
-                              int wide_circ_ids)
-{
-  packed_cell_t *copy = packed_cell_copy(cell, wide_circ_ids);
-  /* Remember the time when this cell was put in the queue. */
-  if (get_options()->CellStatistics ||
-      get_options()->TestingEnableCellStatsEvent) {
->>>>>>> e46de82c
+  if ((get_options()->CellStatistics ||
+      get_options()->TestingEnableCellStatsEvent) && use_stats) {
     struct timeval now;
     uint32_t added;
     insertion_time_queue_t *it_queue = queue->insertion_times;
@@ -2625,14 +2616,11 @@
   or_circuit_t *orcirc = NULL;
   cell_queue_t *queue;
   int streams_blocked;
-<<<<<<< HEAD
 #if 0
   uint32_t tgt_max_middle_cells, p_len, n_len, tmp, hard_max_middle_cells;
 #endif
 
-=======
   int exitward;
->>>>>>> e46de82c
   if (circ->marked_for_close)
     return;
 
@@ -2646,7 +2634,6 @@
     streams_blocked = circ->streams_blocked_on_p_chan;
   }
 
-<<<<<<< HEAD
   /*
    * Disabling this for now because of a possible guard discovery attack
    */
@@ -2729,17 +2716,14 @@
   }
 #endif
 
-  cell_queue_append_packed_copy(queue, cell, chan->wide_circ_ids, 1);
+  cell_queue_append_packed_copy(circ, queue, exitward, cell,
+                                chan->wide_circ_ids, 1);
 
   if (PREDICT_UNLIKELY(cell_queues_check_size())) {
     /* We ran the OOM handler */
     if (circ->marked_for_close)
       return;
   }
-=======
-  cell_queue_append_packed_copy(circ, queue, exitward, cell,
-                                chan->wide_circ_ids);
->>>>>>> e46de82c
 
   /* If we have too many cells on the circuit, we should stop reading from
    * the edge streams for a while. */
