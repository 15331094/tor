--- conflicted
+++ resolved
@@ -402,15 +402,11 @@
   /* Remove dead descriptors */
   microdesc_cache_clean(cache, 0/*cutoff*/, 0/*force*/);
 
-<<<<<<< HEAD
-  /* Calculate starting disk usage */
-=======
   if (!force && !should_rebuild_md_cache(cache))
     return 0;
 
   log_info(LD_DIR, "Rebuilding the microdescriptor cache...");
 
->>>>>>> cb6c9096
   orig_size = (int)(cache->cache_content ? cache->cache_content->size : 0);
   orig_size += (int)cache->journal_len;
 
