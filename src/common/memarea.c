--- conflicted
+++ resolved
@@ -59,13 +59,9 @@
 {
   uintptr_t x = (uintptr_t)ptr;
   x = (x+MEMAREA_ALIGN_MASK) & ~MEMAREA_ALIGN_MASK;
-<<<<<<< HEAD
-  tor_assert(((void*)x) >= ptr);
-=======
   /* Reinstate this if bug 930 ever reappears
   tor_assert(((void*)x) >= ptr);
   */
->>>>>>> ba0cd809
   return (void*)x;
 }
 
@@ -247,17 +243,10 @@
   }
   result = chunk->next_mem;
   chunk->next_mem = chunk->next_mem + sz;
-<<<<<<< HEAD
-
-  tor_assert(chunk->next_mem >= chunk->u.mem);
-  tor_assert(chunk->next_mem <= chunk->u.mem+chunk->mem_size);
-
-=======
   /* Reinstate these if bug 930 ever comes back
   tor_assert(chunk->next_mem >= chunk->u.mem);
   tor_assert(chunk->next_mem <= chunk->u.mem+chunk->mem_size);
   */
->>>>>>> ba0cd809
   chunk->next_mem = realign_pointer(chunk->next_mem);
   return result;
 }
