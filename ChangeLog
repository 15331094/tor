<<<<<<< HEAD
Changes in version 0.2.2.7-alpha - 2010-01-??
  o Major features (performance):
    - When choosing which cells to relay first, we can now favor circuits
      that have been quiet recently, so as to get lower latency for
      low-volume circuits.  By default, relays enable or disable this
      feature based on a setting in the consensus.  Preliminary testing
      suggests that this should make the network feel faster as more relays
      use it.  You can override this default by using the new
      "CircuitPriorityHalflife" config option.  Design and code by Ian
      Goldberg, Can Tang, and Chris Alexander.
    - Add separate per-conn write limiting to go with the per-conn read
      limiting. We added a global write limit in Tor 0.1.2.5-alpha,
      but never per-conn write limits.
    - New consensus params "bwconnrate" and "bwconnburst" to let us
      rate-limit client connections as they enter the network. It's
      controlled in the consensus so we can turn it on and off for
      experiments. It's starting out off. Based on proposal 163.

  o Major features (relay selection):
    - Switch to a StrictNodes config option, rather than the previous
      "StrictEntryNodes" / "StrictExitNodes" separation that was missing a
      "StrictExcludeNodes" option.
    - If EntryNodes, ExitNodes, ExcludeNodes, or ExcludeExitNodes
      change during a config reload, mark and discard all our origin
      circuits. This fix should address edge cases where we change the
      config options and but then choose a circuit that we created before
      the change.
    - If EntryNodes or ExitNodes are set, be more willing to use an
      unsuitable (e.g. slow or unstable) circuit. The user asked for it,
      they get it.
    - Make EntryNodes config option much more aggressive even when
      StrictNodes is not set. Before it would prepend your requested
      entrynodes to your list of guard nodes, but feel free to use others
      after that. Now it chooses only from your EntryNodes if any of
      those are available, and only falls back to others if a) they're
      all down and b) StrictNodes is not set.
    - Now we refresh your entry guards from EntryNodes at each consensus
      fetch -- rather than just at startup and then they slowly rot as
      the network changes.

  o Minor features:
    - New config option "CircuitStreamTimeout" to override our internal
      timeout schedule for how many seconds until we detach a stream from
      a circuit and try a new circuit. If your network is particularly
      slow, you might want to set this to a number like 60.
    - New controller command "getinfo config-text". It returns the
      contents that Tor would write if you send it a SAVECONF command,
      so the controller can write the file to disk itself.
    - New options for SafeLogging to allow scrubbing only log messages
      generated while acting as a relay.

  o Minor bugfixes:
    - Fix compilation on OSX 10.3, which has a stub mlockall() but
      hides it. Bugfix on 0.2.2.6-alpha.
    - After we free an internal connection structure, overwrite it
      with a different memory value than we use for overwriting a freed
      internal circuit structure. Should help with debugging. Suggested
      by bug 1055.
    - Fix an instance where a Tor directory mirror might accidentally
      log the IP address of a misbehaving Tor client. Bugfix on
      0.1.0.1-rc.
    - Update our OpenSSL 0.9.8l fix so that it works with OpenSSL 0.9.8m
      too.
    - Do not segfault when writing buffer stats when we haven't observed
      a single circuit to report about. Found by Fabian Lanze. Bugfix on
      0.2.2.1-alpha.
    - Fix statistics on client numbers by country as seen by bridges that
      were broken in 0.2.2.1-alpha. Also switch to reporting full 24-hour
      intervals instead of variable 12-to-48-hour intervals.
    - If we're in the pathological case where there's no exit bandwidth
      but there is non-exit bandwidth, or no guard bandwidth but there
      is non-guard bandwidth, don't crash during path selection. Bugfix
      on 0.2.0.3-alpha.

  o Removed features:
    - Remove the HSAuthorityRecordStats option that version 0 hidden
      service authorities could have used to track statistics of overall
      hidden service usage.


Changes in version 0.2.2.6-alpha - 2009-11-19
  o Major features:
    - Directory authorities can now create, vote on, and serve multiple
      parallel formats of directory data as part of their voting process.
      Partially implements Proposal 162: "Publish the consensus in
      multiple flavors".
    - Directory authorities can now agree on and publish small summaries
      of router information that clients can use in place of regular
      server descriptors. This transition will eventually allow clients
      to use far less bandwidth for downloading information about the
      network. Begins the implementation of Proposal 158: "Clients
      download consensus + microdescriptors".
    - The directory voting system is now extensible to use multiple hash
      algorithms for signatures and resource selection. Newer formats
      are signed with SHA256, with a possibility for moving to a better
      hash algorithm in the future.
    - New DisableAllSwap option. If set to 1, Tor will attempt to lock all
      current and future memory pages via mlockall(). On supported
      platforms (modern Linux and probably BSD but not Windows or OS X),
      this should effectively disable any and all attempts to page out
      memory. This option requires that you start your Tor as root --
      if you use DisableAllSwap, please consider using the User option
      to properly reduce the privileges of your Tor.
    - Numerous changes, bugfixes, and workarounds from Nathan Freitas
      to help Tor build correctly for Android phones.

  o Major bugfixes:
    - Work around a security feature in OpenSSL 0.9.8l that prevents our
      handshake from working unless we explicitly tell OpenSSL that we
      are using SSL renegotiation safely. We are, but OpenSSL 0.9.8l
      won't work unless we say we are.

  o Minor bugfixes:
    - Fix a crash bug when trying to initialize the evdns module in
      Libevent 2. Bugfix on 0.2.1.16-rc.
    - Stop logging at severity 'warn' when some other Tor client tries
      to establish a circuit with us using weak DH keys. It's a protocol
      violation, but that doesn't mean ordinary users need to hear about
      it. Fixes the bug part of bug 1114. Bugfix on 0.1.0.13.
    - Do not refuse to learn about authority certs and v2 networkstatus
      documents that are older than the latest consensus. This bug might
      have degraded client bootstrapping. Bugfix on 0.2.0.10-alpha.
      Spotted and fixed by xmux.
    - Fix numerous small code-flaws found by Coverity Scan Rung 3.
    - If all authorities restart at once right before a consensus vote,
      nobody will vote about "Running", and clients will get a consensus
      with no usable relays. Instead, authorities refuse to build a
      consensus if this happens. Bugfix on 0.2.0.10-alpha; fixes bug 1066.
    - If your relay can't keep up with the number of incoming create
      cells, it would log one warning per failure into your logs. Limit
      warnings to 1 per minute. Bugfix on 0.0.2pre10; fixes bug 1042.
    - Bridges now use "reject *:*" as their default exit policy. Bugfix
      on 0.2.0.3-alpha; fixes bug 1113.
    - Fix a memory leak on directory authorities during voting that was
      introduced in 0.2.2.1-alpha. Found via valgrind.


Changes in version 0.2.2.5-alpha - 2009-10-11
  Tor 0.2.2.5-alpha fixes a few compile problems in 0.2.2.4-alpha.

  o Major bugfixes:
    - Make the tarball compile again. Oops. Bugfix on 0.2.2.4-alpha.

  o New directory authorities:
    - Move dizum to an alternate IP address.


Changes in version 0.2.2.4-alpha - 2009-10-10
  Tor 0.2.2.4-alpha fixes more crash bugs in 0.2.2.2-alpha. It also
  introduces a new unit test framework, shifts directry authority
  addresses around to reduce the impact from recent blocking events,
  and fixes a few smaller bugs.

  o Major bugfixes:
    - Fix several more asserts in the circuit_build_times code, for
      example one that causes Tor to fail to start once we have
      accumulated 5000 build times in the state file. Bugfixes on
      0.2.2.2-alpha; fixes bug 1108.

  o New directory authorities:
    - Move moria1 and Tonga to alternate IP addresses.

  o Minor features:
    - Log SSL state transitions at debug level during handshake, and
      include SSL states in error messages. This may help debug future
      SSL handshake issues.
    - Add a new "Handshake" log domain for activities that happen
      during the TLS handshake.
    - Revert to the "June 3 2009" ip-to-country file. The September one
      seems to have removed most US IP addresses.
    - Directory authorities now reject Tor relays with versions less than
      0.1.2.14. This step cuts out four relays from the current network,
      none of which are very big.

  o Minor bugfixes:
    - Fix a couple of smaller issues with gathering statistics. Bugfixes
      on 0.2.2.1-alpha.
    - Fix two memory leaks in the error case of
      circuit_build_times_parse_state(). Bugfix on 0.2.2.2-alpha.
    - Don't count one-hop circuits when we're estimating how long it
      takes circuits to build on average. Otherwise we'll set our circuit
      build timeout lower than we should. Bugfix on 0.2.2.2-alpha.
    - Directory authorities no longer change their opinion of, or vote on,
      whether a router is Running, unless they have themselves been
      online long enough to have some idea. Bugfix on 0.2.0.6-alpha.
      Fixes bug 1023.

  o Code simplifications and refactoring:
    - Revise our unit tests to use the "tinytest" framework, so we
      can run tests in their own processes, have smarter setup/teardown
      code, and so on. The unit test code has moved to its own
      subdirectory, and has been split into multiple modules.


Changes in version 0.2.2.3-alpha - 2009-09-23
  Tor 0.2.2.3-alpha fixes a few crash bugs in 0.2.2.2-alpha.

  o Major bugfixes:
    - Fix an overzealous assert in our new circuit build timeout code.
      Bugfix on 0.2.2.2-alpha; fixes bug 1103.

  o Minor bugfixes:
    - If the networkstatus consensus tells us that we should use a
      negative circuit package window, ignore it. Otherwise we'll
      believe it and then trigger an assert. Bugfix on 0.2.2.2-alpha.


Changes in version 0.2.2.2-alpha - 2009-09-21
  Tor 0.2.2.2-alpha introduces our latest performance improvement for
  clients: Tor tracks the average time it takes to build a circuit, and
  avoids using circuits that take too long to build. For fast connections,
  this feature can cut your expected latency in half. For slow or flaky
  connections, it could ruin your Tor experience. Let us know if it does!

  o Major features:
    - Tor now tracks how long it takes to build client-side circuits
      over time, and adapts its timeout to local network performance.
      Since a circuit that takes a long time to build will also provide
      bad performance, we get significant latency improvements by
      discarding the slowest 20% of circuits. Specifically, Tor creates
      circuits more aggressively than usual until it has enough data
      points for a good timeout estimate. Implements proposal 151.
      We are especially looking for reports (good and bad) from users with
      both EDGE and broadband connections that can move from broadband
      to EDGE and find out if the build-time data in the .tor/state gets
      reset without loss of Tor usability. You should also see a notice
      log message telling you that Tor has reset its timeout.
    - Directory authorities can now vote on arbitary integer values as
      part of the consensus process. This is designed to help set
      network-wide parameters. Implements proposal 167.
    - Tor now reads the "circwindow" parameter out of the consensus,
      and uses that value for its circuit package window rather than the
      default of 1000 cells. Begins the implementation of proposal 168.

  o Major bugfixes:
    - Fix a remotely triggerable memory leak when a consensus document
      contains more than one signature from the same voter. Bugfix on
      0.2.0.3-alpha.

  o Minor bugfixes:
    - Fix an extremely rare infinite recursion bug that could occur if
      we tried to log a message after shutting down the log subsystem.
      Found by Matt Edman. Bugfix on 0.2.0.16-alpha.
    - Fix parsing for memory or time units given without a space between
      the number and the unit. Bugfix on 0.2.2.1-alpha; fixes bug 1076.
    - A networkstatus vote must contain exactly one signature. Spec
      conformance issue. Bugfix on 0.2.0.3-alpha.
    - Fix an obscure bug where hidden services on 64-bit big-endian
      systems might mis-read the timestamp in v3 introduce cells, and
      refuse to connect back to the client. Discovered by "rotor".
      Bugfix on 0.2.1.6-alpha.
    - We were triggering a CLOCK_SKEW controller status event whenever
      we connect via the v2 connection protocol to any relay that has
      a wrong clock. Instead, we should only inform the controller when
      it's a trusted authority that claims our clock is wrong. Bugfix
      on 0.2.0.20-rc; starts to fix bug 1074. Reported by SwissTorExit.
    - We were telling the controller about CHECKING_REACHABILITY and
      REACHABILITY_FAILED status events whenever we launch a testing
      circuit or notice that one has failed. Instead, only tell the
      controller when we want to inform the user of overall success or
      overall failure. Bugfix on 0.1.2.6-alpha. Fixes bug 1075. Reported
      by SwissTorExit.
    - Don't warn when we're using a circuit that ends with a node
      excluded in ExcludeExitNodes, but the circuit is not used to access
      the outside world. This should help fix bug 1090, but more problems
      remain. Bugfix on 0.2.1.6-alpha.
    - Work around a small memory leak in some versions of OpenSSL that
      stopped the memory used by the hostname TLS extension from being
      freed.
    - Make our 'torify' script more portable; if we have only one of
      'torsocks' or 'tsocks' installed, don't complain to the user;
      and explain our warning about tsocks better.

  o Minor features:
    - Add a "getinfo status/accepted-server-descriptor" controller
      command, which is the recommended way for controllers to learn
      whether our server descriptor has been successfully received by at
      least on directory authority. Un-recommend good-server-descriptor
      getinfo and status events until we have a better design for them.
    - Update to the "September 4 2009" ip-to-country file.


Changes in version 0.2.2.1-alpha - 2009-08-26
  Tor 0.2.2.1-alpha disables ".exit" address notation by default, allows
  Tor clients to bootstrap on networks where only port 80 is reachable,
  makes it more straightforward to support hardware crypto accelerators,
  and starts the groundwork for gathering stats safely at relays.

  o Security fixes:
    - Start the process of disabling ".exit" address notation, since it
      can be used for a variety of esoteric application-level attacks
      on users. To reenable it, set "AllowDotExit 1" in your torrc. Fix
      on 0.0.9rc5.

  o New directory authorities:
    - Set up urras (run by Jacob Appelbaum) as the seventh v3 directory
      authority.

  o Major features:
    - New AccelName and AccelDir options add support for dynamic OpenSSL
      hardware crypto acceleration engines.
    - Tor now supports tunneling all of its outgoing connections over
      a SOCKS proxy, using the SOCKS4Proxy and/or SOCKS5Proxy
      configuration options. Code by Christopher Davis.

  o Major bugfixes:
    - Send circuit or stream sendme cells when our window has decreased
      by 100 cells, not when it has decreased by 101 cells. Bug uncovered
      by Karsten when testing the "reduce circuit window" performance
      patch. Bugfix on the 54th commit on Tor -- from July 2002,
      before the release of Tor 0.0.0. This is the new winner of the
      oldest-bug prize.

  o New options for gathering stats safely:
    - Directories that set "DirReqStatistics 1" write statistics on
      directory request to disk every 24 hours. As compared to the
      --enable-geoip-stats flag in 0.2.1.x, there are a few improvements:
      1) stats are written to disk exactly every 24 hours; 2) estimated
      shares of v2 and v3 requests are determined as mean values, not at
      the end of a measurement period; 3) unresolved requests are listed
      with country code '??'; 4) directories also measure download times.
    - Exit nodes that set "ExitPortStatistics 1" write statistics on the
      number of exit streams and transferred bytes per port to disk every
      24 hours.
    - Relays that set "CellStatistics 1" write statistics on how long
      cells spend in their circuit queues to disk every 24 hours.
    - Entry nodes that set "EntryStatistics 1" write statistics on the
      rough number and origins of connecting clients to disk every 24
      hours.
    - Relays that write any of the above statistics to disk and set
      "ExtraInfoStatistics 1" include the past 24 hours of statistics in
      their extra-info documents.

  o Minor features:
    - New --digests command-line switch to output the digests of the
      source files Tor was built with.
    - The "torify" script now uses torsocks where available.
    - The memarea code now uses a sentinel value at the end of each area
      to make sure nothing writes beyond the end of an area. This might
      help debug some conceivable causes of bug 930.
    - Time and memory units in the configuration file can now be set to
      fractional units. For example, "2.5 GB" is now a valid value for
      AccountingMax.
    - Certain Tor clients (such as those behind check.torproject.org) may
      want to fetch the consensus in an extra early manner. To enable this
      a user may now set FetchDirInfoExtraEarly to 1. This also depends on
      setting FetchDirInfoEarly to 1. Previous behavior will stay the same
      as only certain clients who must have this information sooner should
      set this option.
    - Instead of adding the svn revision to the Tor version string, report
      the git commit (when we're building from a git checkout).

  o Minor bugfixes:
    - If any the v3 certs we download are unparseable, we should actually
      notice the failure so we don't retry indefinitely. Bugfix on
      0.2.0.x; reported by "rotator".
    - If the cached cert file is unparseable, warn but don't exit.
    - Fix possible segmentation fault on directory authorities. Bugfix on
      0.2.1.14-rc.
    - When Tor fails to parse a descriptor of any kind, dump it to disk.
      Might help diagnosing bug 1051.

  o Deprecated and removed features:
    - The controller no longer accepts the old obsolete "addr-mappings/"
      or "unregistered-servers-" GETINFO values.
    - Hidden services no longer publish version 0 descriptors, and clients
      do not request or use version 0 descriptors. However, the old hidden
      service authorities still accept and serve version 0 descriptors
      when contacted by older hidden services/clients.
    - The EXTENDED_EVENTS and VERBOSE_NAMES controller features are now
      always on; using them is necessary for correct forward-compatible
      controllers.
    - Remove support for .noconnect style addresses. Nobody was using
      them, and they provided another avenue for detecting Tor users
      via application-level web tricks.

  o Packaging changes:
    - Upgrade Vidalia from 0.1.15 to 0.2.3 in the Windows and OS X
      installer bundles. See
      https://trac.vidalia-project.net/browser/vidalia/tags/vidalia-0.2.3/CHANGELOG
      for details of what's new in Vidalia 0.2.3.
    - Windows Vidalia Bundle: update Privoxy from 3.0.6 to 3.0.14-beta.
    - OS X Vidalia Bundle: move to Polipo 1.0.4 with Tor specific
      configuration file, rather than the old Privoxy.
    - OS X Vidalia Bundle: Vidalia, Tor, and Polipo are compiled as
      x86-only for better compatibility with OS X 10.6, aka Snow Leopard.
    - OS X Tor Expert Bundle: Tor is compiled as x86-only for
      better compatibility with OS X 10.6, aka Snow Leopard.
    - OS X Vidalia Bundle: The multi-package installer is now replaced
      by a simple drag and drop to the /Applications folder. This change
      occurred with the upgrade to Vidalia 0.2.3.


Changes in Version 0.2.1.21 - 20??-??-??
=======
Changes in version 0.2.1.21 - 2009-12-21
  Tor 0.2.1.21 fixes an incompatibility with the most recent OpenSSL
  library. If you use Tor on Linux / Unix and you're getting SSL
  renegotiation errors, upgrading should help. We also recommend an
  upgrade if you're an exit relay.

>>>>>>> 5201e05f
  o Major bugfixes:
    - Work around a security feature in OpenSSL 0.9.8l that prevents our
      handshake from working unless we explicitly tell OpenSSL that we
      are using SSL renegotiation safely. We are, of course, but OpenSSL
      0.9.8l won't work unless we say we are.
    - Avoid crashing if the client is trying to upload many bytes and the
      circuit gets torn down at the same time, or if the flip side
      happens on the exit relay. Bugfix on 0.2.0.1-alpha; fixes bug 1150.

  o Minor bugfixes:
    - Do not refuse to learn about authority certs and v2 networkstatus
      documents that are older than the latest consensus. This bug might
      have degraded client bootstrapping. Bugfix on 0.2.0.10-alpha.
      Spotted and fixed by xmux.
    - Fix a couple of very-hard-to-trigger memory leaks, and one hard-to-
      trigger platform-specific option misparsing case found by Coverity
      Scan.
    - Fix a compilation warning on Fedora 12 by removing an impossible-to-
      trigger assert. Fixes bug 1173.


Changes in version 0.2.1.20 - 2009-10-15
  Tor 0.2.1.20 fixes a crash bug when you're accessing many hidden
  services at once, prepares for more performance improvements, and
  fixes a bunch of smaller bugs.

  The Windows and OS X bundles also include a more recent Vidalia,
  and switch from Privoxy to Polipo.

  The OS X installers are now drag and drop. It's best to un-install
  Tor/Vidalia and then install this new bundle, rather than upgrade. If
  you want to upgrade, you'll need to update the paths for Tor and Polipo
  in the Vidalia Settings window.

  o Major bugfixes:
    - Send circuit or stream sendme cells when our window has decreased
      by 100 cells, not when it has decreased by 101 cells. Bug uncovered
      by Karsten when testing the "reduce circuit window" performance
      patch. Bugfix on the 54th commit on Tor -- from July 2002,
      before the release of Tor 0.0.0. This is the new winner of the
      oldest-bug prize.
    - Fix a remotely triggerable memory leak when a consensus document
      contains more than one signature from the same voter. Bugfix on
      0.2.0.3-alpha.
    - Avoid segfault in rare cases when finishing an introduction circuit
      as a client and finding out that we don't have an introduction key
      for it. Fixes bug 1073. Reported by Aaron Swartz.

  o Major features:
    - Tor now reads the "circwindow" parameter out of the consensus,
      and uses that value for its circuit package window rather than the
      default of 1000 cells. Begins the implementation of proposal 168.

  o New directory authorities:
    - Set up urras (run by Jacob Appelbaum) as the seventh v3 directory
      authority.
    - Move moria1 and tonga to alternate IP addresses.

  o Minor bugfixes:
    - Fix a signed/unsigned compile warning in 0.2.1.19.
    - Fix possible segmentation fault on directory authorities. Bugfix on
      0.2.1.14-rc.
    - Fix an extremely rare infinite recursion bug that could occur if
      we tried to log a message after shutting down the log subsystem.
      Found by Matt Edman. Bugfix on 0.2.0.16-alpha.
    - Fix an obscure bug where hidden services on 64-bit big-endian
      systems might mis-read the timestamp in v3 introduce cells, and
      refuse to connect back to the client. Discovered by "rotor".
      Bugfix on 0.2.1.6-alpha.
    - We were triggering a CLOCK_SKEW controller status event whenever
      we connect via the v2 connection protocol to any relay that has
      a wrong clock. Instead, we should only inform the controller when
      it's a trusted authority that claims our clock is wrong. Bugfix
      on 0.2.0.20-rc; starts to fix bug 1074. Reported by SwissTorExit.
    - We were telling the controller about CHECKING_REACHABILITY and
      REACHABILITY_FAILED status events whenever we launch a testing
      circuit or notice that one has failed. Instead, only tell the
      controller when we want to inform the user of overall success or
      overall failure. Bugfix on 0.1.2.6-alpha. Fixes bug 1075. Reported
      by SwissTorExit.
    - Don't warn when we're using a circuit that ends with a node
      excluded in ExcludeExitNodes, but the circuit is not used to access
      the outside world. This should help fix bug 1090. Bugfix on
      0.2.1.6-alpha.
    - Work around a small memory leak in some versions of OpenSSL that
      stopped the memory used by the hostname TLS extension from being
      freed.

  o Minor features:
    - Add a "getinfo status/accepted-server-descriptor" controller
      command, which is the recommended way for controllers to learn
      whether our server descriptor has been successfully received by at
      least on directory authority. Un-recommend good-server-descriptor
      getinfo and status events until we have a better design for them.


Changes in version 0.2.1.19 - 2009-07-28
  Tor 0.2.1.19 fixes a major bug with accessing and providing hidden
  services on Tor 0.2.1.3-alpha through 0.2.1.18.

  o Major bugfixes:
    - Make accessing hidden services on 0.2.1.x work right again.
      Bugfix on 0.2.1.3-alpha; workaround for bug 1038. Diagnosis and
      part of patch provided by "optimist".

  o Minor features:
    - When a relay/bridge is writing out its identity key fingerprint to
      the "fingerprint" file and to its logs, write it without spaces. Now
      it will look like the fingerprints in our bridges documentation,
      and confuse fewer users.

  o Minor bugfixes:
    - Relays no longer publish a new server descriptor if they change
      their MaxAdvertisedBandwidth config option but it doesn't end up
      changing their advertised bandwidth numbers. Bugfix on 0.2.0.28-rc;
      fixes bug 1026. Patch from Sebastian.
    - Avoid leaking memory every time we get a create cell but we have
      so many already queued that we refuse it. Bugfix on 0.2.0.19-alpha;
      fixes bug 1034. Reported by BarkerJr.


Changes in version 0.2.1.18 - 2009-07-24
  Tor 0.2.1.18 lays the foundations for performance improvements,
  adds status events to help users diagnose bootstrap problems, adds
  optional authentication/authorization for hidden services, fixes a
  variety of potential anonymity problems, and includes a huge pile of
  other features and bug fixes.

  o Build fixes:
    - Add LIBS=-lrt to Makefile.am so the Tor RPMs use a static libevent.


Changes in version 0.2.1.17-rc - 2009-07-07
  Tor 0.2.1.17-rc marks the fourth -- and hopefully last -- release
  candidate for the 0.2.1.x series. It lays the groundwork for further
  client performance improvements, and also fixes a big bug with directory
  authorities that were causing them to assign Guard and Stable flags
  poorly.

  The Windows bundles also finally include the geoip database that we
  thought we'd been shipping since 0.2.0.x (oops), and the OS X bundles
  should actually install Torbutton rather than giving you a cryptic
  failure message (oops).

  o Major features:
    - Clients now use the bandwidth values in the consensus, rather than
      the bandwidth values in each relay descriptor. This approach opens
      the door to more accurate bandwidth estimates once the directory
      authorities start doing active measurements. Implements more of
      proposal 141.

  o Major bugfixes:
    - When Tor clients restart after 1-5 days, they discard all their
      cached descriptors as too old, but they still use the cached
      consensus document. This approach is good for robustness, but
      bad for performance: since they don't know any bandwidths, they
      end up choosing at random rather than weighting their choice by
      speed. Fixed by the above feature of putting bandwidths in the
      consensus. Bugfix on 0.2.0.x.
    - Directory authorities were neglecting to mark relays down in their
      internal histories if the relays fall off the routerlist without
      ever being found unreachable. So there were relays in the histories
      that haven't been seen for eight months, and are listed as being
      up for eight months. This wreaked havoc on the "median wfu"
      and "median mtbf" calculations, in turn making Guard and Stable
      flags very wrong, hurting network performance. Fixes bugs 696 and
      969. Bugfix on 0.2.0.6-alpha.

  o Minor bugfixes:
    - Serve the DirPortFrontPage page even when we have been approaching
      our quotas recently. Fixes bug 1013; bugfix on 0.2.1.8-alpha.
    - The control port would close the connection before flushing long
      replies, such as the network consensus, if a QUIT command was issued
      before the reply had completed. Now, the control port flushes all
      pending replies before closing the connection. Also fixed a spurious
      warning when a QUIT command is issued after a malformed or rejected
      AUTHENTICATE command, but before the connection was closed. Patch
      by Marcus Griep. Bugfix on 0.2.0.x; fixes bugs 1015 and 1016.
    - When we can't find an intro key for a v2 hidden service descriptor,
      fall back to the v0 hidden service descriptor and log a bug message.
      Workaround for bug 1024.
    - Fix a log message that did not respect the SafeLogging option.
      Resolves bug 1027.

  o Minor features:
    - If we're a relay and we change our IP address, be more verbose
      about the reason that made us change. Should help track down
      further bugs for relays on dynamic IP addresses.


Changes in version 0.2.0.35 - 2009-06-24
  o Security fix:
    - Avoid crashing in the presence of certain malformed descriptors.
      Found by lark, and by automated fuzzing.
    - Fix an edge case where a malicious exit relay could convince a
      controller that the client's DNS question resolves to an internal IP
      address. Bug found and fixed by "optimist"; bugfix on 0.1.2.8-beta.

  o Major bugfixes:
    - Finally fix the bug where dynamic-IP relays disappear when their
      IP address changes: directory mirrors were mistakenly telling
      them their old address if they asked via begin_dir, so they
      never got an accurate answer about their new address, so they
      just vanished after a day. For belt-and-suspenders, relays that
      don't set Address in their config now avoid using begin_dir for
      all direct connections. Should fix bugs 827, 883, and 900.
    - Fix a timing-dependent, allocator-dependent, DNS-related crash bug
      that would occur on some exit nodes when DNS failures and timeouts
      occurred in certain patterns. Fix for bug 957.

  o Minor bugfixes:
    - When starting with a cache over a few days old, do not leak
      memory for the obsolete router descriptors in it. Bugfix on
      0.2.0.33; fixes bug 672.
    - Hidden service clients didn't use a cached service descriptor that
      was older than 15 minutes, but wouldn't fetch a new one either,
      because there was already one in the cache. Now, fetch a v2
      descriptor unless the same descriptor was added to the cache within
      the last 15 minutes. Fixes bug 997; reported by Marcus Griep.


Changes in version 0.2.1.16-rc - 2009-06-20
  Tor 0.2.1.16-rc speeds up performance for fast exit relays, and fixes
  a bunch of minor bugs.

  o Security fixes:
    - Fix an edge case where a malicious exit relay could convince a
      controller that the client's DNS question resolves to an internal IP
      address. Bug found and fixed by "optimist"; bugfix on 0.1.2.8-beta.

  o Major performance improvements (on 0.2.0.x):
    - Disable and refactor some debugging checks that forced a linear scan
      over the whole server-side DNS cache. These accounted for over 50%
      of CPU time on a relatively busy exit node's gprof profile. Found
      by Jacob.
    - Disable some debugging checks that appeared in exit node profile
      data.

  o Minor features:
    - Update to the "June 3 2009" ip-to-country file.
    - Do not have tor-resolve automatically refuse all .onion addresses;
      if AutomapHostsOnResolve is set in your torrc, this will work fine.

  o Minor bugfixes (on 0.2.0.x):
    - Log correct error messages for DNS-related network errors on
      Windows.
    - Fix a race condition that could cause crashes or memory corruption
      when running as a server with a controller listening for log
      messages.
    - Avoid crashing when we have a policy specified in a DirPolicy or
      SocksPolicy or ReachableAddresses option with ports set on it,
      and we re-load the policy. May fix bug 996.
    - Hidden service clients didn't use a cached service descriptor that
      was older than 15 minutes, but wouldn't fetch a new one either,
      because there was already one in the cache. Now, fetch a v2
      descriptor unless the same descriptor was added to the cache within
      the last 15 minutes. Fixes bug 997; reported by Marcus Griep.

  o Minor bugfixes (on 0.2.1.x):
    - Don't warn users about low port and hibernation mix when they
      provide a *ListenAddress directive to fix that. Bugfix on
      0.2.1.15-rc.
    - When switching back and forth between bridge mode, do not start
      gathering GeoIP data until two hours have passed.
    - Do not complain that the user has requested an excluded node as
      an exit when the node is not really an exit. This could happen
      because the circuit was for testing, or an introduction point.
      Fix for bug 984.


Changes in version 0.2.1.15-rc - 2009-05-25
  Tor 0.2.1.15-rc marks the second release candidate for the 0.2.1.x
  series. It fixes a major bug on fast exit relays, as well as a variety
  of more minor bugs.

  o Major bugfixes (on 0.2.0.x):
    - Fix a timing-dependent, allocator-dependent, DNS-related crash bug
      that would occur on some exit nodes when DNS failures and timeouts
      occurred in certain patterns. Fix for bug 957.

  o Minor bugfixes (on 0.2.0.x):
    - Actually return -1 in the error case for read_bandwidth_usage().
      Harmless bug, since we currently don't care about the return value
      anywhere. Bugfix on 0.2.0.9-alpha.
    - Provide a more useful log message if bug 977 (related to buffer
      freelists) ever reappears, and do not crash right away.
    - Fix an assertion failure on 64-bit platforms when we allocated
      memory right up to the end of a memarea, then realigned the memory
      one step beyond the end. Fixes a possible cause of bug 930.
    - Protect the count of open sockets with a mutex, so we can't
      corrupt it when two threads are closing or opening sockets at once.
      Fix for bug 939. Bugfix on 0.2.0.1-alpha.
    - Don't allow a bridge to publish its router descriptor to a
      non-bridge directory authority. Fixes part of bug 932.
    - When we change to or from being a bridge, reset our counts of
      client usage by country. Fixes bug 932.
    - Fix a bug that made stream bandwidth get misreported to the
      controller.
    - Stop using malloc_usable_size() to use more area than we had
      actually allocated: it was safe, but made valgrind really unhappy.
    - Fix a memory leak when v3 directory authorities load their keys
      and cert from disk. Bugfix on 0.2.0.1-alpha.

  o Minor bugfixes (on 0.2.1.x):
    - Fix use of freed memory when deciding to mark a non-addable
      descriptor as never-downloadable. Bugfix on 0.2.1.9-alpha.


Changes in version 0.2.1.14-rc - 2009-04-12
  Tor 0.2.1.14-rc marks the first release candidate for the 0.2.1.x
  series. It begins fixing some major performance problems, and also
  finally addresses the bug that was causing relays on dynamic IP
  addresses to fall out of the directory.

  o Major features:
    - Clients replace entry guards that were chosen more than a few months
      ago. This change should significantly improve client performance,
      especially once more people upgrade, since relays that have been
      a guard for a long time are currently overloaded.

  o Major bugfixes (on 0.2.0):
    - Finally fix the bug where dynamic-IP relays disappear when their
      IP address changes: directory mirrors were mistakenly telling
      them their old address if they asked via begin_dir, so they
      never got an accurate answer about their new address, so they
      just vanished after a day. For belt-and-suspenders, relays that
      don't set Address in their config now avoid using begin_dir for
      all direct connections. Should fix bugs 827, 883, and 900.
    - Relays were falling out of the networkstatus consensus for
      part of a day if they changed their local config but the
      authorities discarded their new descriptor as "not sufficiently
      different". Now directory authorities accept a descriptor as changed
      if bandwidthrate or bandwidthburst changed. Partial fix for bug 962;
      patch by Sebastian.
    - Avoid crashing in the presence of certain malformed descriptors.
      Found by lark, and by automated fuzzing.

  o Minor features:
    - When generating circuit events with verbose nicknames for
      controllers, try harder to look up nicknames for routers on a
      circuit. (Previously, we would look in the router descriptors we had
      for nicknames, but not in the consensus.) Partial fix for bug 941.
    - If the bridge config line doesn't specify a port, assume 443.
      This makes bridge lines a bit smaller and easier for users to
      understand.
    - Raise the minimum bandwidth to be a relay from 20000 bytes to 20480
      bytes (aka 20KB/s), to match our documentation. Also update
      directory authorities so they always assign the Fast flag to relays
      with 20KB/s of capacity. Now people running relays won't suddenly
      find themselves not seeing any use, if the network gets faster
      on average.
    - Update to the "April 3 2009" ip-to-country file.

  o Minor bugfixes:
    - Avoid trying to print raw memory to the logs when we decide to
      give up on downloading a given relay descriptor. Bugfix on
      0.2.1.9-alpha.
    - In tor-resolve, when the Tor client to use is specified by
      <hostname>:<port>, actually use the specified port rather than
      defaulting to 9050. Bugfix on 0.2.1.6-alpha.
    - Make directory usage recording work again. Bugfix on 0.2.1.6-alpha.
    - When starting with a cache over a few days old, do not leak
      memory for the obsolete router descriptors in it. Bugfix on
      0.2.0.33.
    - Avoid double-free on list of successfully uploaded hidden
      service discriptors. Fix for bug 948. Bugfix on 0.2.1.6-alpha.
    - Change memarea_strndup() implementation to work even when
      duplicating a string at the end of a page. This bug was
      harmless for now, but could have meant crashes later. Fix by
      lark. Bugfix on 0.2.1.1-alpha.
    - Limit uploaded directory documents to be 16M rather than 500K.
      The directory authorities were refusing v3 consensus votes from
      other authorities, since the votes are now 504K. Fixes bug 959;
      bugfix on 0.0.2pre17 (where we raised it from 50K to 500K ;).
    - Directory authorities should never send a 503 "busy" response to
      requests for votes or keys. Bugfix on 0.2.0.8-alpha; exposed by
      bug 959.


Changes in version 0.2.1.13-alpha - 2009-03-09
  Tor 0.2.1.13-alpha includes another big pile of minor bugfixes and
  cleanups. We're finally getting close to a release candidate.

  o Major bugfixes:
    - Correctly update the list of which countries we exclude as
      exits, when the GeoIP file is loaded or reloaded. Diagnosed by
      lark. Bugfix on 0.2.1.6-alpha.

  o Minor bugfixes (on 0.2.0.x and earlier):
    - Automatically detect MacOSX versions earlier than 10.4.0, and
      disable kqueue from inside Tor when running with these versions.
      We previously did this from the startup script, but that was no
      help to people who didn't use the startup script. Resolves bug 863.
    - When we had picked an exit node for a connection, but marked it as
      "optional", and it turned out we had no onion key for the exit,
      stop wanting that exit and try again. This situation may not
      be possible now, but will probably become feasible with proposal
      158. Spotted by rovv. Fixes another case of bug 752.
    - Clients no longer cache certificates for authorities they do not
      recognize. Bugfix on 0.2.0.9-alpha.
    - When we can't transmit a DNS request due to a network error, retry
      it after a while, and eventually transmit a failing response to
      the RESOLVED cell. Bugfix on 0.1.2.5-alpha.
    - If the controller claimed responsibility for a stream, but that
      stream never finished making its connection, it would live
      forever in circuit_wait state. Now we close it after SocksTimeout
      seconds. Bugfix on 0.1.2.7-alpha; reported by Mike Perry.
    - Drop begin cells to a hidden service if they come from the middle
      of a circuit. Patch from lark.
    - When we erroneously receive two EXTEND cells for the same circuit
      ID on the same connection, drop the second. Patch from lark.
    - Fix a crash that occurs on exit nodes when a nameserver request
      timed out. Bugfix on 0.1.2.1-alpha; our CLEAR debugging code had
      been suppressing the bug since 0.1.2.10-alpha. Partial fix for
      bug 929.
    - Do not assume that a stack-allocated character array will be
      64-bit aligned on platforms that demand that uint64_t access is
      aligned. Possible fix for bug 604.
    - Parse dates and IPv4 addresses in a locale- and libc-independent
      manner, to avoid platform-dependent behavior on malformed input.
    - Build correctly when configured to build outside the main source
      path. Patch from Michael Gold.
    - We were already rejecting relay begin cells with destination port
      of 0. Now also reject extend cells with destination port or address
      of 0. Suggested by lark.

  o Minor bugfixes (on 0.2.1.x):
    - Don't re-extend introduction circuits if we ran out of RELAY_EARLY
      cells. Bugfix on 0.2.1.3-alpha. Fixes more of bug 878.
    - If we're an exit node, scrub the IP address to which we are exiting
      in the logs. Bugfix on 0.2.1.8-alpha.

  o Minor features:
    - On Linux, use the prctl call to re-enable core dumps when the user
      is option is set.
    - New controller event NEWCONSENSUS that lists the networkstatus
      lines for every recommended relay. Now controllers like Torflow
      can keep up-to-date on which relays they should be using.
    - Update to the "February 26 2009" ip-to-country file.


Changes in version 0.2.0.34 - 2009-02-08
  Tor 0.2.0.34 features several more security-related fixes. You should
  upgrade, especially if you run an exit relay (remote crash) or a
  directory authority (remote infinite loop), or you're on an older
  (pre-XP) or not-recently-patched Windows (remote exploit).

  This release marks end-of-life for Tor 0.1.2.x. Those Tor versions
  have many known flaws, and nobody should be using them. You should
  upgrade. If you're using a Linux or BSD and its packages are obsolete,
  stop using those packages and upgrade anyway.

  o Security fixes:
    - Fix an infinite-loop bug on handling corrupt votes under certain
      circumstances. Bugfix on 0.2.0.8-alpha.
    - Fix a temporary DoS vulnerability that could be performed by
      a directory mirror. Bugfix on 0.2.0.9-alpha; reported by lark.
    - Avoid a potential crash on exit nodes when processing malformed
      input. Remote DoS opportunity. Bugfix on 0.2.0.33.
    - Do not accept incomplete ipv4 addresses (like 192.168.0) as valid.
      Spec conformance issue. Bugfix on Tor 0.0.2pre27.

  o Minor bugfixes:
    - Fix compilation on systems where time_t is a 64-bit integer.
      Patch from Matthias Drochner.
    - Don't consider expiring already-closed client connections. Fixes
      bug 893. Bugfix on 0.0.2pre20.


Changes in version 0.2.1.12-alpha - 2009-02-08
  Tor 0.2.1.12-alpha features several more security-related fixes. You
  should upgrade, especially if you run an exit relay (remote crash) or
  a directory authority (remote infinite loop), or you're on an older
  (pre-XP) or not-recently-patched Windows (remote exploit). It also
  includes a big pile of minor bugfixes and cleanups.

  o Security fixes:
    - Fix an infinite-loop bug on handling corrupt votes under certain
      circumstances. Bugfix on 0.2.0.8-alpha.
    - Fix a temporary DoS vulnerability that could be performed by
      a directory mirror. Bugfix on 0.2.0.9-alpha; reported by lark.
    - Avoid a potential crash on exit nodes when processing malformed
      input. Remote DoS opportunity. Bugfix on 0.2.1.7-alpha.

  o Minor bugfixes:
    - Let controllers actually ask for the "clients_seen" event for
      getting usage summaries on bridge relays. Bugfix on 0.2.1.10-alpha;
      reported by Matt Edman.
    - Fix a compile warning on OSX Panther. Fixes bug 913; bugfix against
      0.2.1.11-alpha.
    - Fix a bug in address parsing that was preventing bridges or hidden
      service targets from being at IPv6 addresses.
    - Solve a bug that kept hardware crypto acceleration from getting
      enabled when accounting was turned on. Fixes bug 907. Bugfix on
      0.0.9pre6.
    - Remove a bash-ism from configure.in to build properly on non-Linux
      platforms. Bugfix on 0.2.1.1-alpha.
    - Fix code so authorities _actually_ send back X-Descriptor-Not-New
      headers. Bugfix on 0.2.0.10-alpha.
    - Don't consider expiring already-closed client connections. Fixes
      bug 893. Bugfix on 0.0.2pre20.
    - Fix another interesting corner-case of bug 891 spotted by rovv:
      Previously, if two hosts had different amounts of clock drift, and
      one of them created a new connection with just the wrong timing,
      the other might decide to deprecate the new connection erroneously.
      Bugfix on 0.1.1.13-alpha.
    - Resolve a very rare crash bug that could occur when the user forced
      a nameserver reconfiguration during the middle of a nameserver
      probe. Fixes bug 526. Bugfix on 0.1.2.1-alpha.
    - Support changing value of ServerDNSRandomizeCase during SIGHUP.
      Bugfix on 0.2.1.7-alpha.
    - If we're using bridges and our network goes away, be more willing
      to forgive our bridges and try again when we get an application
      request. Bugfix on 0.2.0.x.

  o Minor features:
    - Support platforms where time_t is 64 bits long. (Congratulations,
      NetBSD!) Patch from Matthias Drochner.
    - Add a 'getinfo status/clients-seen' controller command, in case
      controllers want to hear clients_seen events but connect late.

  o Build changes:
    - Disable GCC's strict alias optimization by default, to avoid the
      likelihood of its introducing subtle bugs whenever our code violates
      the letter of C99's alias rules.


Changes in version 0.2.0.33 - 2009-01-21
  Tor 0.2.0.33 fixes a variety of bugs that were making relays less
  useful to users. It also finally fixes a bug where a relay or client
  that's been off for many days would take a long time to bootstrap.

  This update also fixes an important security-related bug reported by
  Ilja van Sprundel. You should upgrade. (We'll send out more details
  about the bug once people have had some time to upgrade.)

  o Security fixes:
    - Fix a heap-corruption bug that may be remotely triggerable on
      some platforms. Reported by Ilja van Sprundel.

  o Major bugfixes:
    - When a stream at an exit relay is in state "resolving" or
      "connecting" and it receives an "end" relay cell, the exit relay
      would silently ignore the end cell and not close the stream. If
      the client never closes the circuit, then the exit relay never
      closes the TCP connection. Bug introduced in Tor 0.1.2.1-alpha;
      reported by "wood".
    - When sending CREATED cells back for a given circuit, use a 64-bit
      connection ID to find the right connection, rather than an addr:port
      combination. Now that we can have multiple OR connections between
      the same ORs, it is no longer possible to use addr:port to uniquely
      identify a connection.
    - Bridge relays that had DirPort set to 0 would stop fetching
      descriptors shortly after startup, and then briefly resume
      after a new bandwidth test and/or after publishing a new bridge
      descriptor. Bridge users that try to bootstrap from them would
      get a recent networkstatus but would get descriptors from up to
      18 hours earlier, meaning most of the descriptors were obsolete
      already. Reported by Tas; bugfix on 0.2.0.13-alpha.
    - Prevent bridge relays from serving their 'extrainfo' document
      to anybody who asks, now that extrainfo docs include potentially
      sensitive aggregated client geoip summaries. Bugfix on
      0.2.0.13-alpha.
    - If the cached networkstatus consensus is more than five days old,
      discard it rather than trying to use it. In theory it could be
      useful because it lists alternate directory mirrors, but in practice
      it just means we spend many minutes trying directory mirrors that
      are long gone from the network. Also discard router descriptors as
      we load them if they are more than five days old, since the onion
      key is probably wrong by now. Bugfix on 0.2.0.x. Fixes bug 887.

  o Minor bugfixes:
    - Do not mark smartlist_bsearch_idx() function as ATTR_PURE. This bug
      could make gcc generate non-functional binary search code. Bugfix
      on 0.2.0.10-alpha.
    - Build correctly on platforms without socklen_t.
    - Compile without warnings on solaris.
    - Avoid potential crash on internal error during signature collection.
      Fixes bug 864. Patch from rovv.
    - Correct handling of possible malformed authority signing key
      certificates with internal signature types. Fixes bug 880.
      Bugfix on 0.2.0.3-alpha.
    - Fix a hard-to-trigger resource leak when logging credential status.
      CID 349.
    - When we can't initialize DNS because the network is down, do not
      automatically stop Tor from starting. Instead, we retry failed
      dns_init() every 10 minutes, and change the exit policy to reject
      *:* until one succeeds. Fixes bug 691.
    - Use 64 bits instead of 32 bits for connection identifiers used with
      the controller protocol, to greatly reduce risk of identifier reuse.
    - When we're choosing an exit node for a circuit, and we have
      no pending streams, choose a good general exit rather than one that
      supports "all the pending streams". Bugfix on 0.1.1.x. Fix by rovv.
    - Fix another case of assuming, when a specific exit is requested,
      that we know more than the user about what hosts it allows.
      Fixes one case of bug 752. Patch from rovv.
    - Clip the MaxCircuitDirtiness config option to a minimum of 10
      seconds. Warn the user if lower values are given in the
      configuration. Bugfix on 0.1.0.1-rc. Patch by Sebastian.
    - Clip the CircuitBuildTimeout to a minimum of 30 seconds. Warn the
      user if lower values are given in the configuration. Bugfix on
      0.1.1.17-rc. Patch by Sebastian.
    - Fix a memory leak when we decline to add a v2 rendezvous descriptor to
      the cache because we already had a v0 descriptor with the same ID.
      Bugfix on 0.2.0.18-alpha.
    - Fix a race condition when freeing keys shared between main thread
      and CPU workers that could result in a memory leak. Bugfix on
      0.1.0.1-rc. Fixes bug 889.
    - Send a valid END cell back when a client tries to connect to a
      nonexistent hidden service port. Bugfix on 0.1.2.15. Fixes bug
      840. Patch from rovv.
    - Check which hops rendezvous stream cells are associated with to
      prevent possible guess-the-streamid injection attacks from
      intermediate hops. Fixes another case of bug 446. Based on patch
      from rovv.
    - If a broken client asks a non-exit router to connect somewhere,
      do not even do the DNS lookup before rejecting the connection.
      Fixes another case of bug 619. Patch from rovv.
    - When a relay gets a create cell it can't decrypt (e.g. because it's
      using the wrong onion key), we were dropping it and letting the
      client time out. Now actually answer with a destroy cell. Fixes
      bug 904. Bugfix on 0.0.2pre8.

  o Minor bugfixes (hidden services):
    - Do not throw away existing introduction points on SIGHUP. Bugfix on
      0.0.6pre1. Patch by Karsten. Fixes bug 874.

  o Minor features:
    - Report the case where all signatures in a detached set are rejected
      differently than the case where there is an error handling the
      detached set.
    - When we realize that another process has modified our cached
      descriptors, print out a more useful error message rather than
      triggering an assertion. Fixes bug 885. Patch from Karsten.
    - Implement the 0x20 hack to better resist DNS poisoning: set the
      case on outgoing DNS requests randomly, and reject responses that do
      not match the case correctly. This logic can be disabled with the
      ServerDNSRamdomizeCase setting, if you are using one of the 0.3%
      of servers that do not reliably preserve case in replies. See
      "Increased DNS Forgery Resistance through 0x20-Bit Encoding"
      for more info.
    - Check DNS replies for more matching fields to better resist DNS
      poisoning.
    - Never use OpenSSL compression: it wastes RAM and CPU trying to
      compress cells, which are basically all encrypted, compressed, or
      both.


Changes in version 0.2.1.11-alpha - 2009-01-20
  Tor 0.2.1.11-alpha finishes fixing the "if your Tor is off for a
  week it will take a long time to bootstrap again" bug. It also fixes
  an important security-related bug reported by Ilja van Sprundel. You
  should upgrade. (We'll send out more details about the bug once people
  have had some time to upgrade.)

  o Security fixes:
    - Fix a heap-corruption bug that may be remotely triggerable on
      some platforms. Reported by Ilja van Sprundel.

  o Major bugfixes:
    - Discard router descriptors as we load them if they are more than
      five days old. Otherwise if Tor is off for a long time and then
      starts with cached descriptors, it will try to use the onion
      keys in those obsolete descriptors when building circuits. Bugfix
      on 0.2.0.x. Fixes bug 887.

  o Minor features:
    - Try to make sure that the version of Libevent we're running with
      is binary-compatible with the one we built with. May address bug
      897 and others.
    - Make setting ServerDNSRandomizeCase to 0 actually work. Bugfix
      for bug 905. Bugfix on 0.2.1.7-alpha.
    - Add a new --enable-local-appdata configuration switch to change
      the default location of the datadir on win32 from APPDATA to
      LOCAL_APPDATA. In the future, we should migrate to LOCAL_APPDATA
      entirely. Patch from coderman.

  o Minor bugfixes:
    - Make outbound DNS packets respect the OutboundBindAddress setting.
      Fixes the bug part of bug 798. Bugfix on 0.1.2.2-alpha.
    - When our circuit fails at the first hop (e.g. we get a destroy
      cell back), avoid using that OR connection anymore, and also
      tell all the one-hop directory requests waiting for it that they
      should fail. Bugfix on 0.2.1.3-alpha.
    - In the torify(1) manpage, mention that tsocks will leak your
      DNS requests.


Changes in version 0.2.1.10-alpha - 2009-01-06
  Tor 0.2.1.10-alpha fixes two major bugs in bridge relays (one that
  would make the bridge relay not so useful if it had DirPort set to 0,
  and one that could let an attacker learn a little bit of information
  about the bridge's users), and a bug that would cause your Tor relay
  to ignore a circuit create request it can't decrypt (rather than reply
  with an error). It also fixes a wide variety of other bugs.

  o Major bugfixes:
    - If the cached networkstatus consensus is more than five days old,
      discard it rather than trying to use it. In theory it could
      be useful because it lists alternate directory mirrors, but in
      practice it just means we spend many minutes trying directory
      mirrors that are long gone from the network. Helps bug 887 a bit;
      bugfix on 0.2.0.x.
    - Bridge relays that had DirPort set to 0 would stop fetching
      descriptors shortly after startup, and then briefly resume
      after a new bandwidth test and/or after publishing a new bridge
      descriptor. Bridge users that try to bootstrap from them would
      get a recent networkstatus but would get descriptors from up to
      18 hours earlier, meaning most of the descriptors were obsolete
      already. Reported by Tas; bugfix on 0.2.0.13-alpha.
    - Prevent bridge relays from serving their 'extrainfo' document
      to anybody who asks, now that extrainfo docs include potentially
      sensitive aggregated client geoip summaries. Bugfix on
      0.2.0.13-alpha.

  o Minor features:
    - New controller event "clients_seen" to report a geoip-based summary
      of which countries we've seen clients from recently. Now controllers
      like Vidalia can show bridge operators that they're actually making
      a difference.
    - Build correctly against versions of OpenSSL 0.9.8 or later built
      without support for deprecated functions.
    - Update to the "December 19 2008" ip-to-country file.

  o Minor bugfixes (on 0.2.0.x):
    - Authorities now vote for the Stable flag for any router whose
      weighted MTBF is at least 5 days, regardless of the mean MTBF.
    - Do not remove routers as too old if we do not have any consensus
      document. Bugfix on 0.2.0.7-alpha.
    - Do not accept incomplete ipv4 addresses (like 192.168.0) as valid.
      Spec conformance issue. Bugfix on Tor 0.0.2pre27.
    - When an exit relay resolves a stream address to a local IP address,
      do not just keep retrying that same exit relay over and
      over. Instead, just close the stream. Addresses bug 872. Bugfix
      on 0.2.0.32. Patch from rovv.
    - If a hidden service sends us an END cell, do not consider
      retrying the connection; just close it. Patch from rovv.
    - When we made bridge authorities stop serving bridge descriptors over
      unencrypted links, we also broke DirPort reachability testing for
      bridges. So bridges with a non-zero DirPort were printing spurious
      warns to their logs. Bugfix on 0.2.0.16-alpha. Fixes bug 709.
    - When a relay gets a create cell it can't decrypt (e.g. because it's
      using the wrong onion key), we were dropping it and letting the
      client time out. Now actually answer with a destroy cell. Fixes
      bug 904. Bugfix on 0.0.2pre8.
    - Squeeze 2-5% out of client performance (according to oprofile) by
      improving the implementation of some policy-manipulation functions.

  o Minor bugfixes (on 0.2.1.x):
    - Make get_interface_address() function work properly again; stop
      guessing the wrong parts of our address as our address.
    - Do not cannibalize a circuit if we're out of RELAY_EARLY cells to
      send on that circuit. Otherwise we might violate the proposal-110
      limit. Bugfix on 0.2.1.3-alpha. Partial fix for bug 878. Diagnosis
      thanks to Karsten.
    - When we're sending non-EXTEND cells to the first hop in a circuit,
      for example to use an encrypted directory connection, we don't need
      to use RELAY_EARLY cells: the first hop knows what kind of cell
      it is, and nobody else can even see the cell type. Conserving
      RELAY_EARLY cells makes it easier to cannibalize circuits like
      this later.
    - Stop logging nameserver addresses in reverse order.
    - If we are retrying a directory download slowly over and over, do
      not automatically give up after the 254th failure. Bugfix on
      0.2.1.9-alpha.
    - Resume reporting accurate "stream end" reasons to the local control
      port. They were lost in the changes for Proposal 148. Bugfix on
      0.2.1.9-alpha.

  o Deprecated and removed features:
    - The old "tor --version --version" command, which would print out
      the subversion "Id" of most of the source files, is now removed. It
      turned out to be less useful than we'd expected, and harder to
      maintain.

  o Code simplifications and refactoring:
    - Change our header file guard macros to be less likely to conflict
      with system headers. Adam Langley noticed that we were conflicting
      with log.h on Android.
    - Tool-assisted documentation cleanup. Nearly every function or
      static variable in Tor should have its own documentation now.


Changes in version 0.2.1.9-alpha - 2008-12-25
  Tor 0.2.1.9-alpha fixes many more bugs, some of them security-related.

  o New directory authorities:
    - gabelmoo (the authority run by Karsten Loesing) now has a new
      IP address.

  o Security fixes:
    - Never use a connection with a mismatched address to extend a
      circuit, unless that connection is canonical. A canonical
      connection is one whose address is authenticated by the router's
      identity key, either in a NETINFO cell or in a router descriptor.
    - Avoid a possible memory corruption bug when receiving hidden service
      descriptors. Bugfix on 0.2.1.6-alpha.

  o Major bugfixes:
    - Fix a logic error that would automatically reject all but the first
      configured DNS server. Bugfix on 0.2.1.5-alpha. Possible fix for
      part of bug 813/868. Bug spotted by coderman.
    - When a stream at an exit relay is in state "resolving" or
      "connecting" and it receives an "end" relay cell, the exit relay
      would silently ignore the end cell and not close the stream. If
      the client never closes the circuit, then the exit relay never
      closes the TCP connection. Bug introduced in 0.1.2.1-alpha;
      reported by "wood".
    - When we can't initialize DNS because the network is down, do not
      automatically stop Tor from starting. Instead, retry failed
      dns_init() every 10 minutes, and change the exit policy to reject
      *:* until one succeeds. Fixes bug 691.

  o Minor features:
    - Give a better error message when an overzealous init script says
      "sudo -u username tor --user username". Makes Bug 882 easier for
      users to diagnose.
    - When a directory authority gives us a new guess for our IP address,
      log which authority we used. Hopefully this will help us debug
      the recent complaints about bad IP address guesses.
    - Detect svn revision properly when we're using git-svn.
    - Try not to open more than one descriptor-downloading connection
      to an authority at once. This should reduce load on directory
      authorities. Fixes bug 366.
    - Add cross-certification to newly generated certificates, so that
      a signing key is enough information to look up a certificate.
      Partial implementation of proposal 157.
    - Start serving certificates by <identity digest, signing key digest>
      pairs. Partial implementation of proposal 157.
    - Clients now never report any stream end reason except 'MISC'.
      Implements proposal 148.
    - On platforms with a maximum syslog string length, truncate syslog
      messages to that length ourselves, rather than relying on the
      system to do it for us.
    - Optimize out calls to time(NULL) that occur for every IO operation,
      or for every cell. On systems where time() is a slow syscall,
      this fix will be slightly helpful.
    - Exit servers can now answer resolve requests for ip6.arpa addresses.
    - When we download a descriptor that we then immediately (as
      a directory authority) reject, do not retry downloading it right
      away. Should save some bandwidth on authorities. Fix for bug
      888. Patch by Sebastian Hahn.
    - When a download gets us zero good descriptors, do not notify
      Tor that new directory information has arrived.
    - Avoid some nasty corner cases in the logic for marking connections
      as too old or obsolete or noncanonical for circuits.  Partial
      bugfix on bug 891.

  o Minor features (controller):
    - New CONSENSUS_ARRIVED event to note when a new consensus has
      been fetched and validated.
    - When we realize that another process has modified our cached
      descriptors file, print out a more useful error message rather
      than triggering an assertion. Fixes bug 885. Patch from Karsten.
    - Add an internal-use-only __ReloadTorrcOnSIGHUP option for
      controllers to prevent SIGHUP from reloading the
      configuration. Fixes bug 856.

  o Minor bugfixes:
    - Resume using the correct "REASON=" stream when telling the
      controller why we closed a stream. Bugfix in 0.2.1.1-alpha.
    - When a canonical connection appears later in our internal list
      than a noncanonical one for a given OR ID, always use the
      canonical one. Bugfix on 0.2.0.12-alpha. Fixes bug 805.
      Spotted by rovv.
    - Clip the MaxCircuitDirtiness config option to a minimum of 10
      seconds. Warn the user if lower values are given in the
      configuration. Bugfix on 0.1.0.1-rc. Patch by Sebastian.
    - Clip the CircuitBuildTimeout to a minimum of 30 seconds. Warn the
      user if lower values are given in the configuration. Bugfix on
      0.1.1.17-rc. Patch by Sebastian.
    - Fix a race condition when freeing keys shared between main thread
      and CPU workers that could result in a memory leak. Bugfix on
      0.1.0.1-rc. Fixes bug 889.

  o Minor bugfixes (hidden services):
    - Do not throw away existing introduction points on SIGHUP (bugfix on
      0.0.6pre1); also, do not stall hidden services because we're
      throwing away introduction points; bugfix on 0.2.1.7-alpha. Spotted
      by John Brooks. Patch by Karsten. Fixes bug 874.
    - Fix a memory leak when we decline to add a v2 rendezvous
      descriptor to the cache because we already had a v0 descriptor
      with the same ID. Bugfix on 0.2.0.18-alpha.

  o Deprecated and removed features:
    - RedirectExits has been removed. It was deprecated since
      0.2.0.3-alpha.
    - Finally remove deprecated "EXTENDED_FORMAT" controller feature. It
      has been called EXTENDED_EVENTS since 0.1.2.4-alpha.
    - Cell pools are now always enabled; --disable-cell-pools is ignored.

  o Code simplifications and refactoring:
    - Rename the confusing or_is_obsolete field to the more appropriate
      is_bad_for_new_circs, and move it to or_connection_t where it
      belongs.
    - Move edge-only flags from connection_t to edge_connection_t: not
      only is this better coding, but on machines of plausible alignment,
      it should save 4-8 bytes per connection_t. "Every little bit helps."
    - Rename ServerDNSAllowBrokenResolvConf to ServerDNSAllowBrokenConfig
      for consistency; keep old option working for backward compatibility.
    - Simplify the code for finding connections to use for a circuit.


Changes in version 0.2.1.8-alpha - 2008-12-08
  Tor 0.2.1.8-alpha fixes some crash bugs in earlier alpha releases,
  builds better on unusual platforms like Solaris and old OS X, and
  fixes a variety of other issues.

  o Major features:
    - New DirPortFrontPage option that takes an html file and publishes
      it as "/" on the DirPort. Now relay operators can provide a
      disclaimer without needing to set up a separate webserver. There's
      a sample disclaimer in contrib/tor-exit-notice.html.

  o Security fixes:
    - When the client is choosing entry guards, now it selects at most
      one guard from a given relay family. Otherwise we could end up with
      all of our entry points into the network run by the same operator.
      Suggested by Camilo Viecco. Fix on 0.1.1.11-alpha.

  o Major bugfixes:
    - Fix a DOS opportunity during the voting signature collection process
      at directory authorities. Spotted by rovv. Bugfix on 0.2.0.x.
    - Fix a possible segfault when establishing an exit connection. Bugfix
      on 0.2.1.5-alpha.

  o Minor bugfixes:
    - Get file locking working on win32. Bugfix on 0.2.1.6-alpha. Fixes
      bug 859.
    - Made Tor a little less aggressive about deleting expired
      certificates. Partial fix for bug 854.
    - Stop doing unaligned memory access that generated bus errors on
      sparc64. Bugfix on 0.2.0.10-alpha. Fix for bug 862.
    - Fix a crash bug when changing EntryNodes from the controller. Bugfix
      on 0.2.1.6-alpha. Fix for bug 867. Patched by Sebastian.
    - Make USR2 log-level switch take effect immediately. Bugfix on
      0.1.2.8-beta.
    - If one win32 nameserver fails to get added, continue adding the
      rest, and don't automatically fail.
    - Use fcntl() for locking when flock() is not available. Should fix
      compilation on Solaris. Should fix Bug 873. Bugfix on 0.2.1.6-alpha.
    - Do not mark smartlist_bsearch_idx() function as ATTR_PURE. This bug
      could make gcc generate non-functional binary search code. Bugfix
      on 0.2.0.10-alpha.
    - Build correctly on platforms without socklen_t.
    - Avoid potential crash on internal error during signature collection.
      Fixes bug 864. Patch from rovv.
    - Do not use C's stdio library for writing to log files. This will
      improve logging performance by a minute amount, and will stop
      leaking fds when our disk is full. Fixes bug 861.
    - Stop erroneous use of O_APPEND in cases where we did not in fact
      want to re-seek to the end of a file before every last write().
    - Correct handling of possible malformed authority signing key
      certificates with internal signature types. Fixes bug 880. Bugfix
      on 0.2.0.3-alpha.
    - Fix a hard-to-trigger resource leak when logging credential status.
      CID 349.

  o Minor features:
    - Directory mirrors no longer fetch the v1 directory or
      running-routers files. They are obsolete, and nobody asks for them
      anymore. This is the first step to making v1 authorities obsolete.

  o Minor features (controller):
    - Return circuit purposes in response to GETINFO circuit-status. Fixes
      bug 858.


Changes in version 0.2.0.32 - 2008-11-20
  Tor 0.2.0.32 fixes a major security problem in Debian and Ubuntu
  packages (and maybe other packages) noticed by Theo de Raadt, fixes
  a smaller security flaw that might allow an attacker to access local
  services, further improves hidden service performance, and fixes a
  variety of other issues.

  o Security fixes:
    - The "User" and "Group" config options did not clear the
      supplementary group entries for the Tor process. The "User" option
      is now more robust, and we now set the groups to the specified
      user's primary group. The "Group" option is now ignored. For more
      detailed logging on credential switching, set CREDENTIAL_LOG_LEVEL
      in common/compat.c to LOG_NOTICE or higher. Patch by Jacob Appelbaum
      and Steven Murdoch. Bugfix on 0.0.2pre14. Fixes bug 848 and 857.
    - The "ClientDNSRejectInternalAddresses" config option wasn't being
      consistently obeyed: if an exit relay refuses a stream because its
      exit policy doesn't allow it, we would remember what IP address
      the relay said the destination address resolves to, even if it's
      an internal IP address. Bugfix on 0.2.0.7-alpha; patch by rovv.

  o Major bugfixes:
    - Fix a DOS opportunity during the voting signature collection process
      at directory authorities. Spotted by rovv. Bugfix on 0.2.0.x.

  o Major bugfixes (hidden services):
    - When fetching v0 and v2 rendezvous service descriptors in parallel,
      we were failing the whole hidden service request when the v0
      descriptor fetch fails, even if the v2 fetch is still pending and
      might succeed. Similarly, if the last v2 fetch fails, we were
      failing the whole hidden service request even if a v0 fetch is
      still pending. Fixes bug 814. Bugfix on 0.2.0.10-alpha.
    - When extending a circuit to a hidden service directory to upload a
      rendezvous descriptor using a BEGIN_DIR cell, almost 1/6 of all
      requests failed, because the router descriptor has not been
      downloaded yet. In these cases, do not attempt to upload the
      rendezvous descriptor, but wait until the router descriptor is
      downloaded and retry. Likewise, do not attempt to fetch a rendezvous
      descriptor from a hidden service directory for which the router
      descriptor has not yet been downloaded. Fixes bug 767. Bugfix
      on 0.2.0.10-alpha.

  o Minor bugfixes:
    - Fix several infrequent memory leaks spotted by Coverity.
    - When testing for libevent functions, set the LDFLAGS variable
      correctly. Found by Riastradh.
    - Avoid a bug where the FastFirstHopPK 0 option would keep Tor from
      bootstrapping with tunneled directory connections. Bugfix on
      0.1.2.5-alpha. Fixes bug 797. Found by Erwin Lam.
    - When asked to connect to A.B.exit:80, if we don't know the IP for A
      and we know that server B rejects most-but-not all connections to
      port 80, we would previously reject the connection. Now, we assume
      the user knows what they were asking for. Fixes bug 752. Bugfix
      on 0.0.9rc5. Diagnosed by BarkerJr.
    - If we overrun our per-second write limits a little, count this as
      having used up our write allocation for the second, and choke
      outgoing directory writes. Previously, we had only counted this when
      we had met our limits precisely. Fixes bug 824. Patch from by rovv.
      Bugfix on 0.2.0.x (??).
    - Remove the old v2 directory authority 'lefkada' from the default
      list. It has been gone for many months.
    - Stop doing unaligned memory access that generated bus errors on
      sparc64. Bugfix on 0.2.0.10-alpha. Fixes bug 862.
    - Make USR2 log-level switch take effect immediately. Bugfix on
      0.1.2.8-beta.

  o Minor bugfixes (controller):
    - Make DNS resolved events into "CLOSED", not "FAILED". Bugfix on
      0.1.2.5-alpha. Fix by Robert Hogan. Resolves bug 807.


Changes in version 0.2.1.7-alpha - 2008-11-08
  Tor 0.2.1.7-alpha fixes a major security problem in Debian and Ubuntu
  packages (and maybe other packages) noticed by Theo de Raadt, fixes
  a smaller security flaw that might allow an attacker to access local
  services, adds better defense against DNS poisoning attacks on exit
  relays, further improves hidden service performance, and fixes a
  variety of other issues.

  o Security fixes:
    - The "ClientDNSRejectInternalAddresses" config option wasn't being
      consistently obeyed: if an exit relay refuses a stream because its
      exit policy doesn't allow it, we would remember what IP address
      the relay said the destination address resolves to, even if it's
      an internal IP address. Bugfix on 0.2.0.7-alpha; patch by rovv.
    - The "User" and "Group" config options did not clear the
      supplementary group entries for the Tor process. The "User" option
      is now more robust, and we now set the groups to the specified
      user's primary group. The "Group" option is now ignored. For more
      detailed logging on credential switching, set CREDENTIAL_LOG_LEVEL
      in common/compat.c to LOG_NOTICE or higher. Patch by Jacob Appelbaum
      and Steven Murdoch. Bugfix on 0.0.2pre14. Fixes bug 848.
    - Do not use or believe expired v3 authority certificates. Patch
      from Karsten. Bugfix in 0.2.0.x. Fixes bug 851.

  o Minor features:
    - Now NodeFamily and MyFamily config options allow spaces in
      identity fingerprints, so it's easier to paste them in.
      Suggested by Lucky Green.
    - Implement the 0x20 hack to better resist DNS poisoning: set the
      case on outgoing DNS requests randomly, and reject responses that do
      not match the case correctly. This logic can be disabled with the
      ServerDNSRandomizeCase setting, if you are using one of the 0.3%
      of servers that do not reliably preserve case in replies. See
      "Increased DNS Forgery Resistance through 0x20-Bit Encoding"
      for more info.
    - Preserve case in replies to DNSPort requests in order to support
      the 0x20 hack for resisting DNS poisoning attacks.

  o Hidden service performance improvements:
    - When the client launches an introduction circuit, retry with a
      new circuit after 30 seconds rather than 60 seconds.
    - Launch a second client-side introduction circuit in parallel
      after a delay of 15 seconds (based on work by Christian Wilms).
    - Hidden services start out building five intro circuits rather
      than three, and when the first three finish they publish a service
      descriptor using those. Now we publish our service descriptor much
      faster after restart.

  o Minor bugfixes:
    - Minor fix in the warning messages when you're having problems
      bootstrapping; also, be more forgiving of bootstrap problems when
      we're still making incremental progress on a given bootstrap phase.
    - When we're choosing an exit node for a circuit, and we have
      no pending streams, choose a good general exit rather than one that
      supports "all the pending streams". Bugfix on 0.1.1.x. Fix by rovv.
    - Send a valid END cell back when a client tries to connect to a
      nonexistent hidden service port. Bugfix on 0.1.2.15. Fixes bug
      840. Patch from rovv.
    - If a broken client asks a non-exit router to connect somewhere,
      do not even do the DNS lookup before rejecting the connection.
      Fixes another case of bug 619. Patch from rovv.
    - Fix another case of assuming, when a specific exit is requested,
      that we know more than the user about what hosts it allows.
      Fixes another case of bug 752. Patch from rovv.
    - Check which hops rendezvous stream cells are associated with to
      prevent possible guess-the-streamid injection attacks from
      intermediate hops. Fixes another case of bug 446. Based on patch
      from rovv.
    - Avoid using a negative right-shift when comparing 32-bit
      addresses. Possible fix for bug 845 and bug 811.
    - Make the assert_circuit_ok() function work correctly on circuits that
      have already been marked for close.
    - Fix read-off-the-end-of-string error in unit tests when decoding
      introduction points.
    - Fix uninitialized size field for memory area allocation: may improve
      memory performance during directory parsing.
    - Treat duplicate certificate fetches as failures, so that we do
      not try to re-fetch an expired certificate over and over and over.
    - Do not say we're fetching a certificate when we'll in fact skip it
      because of a pending download.


Changes in version 0.2.1.6-alpha - 2008-09-30
  Tor 0.2.1.6-alpha further improves performance and robustness of
  hidden services, starts work on supporting per-country relay selection,
  and fixes a variety of smaller issues.

  o Major features:
    - Implement proposal 121: make it possible to build hidden services
      that only certain clients are allowed to connect to. This is
      enforced at several points, so that unauthorized clients are unable
      to send INTRODUCE cells to the service, or even (depending on the
      type of authentication) to learn introduction points. This feature
      raises the bar for certain kinds of active attacks against hidden
      services. Code by Karsten Loesing.
    - Relays now store and serve v2 hidden service descriptors by default,
      i.e., the new default value for HidServDirectoryV2 is 1. This is
      the last step in proposal 114, which aims to make hidden service
      lookups more reliable.
    - Start work to allow node restrictions to include country codes. The
      syntax to exclude nodes in a country with country code XX is
      "ExcludeNodes {XX}". Patch from Robert Hogan. It still needs some
      refinement to decide what config options should take priority if
      you ask to both use a particular node and exclude it.
    - Allow ExitNodes list to include IP ranges and country codes, just
      like the Exclude*Nodes lists. Patch from Robert Hogan.

  o Major bugfixes:
    - Fix a bug when parsing ports in tor_addr_port_parse() that caused
      Tor to fail to start if you had it configured to use a bridge
      relay. Fixes bug 809. Bugfix on 0.2.1.5-alpha.
    - When extending a circuit to a hidden service directory to upload a
      rendezvous descriptor using a BEGIN_DIR cell, almost 1/6 of all
      requests failed, because the router descriptor had not been
      downloaded yet. In these cases, we now wait until the router
      descriptor is downloaded, and then retry. Likewise, clients
      now skip over a hidden service directory if they don't yet have
      its router descriptor, rather than futilely requesting it and
      putting mysterious complaints in the logs. Fixes bug 767. Bugfix
      on 0.2.0.10-alpha.
    - When fetching v0 and v2 rendezvous service descriptors in parallel,
      we were failing the whole hidden service request when the v0
      descriptor fetch fails, even if the v2 fetch is still pending and
      might succeed. Similarly, if the last v2 fetch fails, we were
      failing the whole hidden service request even if a v0 fetch is
      still pending. Fixes bug 814. Bugfix on 0.2.0.10-alpha.
    - DNS replies need to have names matching their requests, but
      these names should be in the questions section, not necessarily
      in the answers section. Fixes bug 823. Bugfix on 0.2.1.5-alpha.

  o Minor features:
    - Update to the "September 1 2008" ip-to-country file.
    - Allow ports 465 and 587 in the default exit policy again. We had
      rejected them in 0.1.0.15, because back in 2005 they were commonly
      misconfigured and ended up as spam targets. We hear they are better
      locked down these days.
    - Use a lockfile to make sure that two Tor processes are not
      simultaneously running with the same datadir.
    - Serve the latest v3 networkstatus consensus via the control
      port. Use "getinfo dir/status-vote/current/consensus" to fetch it.
    - Better logging about stability/reliability calculations on directory
      servers.
    - Drop the requirement to have an open dir port for storing and
      serving v2 hidden service descriptors.
    - Directory authorities now serve a /tor/dbg-stability.txt URL to
      help debug WFU and MTBF calculations.
    - Implement most of Proposal 152: allow specialized servers to permit
      single-hop circuits, and clients to use those servers to build
      single-hop circuits when using a specialized controller. Patch
      from Josh Albrecht. Resolves feature request 768.
    - Add a -p option to tor-resolve for specifying the SOCKS port: some
      people find host:port too confusing.
    - Make TrackHostExit mappings expire a while after their last use, not
      after their creation. Patch from Robert Hogan.
    - Provide circuit purposes along with circuit events to the controller.

  o Minor bugfixes:
    - Fix compile on OpenBSD 4.4-current. Bugfix on 0.2.1.5-alpha.
      Reported by Tas.
    - Fixed some memory leaks -- some quite frequent, some almost
      impossible to trigger -- based on results from Coverity.
    - When testing for libevent functions, set the LDFLAGS variable
      correctly. Found by Riastradh.
    - Fix an assertion bug in parsing policy-related options; possible fix
      for bug 811.
    - Catch and report a few more bootstrapping failure cases when Tor
      fails to establish a TCP connection. Cleanup on 0.2.1.x.
    - Avoid a bug where the FastFirstHopPK 0 option would keep Tor from
      bootstrapping with tunneled directory connections. Bugfix on
      0.1.2.5-alpha. Fixes bug 797. Found by Erwin Lam.
    - When asked to connect to A.B.exit:80, if we don't know the IP for A
      and we know that server B rejects most-but-not all connections to
      port 80, we would previously reject the connection. Now, we assume
      the user knows what they were asking for. Fixes bug 752. Bugfix
      on 0.0.9rc5. Diagnosed by BarkerJr.
    - If we are not using BEGIN_DIR cells, don't attempt to contact hidden
      service directories if they have no advertised dir port. Bugfix
      on 0.2.0.10-alpha.
    - If we overrun our per-second write limits a little, count this as
      having used up our write allocation for the second, and choke
      outgoing directory writes. Previously, we had only counted this when
      we had met our limits precisely. Fixes bug 824. Patch by rovv.
      Bugfix on 0.2.0.x (??).
    - Avoid a "0 divided by 0" calculation when calculating router uptime
      at directory authorities. Bugfix on 0.2.0.8-alpha.
    - Make DNS resolved controller events into "CLOSED", not
      "FAILED". Bugfix on 0.1.2.5-alpha. Fix by Robert Hogan. Resolves
      bug 807.
    - Fix a bug where an unreachable relay would establish enough
      reachability testing circuits to do a bandwidth test -- if
      we already have a connection to the middle hop of the testing
      circuit, then it could establish the last hop by using the existing
      connection. Bugfix on 0.1.2.2-alpha, exposed when we made testing
      circuits no longer use entry guards in 0.2.1.3-alpha.
    - If we have correct permissions on $datadir, we complain to stdout
      and fail to start. But dangerous permissions on
      $datadir/cached-status/ would cause us to open a log and complain
      there. Now complain to stdout and fail to start in both cases. Fixes
      bug 820, reported by seeess.
    - Remove the old v2 directory authority 'lefkada' from the default
      list. It has been gone for many months.

  o Code simplifications and refactoring:
    - Revise the connection_new functions so that a more typesafe variant
      exists. This will work better with Coverity, and let us find any
      actual mistakes we're making here.
    - Refactor unit testing logic so that dmalloc can be used sensibly
      with unit tests to check for memory leaks.
    - Move all hidden-service related fields from connection and circuit
      structure to substructures: this way they won't eat so much memory.


Changes in version 0.2.0.31 - 2008-09-03
  Tor 0.2.0.31 addresses two potential anonymity issues, starts to fix
  a big bug we're seeing where in rare cases traffic from one Tor stream
  gets mixed into another stream, and fixes a variety of smaller issues.

  o Major bugfixes:
    - Make sure that two circuits can never exist on the same connection
      with the same circuit ID, even if one is marked for close. This
      is conceivably a bugfix for bug 779. Bugfix on 0.1.0.4-rc.
    - Relays now reject risky extend cells: if the extend cell includes
      a digest of all zeroes, or asks to extend back to the relay that
      sent the extend cell, tear down the circuit. Ideas suggested
      by rovv.
    - If not enough of our entry guards are available so we add a new
      one, we might use the new one even if it overlapped with the
      current circuit's exit relay (or its family). Anonymity bugfix
      pointed out by rovv.

  o Minor bugfixes:
    - Recover 3-7 bytes that were wasted per memory chunk. Fixes bug
      794; bug spotted by rovv. Bugfix on 0.2.0.1-alpha.
    - Correctly detect the presence of the linux/netfilter_ipv4.h header
      when building against recent kernels. Bugfix on 0.1.2.1-alpha.
    - Pick size of default geoip filename string correctly on windows.
      Fixes bug 806. Bugfix on 0.2.0.30.
    - Make the autoconf script accept the obsolete --with-ssl-dir
      option as an alias for the actually-working --with-openssl-dir
      option. Fix the help documentation to recommend --with-openssl-dir.
      Based on a patch by "Dave". Bugfix on 0.2.0.1-alpha.
    - When using the TransPort option on OpenBSD, and using the User
      option to change UID and drop privileges, make sure to open
      /dev/pf before dropping privileges. Fixes bug 782. Patch from
      Christopher Davis. Bugfix on 0.1.2.1-alpha.
    - Try to attach connections immediately upon receiving a RENDEZVOUS2
      or RENDEZVOUS_ESTABLISHED cell. This can save a second or two
      on the client side when connecting to a hidden service. Bugfix
      on 0.0.6pre1. Found and fixed by Christian Wilms; resolves bug 743.
    - When closing an application-side connection because its circuit is
      getting torn down, generate the stream event correctly. Bugfix on
      0.1.2.x. Anonymous patch.


Changes in version 0.2.1.5-alpha - 2008-08-31
  Tor 0.2.1.5-alpha moves us closer to handling IPv6 destinations, puts
  in a lot of the infrastructure for adding authorization to hidden
  services, lays the groundwork for having clients read their load
  balancing information out of the networkstatus consensus rather than
  the individual router descriptors, addresses two potential anonymity
  issues, and fixes a variety of smaller issues.

  o Major features:
    - Convert many internal address representations to optionally hold
      IPv6 addresses.
    - Generate and accept IPv6 addresses in many protocol elements.
    - Make resolver code handle nameservers located at ipv6 addresses.
    - Begin implementation of proposal 121 ("Client authorization for
      hidden services"): configure hidden services with client
      authorization, publish descriptors for them, and configure
      authorization data for hidden services at clients. The next
      step is to actually access hidden services that perform client
      authorization.
    - More progress toward proposal 141: Network status consensus
      documents and votes now contain bandwidth information for each
      router and a summary of that router's exit policy. Eventually this
      will be used by clients so that they do not have to download every
      known descriptor before building circuits.

  o Major bugfixes (on 0.2.0.x and before):
    - When sending CREATED cells back for a given circuit, use a 64-bit
      connection ID to find the right connection, rather than an addr:port
      combination. Now that we can have multiple OR connections between
      the same ORs, it is no longer possible to use addr:port to uniquely
      identify a connection.
    - Relays now reject risky extend cells: if the extend cell includes
      a digest of all zeroes, or asks to extend back to the relay that
      sent the extend cell, tear down the circuit. Ideas suggested
      by rovv.
    - If not enough of our entry guards are available so we add a new
      one, we might use the new one even if it overlapped with the
      current circuit's exit relay (or its family). Anonymity bugfix
      pointed out by rovv.

  o Minor bugfixes:
    - Recover 3-7 bytes that were wasted per memory chunk. Fixes bug
      794; bug spotted by rovv. Bugfix on 0.2.0.1-alpha.
    - When using the TransPort option on OpenBSD, and using the User
      option to change UID and drop privileges, make sure to open /dev/pf
      before dropping privileges. Fixes bug 782. Patch from Christopher
      Davis. Bugfix on 0.1.2.1-alpha.
    - Correctly detect the presence of the linux/netfilter_ipv4.h header
      when building against recent kernels. Bugfix on 0.1.2.1-alpha.
    - Add a missing safe_str() call for a debug log message.
    - Use 64 bits instead of 32 bits for connection identifiers used with
      the controller protocol, to greatly reduce risk of identifier reuse.
    - Make the autoconf script accept the obsolete --with-ssl-dir
      option as an alias for the actually-working --with-openssl-dir
      option. Fix the help documentation to recommend --with-openssl-dir.
      Based on a patch by "Dave". Bugfix on 0.2.0.1-alpha.

  o Minor features:
    - Rate-limit too-many-sockets messages: when they happen, they happen
      a lot. Resolves bug 748.
    - Resist DNS poisoning a little better by making sure that names in
      answer sections match.
    - Print the SOCKS5 error message string as well as the error code
      when a tor-resolve request fails. Patch from Jacob.


Changes in version 0.2.1.4-alpha - 2008-08-04
  Tor 0.2.1.4-alpha fixes a pair of crash bugs in 0.2.1.3-alpha.

  o Major bugfixes:
    - The address part of exit policies was not correctly written
      to router descriptors. This generated router descriptors that failed
      their self-checks. Noticed by phobos, fixed by Karsten. Bugfix
      on 0.2.1.3-alpha.
    - Tor triggered a false assert when extending a circuit to a relay
      but we already have a connection open to that relay. Noticed by
      phobos, fixed by Karsten. Bugfix on 0.2.1.3-alpha.

  o Minor bugfixes:
    - Fix a hidden service logging bug: in some edge cases, the router
      descriptor of a previously picked introduction point becomes
      obsolete and we need to give up on it rather than continually
      complaining that it has become obsolete. Observed by xiando. Bugfix
      on 0.2.1.3-alpha.

  o Removed features:
    - Take out the TestVia config option, since it was a workaround for
      a bug that was fixed in Tor 0.1.1.21.


Changes in version 0.2.1.3-alpha - 2008-08-03
  Tor 0.2.1.3-alpha implements most of the pieces to prevent
  infinite-length circuit attacks (see proposal 110); fixes a bug that
  might cause exit relays to corrupt streams they send back; allows
  address patterns (e.g. 255.128.0.0/16) to appear in ExcludeNodes and
  ExcludeExitNodes config options; and fixes a big pile of bugs.

  o Bootstrapping bugfixes (on 0.2.1.x-alpha):
    - Send a bootstrap problem "warn" event on the first problem if the
      reason is NO_ROUTE (that is, our network is down).

  o Major features:
    - Implement most of proposal 110: The first K cells to be sent
      along a circuit are marked as special "early" cells; only K "early"
      cells will be allowed. Once this code is universal, we can block
      certain kinds of DOS attack by requiring that EXTEND commands must
      be sent using an "early" cell.

  o Major bugfixes:
    - Try to attach connections immediately upon receiving a RENDEZVOUS2
      or RENDEZVOUS_ESTABLISHED cell. This can save a second or two
      on the client side when connecting to a hidden service. Bugfix
      on 0.0.6pre1. Found and fixed by Christian Wilms; resolves bug 743.
    - Ensure that two circuits can never exist on the same connection
      with the same circuit ID, even if one is marked for close. This
      is conceivably a bugfix for bug 779; fixes a bug on 0.1.0.4-rc.

  o Minor features:
    - When relays do their initial bandwidth measurement, don't limit
      to just our entry guards for the test circuits. Otherwise we tend
      to have multiple test circuits going through a single entry guard,
      which makes our bandwidth test less accurate. Fixes part of bug 654;
      patch contributed by Josh Albrecht.
    - Add an ExcludeExitNodes option so users can list a set of nodes
      that should be be excluded from the exit node position, but
      allowed elsewhere. Implements proposal 151.
    - Allow address patterns (e.g., 255.128.0.0/16) to appear in
      ExcludeNodes and ExcludeExitNodes lists.
    - Change the implementation of ExcludeNodes and ExcludeExitNodes to
      be more efficient. Formerly it was quadratic in the number of
      servers; now it should be linear. Fixes bug 509.
    - Save 16-22 bytes per open circuit by moving the n_addr, n_port,
      and n_conn_id_digest fields into a separate structure that's
      only needed when the circuit has not yet attached to an n_conn.

  o Minor bugfixes:
    - Change the contrib/tor.logrotate script so it makes the new
      logs as "_tor:_tor" rather than the default, which is generally
      "root:wheel". Fixes bug 676, reported by Serge Koksharov.
    - Stop using __attribute__((nonnull)) with GCC: it can give us useful
      warnings (occasionally), but it can also cause the compiler to
      eliminate error-checking code. Suggested by Peter Gutmann.
    - When a hidden service is giving up on an introduction point candidate
      that was not included in the last published rendezvous descriptor,
      don't reschedule publication of the next descriptor. Fixes bug 763.
      Bugfix on 0.0.9.3.
    - Mark RendNodes, RendExcludeNodes, HiddenServiceNodes, and
      HiddenServiceExcludeNodes as obsolete: they never worked properly,
      and nobody claims to be using them. Fixes bug 754. Bugfix on
      0.1.0.1-rc. Patch from Christian Wilms.
    - Fix a small alignment and memory-wasting bug on buffer chunks.
      Spotted by rovv.

  o Minor bugfixes (controller):
    - When closing an application-side connection because its circuit
      is getting torn down, generate the stream event correctly.
      Bugfix on 0.1.2.x. Anonymous patch.

  o Removed features:
    - Remove all backward-compatibility code to support relays running
      versions of Tor so old that they no longer work at all on the
      Tor network.


Changes in version 0.2.0.30 - 2008-07-15
  o Minor bugfixes:
    - Stop using __attribute__((nonnull)) with GCC: it can give us useful
      warnings (occasionally), but it can also cause the compiler to
      eliminate error-checking code. Suggested by Peter Gutmann.


Changes in version 0.2.0.29-rc - 2008-07-08
  Tor 0.2.0.29-rc fixes two big bugs with using bridges, fixes more
  hidden-service performance bugs, and fixes a bunch of smaller bugs.

  o Major bugfixes:
    - If you have more than one bridge but don't know their keys,
      you would only launch a request for the descriptor of the first one
      on your list. (Tor considered launching requests for the others, but
      found that it already had a connection on the way for $0000...0000
      so it didn't open another.) Bugfix on 0.2.0.x.
    - If you have more than one bridge but don't know their keys, and the
      connection to one of the bridges failed, you would cancel all
      pending bridge connections. (After all, they all have the same
      digest.) Bugfix on 0.2.0.x.
    - When a hidden service was trying to establish an introduction point,
      and Tor had built circuits preemptively for such purposes, we
      were ignoring all the preemptive circuits and launching a new one
      instead. Bugfix on 0.2.0.14-alpha.
    - When a hidden service was trying to establish an introduction point,
      and Tor *did* manage to reuse one of the preemptively built
      circuits, it didn't correctly remember which one it used,
      so it asked for another one soon after, until there were no
      more preemptive circuits, at which point it launched one from
      scratch. Bugfix on 0.0.9.x.
    - Make directory servers include the X-Your-Address-Is: http header in
      their responses even for begin_dir conns. Now clients who only
      ever use begin_dir connections still have a way to learn their IP
      address. Fixes bug 737; bugfix on 0.2.0.22-rc. Reported by goldy.

  o Minor bugfixes:
    - Fix a macro/CPP interaction that was confusing some compilers:
      some GCCs don't like #if/#endif pairs inside macro arguments.
      Fixes bug 707.
    - Fix macro collision between OpenSSL 0.9.8h and Windows headers.
      Fixes bug 704; fix from Steven Murdoch.
    - When opening /dev/null in finish_daemonize(), do not pass the
      O_CREAT flag. Fortify was complaining, and correctly so. Fixes
      bug 742; fix from Michael Scherer. Bugfix on 0.0.2pre19.
    - Correctly detect transparent proxy support on Linux hosts that
      require in.h to be included before netfilter_ipv4.h. Patch
      from coderman.
    - Disallow session resumption attempts during the renegotiation
      stage of the v2 handshake protocol. Clients should never be trying
      session resumption at this point, but apparently some did, in
      ways that caused the handshake to fail. Bugfix on 0.2.0.20-rc. Bug
      found by Geoff Goodell.


Changes in version 0.2.1.2-alpha - 2008-06-20
  Tor 0.2.1.2-alpha includes a new "TestingTorNetwork" config option to
  make it easier to set up your own private Tor network; fixes several
  big bugs with using more than one bridge relay; fixes a big bug with
  offering hidden services quickly after Tor starts; and uses a better
  API for reporting potential bootstrapping problems to the controller.

  o Major features:
    - New TestingTorNetwork config option to allow adjustment of
      previously constant values that, while reasonable, could slow
      bootstrapping. Implements proposal 135. Patch from Karsten.

  o Major bugfixes:
    - If you have more than one bridge but don't know their digests,
      you would only learn a request for the descriptor of the first one
      on your list. (Tor considered launching requests for the others, but
      found that it already had a connection on the way for $0000...0000
      so it didn't open another.) Bugfix on 0.2.0.x.
    - If you have more than one bridge but don't know their digests,
      and the connection to one of the bridges failed, you would cancel
      all pending bridge connections. (After all, they all have the
      same digest.) Bugfix on 0.2.0.x.
    - When establishing a hidden service, introduction points that
      originate from cannibalized circuits are completely ignored and not
      included in rendezvous service descriptors. This might be another
      reason for delay in making a hidden service available. Bugfix
      from long ago (0.0.9.x?)

  o Minor features:
    - Allow OpenSSL to use dynamic locks if it wants.
    - When building a consensus, do not include routers that are down.
      This will cut down 30% to 40% on consensus size. Implements
      proposal 138.
    - In directory authorities' approved-routers files, allow
      fingerprints with or without space.
    - Add a "GETINFO /status/bootstrap-phase" controller option, so the
      controller can query our current bootstrap state in case it attaches
      partway through and wants to catch up.
    - Send an initial "Starting" bootstrap status event, so we have a
      state to start out in.

  o Minor bugfixes:
    - Asking for a conditional consensus at .../consensus/<fingerprints>
      would crash a dirserver if it did not already have a
      consensus. Bugfix on 0.2.1.1-alpha.
    - Clean up some macro/CPP interactions: some GCC versions don't like
      #if/#endif pairs inside macro arguments. Fixes bug 707. Bugfix on
      0.2.0.x.

  o Bootstrapping bugfixes (on 0.2.1.1-alpha):
    - Directory authorities shouldn't complain about bootstrapping
      problems just because they do a lot of reachability testing and
      some of the connection attempts fail.
    - Start sending "count" and "recommendation" key/value pairs in
      bootstrap problem status events, so the controller can hear about
      problems even before Tor decides they're worth reporting for sure.
    - If you're using bridges, generate "bootstrap problem" warnings
      as soon as you run out of working bridges, rather than waiting
      for ten failures -- which will never happen if you have less than
      ten bridges.
    - If we close our OR connection because there's been a circuit
      pending on it for too long, we were telling our bootstrap status
      events "REASON=NONE". Now tell them "REASON=TIMEOUT".


Changes in version 0.2.1.1-alpha - 2008-06-13
  Tor 0.2.1.1-alpha fixes a lot of memory fragmentation problems that
  were making the Tor process bloat especially on Linux; makes our TLS
  handshake blend in better; sends "bootstrap phase" status events to
  the controller, so it can keep the user informed of progress (and
  problems) fetching directory information and establishing circuits;
  and adds a variety of smaller features.

  o Major features:
    - More work on making our TLS handshake blend in: modify the list
      of ciphers advertised by OpenSSL in client mode to even more
      closely resemble a common web browser. We cheat a little so that
      we can advertise ciphers that the locally installed OpenSSL doesn't
      know about.
    - Start sending "bootstrap phase" status events to the controller,
      so it can keep the user informed of progress fetching directory
      information and establishing circuits. Also inform the controller
      if we think we're stuck at a particular bootstrap phase. Implements
      proposal 137.
    - Resume using OpenSSL's RAND_poll() for better (and more portable)
      cross-platform entropy collection again. We used to use it, then
      stopped using it because of a bug that could crash systems that
      called RAND_poll when they had a lot of fds open. It looks like the
      bug got fixed in late 2006. Our new behavior is to call RAND_poll()
      at startup, and to call RAND_poll() when we reseed later only if
      we have a non-buggy OpenSSL version.

  o Major bugfixes:
    - When we choose to abandon a new entry guard because we think our
      older ones might be better, close any circuits pending on that
      new entry guard connection. This fix should make us recover much
      faster when our network is down and then comes back. Bugfix on
      0.1.2.8-beta; found by lodger.

  o Memory fixes and improvements:
    - Add a malloc_good_size implementation to OpenBSD_malloc_linux.c,
      to avoid unused RAM in buffer chunks and memory pools.
    - Speed up parsing and cut down on memory fragmentation by using
      stack-style allocations for parsing directory objects. Previously,
      this accounted for over 40% of allocations from within Tor's code
      on a typical directory cache.
    - Use a Bloom filter rather than a digest-based set to track which
      descriptors we need to keep around when we're cleaning out old
      router descriptors. This speeds up the computation significantly,
      and may reduce fragmentation.
    - Reduce the default smartlist size from 32 to 16; it turns out that
      most smartlists hold around 8-12 elements tops.
    - Make dumpstats() log the fullness and size of openssl-internal
      buffers.
    - If the user has applied the experimental SSL_MODE_RELEASE_BUFFERS
      patch to their OpenSSL, turn it on to save memory on servers. This
      patch will (with any luck) get included in a mainline distribution
      before too long.
    - Never use OpenSSL compression: it wastes RAM and CPU trying to
      compress cells, which are basically all encrypted, compressed,
      or both.

  o Minor bugfixes:
    - Stop reloading the router list from disk for no reason when we
      run out of reachable directory mirrors. Once upon a time reloading
      it would set the 'is_running' flag back to 1 for them. It hasn't
      done that for a long time.
    - In very rare situations new hidden service descriptors were
      published earlier than 30 seconds after the last change to the
      service. (We currently think that a hidden service descriptor
      that's been stable for 30 seconds is worth publishing.)

  o Minor features:
    - Allow separate log levels to be configured for different logging
      domains. For example, this allows one to log all notices, warnings,
      or errors, plus all memory management messages of level debug or
      higher, with: Log [MM] debug-err [*] notice-err file /var/log/tor.
    - Add a couple of extra warnings to --enable-gcc-warnings for GCC 4.3,
      and stop using a warning that had become unfixably verbose under
      GCC 4.3.
    - New --hush command-line option similar to --quiet. While --quiet
      disables all logging to the console on startup, --hush limits the
      output to messages of warning and error severity.
    - Servers support a new URL scheme for consensus downloads that
      allows the client to specify which authorities are trusted.
      The server then only sends the consensus if the client will trust
      it. Otherwise a 404 error is sent back. Clients use this
      new scheme when the server supports it (meaning it's running
      0.2.1.1-alpha or later). Implements proposal 134.
    - New configure/torrc options (--enable-geoip-stats,
      DirRecordUsageByCountry) to record how many IPs we've served
      directory info to in each country code, how many status documents
      total we've sent to each country code, and what share of the total
      directory requests we should expect to see.
    - Use the TLS1 hostname extension to more closely resemble browser
      behavior.
    - Lots of new unit tests.
    - Add a macro to implement the common pattern of iterating through
      two parallel lists in lockstep.


Changes in version 0.2.0.28-rc - 2008-06-13
  Tor 0.2.0.28-rc fixes an anonymity-related bug, fixes a hidden-service
  performance bug, and fixes a bunch of smaller bugs.

  o Anonymity fixes:
    - Fix a bug where, when we were choosing the 'end stream reason' to
      put in our relay end cell that we send to the exit relay, Tor
      clients on Windows were sometimes sending the wrong 'reason'. The
      anonymity problem is that exit relays may be able to guess whether
      the client is running Windows, thus helping partition the anonymity
      set. Down the road we should stop sending reasons to exit relays,
      or otherwise prevent future versions of this bug.

  o Major bugfixes:
    - While setting up a hidden service, some valid introduction circuits
      were overlooked and abandoned. This might be the reason for
      the long delay in making a hidden service available. Bugfix on
      0.2.0.14-alpha.

  o Minor features:
    - Update to the "June 9 2008" ip-to-country file.
    - Run 'make test' as part of 'make dist', so we stop releasing so
      many development snapshots that fail their unit tests.

  o Minor bugfixes:
    - When we're checking if we have enough dir info for each relay
      to begin establishing circuits, make sure that we actually have
      the descriptor listed in the consensus, not just any descriptor.
      Bugfix on 0.1.2.x.
    - Bridge relays no longer print "xx=0" in their extrainfo document
      for every single country code in the geoip db. Bugfix on
      0.2.0.27-rc.
    - Only warn when we fail to load the geoip file if we were planning to
      include geoip stats in our extrainfo document. Bugfix on 0.2.0.27-rc.
    - If we change our MaxAdvertisedBandwidth and then reload torrc,
      Tor won't realize it should publish a new relay descriptor. Fixes
      bug 688, reported by mfr. Bugfix on 0.1.2.x.
    - When we haven't had any application requests lately, don't bother
      logging that we have expired a bunch of descriptors. Bugfix
      on 0.1.2.x.
    - Make relay cells written on a connection count as non-padding when
      tracking how long a connection has been in use. Bugfix on
      0.2.0.1-alpha. Spotted by lodger.
    - Fix unit tests in 0.2.0.27-rc.
    - Fix compile on Windows.


Changes in version 0.2.0.27-rc - 2008-06-03
  Tor 0.2.0.27-rc adds a few features we left out of the earlier
  release candidates. In particular, we now include an IP-to-country
  GeoIP database, so controllers can easily look up what country a
  given relay is in, and so bridge relays can give us some sanitized
  summaries about which countries are making use of bridges. (See proposal
  126-geoip-fetching.txt for details.)

  o Major features:
    - Include an IP-to-country GeoIP file in the tarball, so bridge
      relays can report sanitized summaries of the usage they're seeing.

  o Minor features:
    - Add a "PURPOSE=" argument to "STREAM NEW" events, as suggested by
      Robert Hogan. Fixes the first part of bug 681.
    - Make bridge authorities never serve extrainfo docs.
    - Add support to detect Libevent versions in the 1.4.x series
      on mingw.
    - Fix build on gcc 4.3 with --enable-gcc-warnings set.
    - Include a new contrib/tor-exit-notice.html file that exit relay
      operators can put on their website to help reduce abuse queries.

  o Minor bugfixes:
    - When tunneling an encrypted directory connection, and its first
      circuit fails, do not leave it unattached and ask the controller
      to deal. Fixes the second part of bug 681.
    - Make bridge authorities correctly expire old extrainfo documents
      from time to time.


Changes in version 0.2.0.26-rc - 2008-05-13
  Tor 0.2.0.26-rc fixes a major security vulnerability caused by a bug
  in Debian's OpenSSL packages. All users running any 0.2.0.x version
  should upgrade, whether they're running Debian or not.

  o Major security fixes:
    - Use new V3 directory authority keys on the tor26, gabelmoo, and
      moria1 V3 directory authorities. The old keys were generated with
      a vulnerable version of Debian's OpenSSL package, and must be
      considered compromised. Other authorities' keys were not generated
      with an affected version of OpenSSL.

  o Major bugfixes:
    - List authority signatures as "unrecognized" based on DirServer
      lines, not on cert cache. Bugfix on 0.2.0.x.

  o Minor features:
    - Add a new V3AuthUseLegacyKey option to make it easier for
      authorities to change their identity keys if they have to.


Changes in version 0.2.0.25-rc - 2008-04-23
  Tor 0.2.0.25-rc makes Tor work again on OS X and certain BSDs.

  o Major bugfixes:
    - Remember to initialize threading before initializing logging.
      Otherwise, many BSD-family implementations will crash hard on
      startup. Fixes bug 671. Bugfix on 0.2.0.24-rc.

  o Minor bugfixes:
    - Authorities correctly free policies on bad servers on
      exit. Fixes bug 672. Bugfix on 0.2.0.x.


Changes in version 0.2.0.24-rc - 2008-04-22
  Tor 0.2.0.24-rc adds dizum (run by Alex de Joode) as the new sixth
  v3 directory authority, makes relays with dynamic IP addresses and no
  DirPort notice more quickly when their IP address changes, fixes a few
  rare crashes and memory leaks, and fixes a few other miscellaneous bugs.

  o New directory authorities:
    - Take lefkada out of the list of v3 directory authorities, since
      it has been down for months.
    - Set up dizum (run by Alex de Joode) as the new sixth v3 directory
      authority.

  o Major bugfixes:
    - Detect address changes more quickly on non-directory mirror
      relays. Bugfix on 0.2.0.18-alpha; fixes bug 652.

  o Minor features (security):
    - Reject requests for reverse-dns lookup of names that are in
      a private address space. Patch from lodger.
    - Non-exit relays no longer allow DNS requests. Fixes bug 619. Patch
      from lodger.

  o Minor bugfixes (crashes):
    - Avoid a rare assert that can trigger when Tor doesn't have much
      directory information yet and it tries to fetch a v2 hidden
      service descriptor. Fixes bug 651, reported by nwf.
    - Initialize log mutex before initializing dmalloc. Otherwise,
      running with dmalloc would crash. Bugfix on 0.2.0.x-alpha.
    - Use recursive pthread mutexes in order to avoid deadlock when
      logging debug-level messages to a controller. Bug spotted by nwf,
      bugfix on 0.2.0.16-alpha.

  o Minor bugfixes (resource management):
    - Keep address policies from leaking memory: start their refcount
      at 1, not 2. Bugfix on 0.2.0.16-alpha.
    - Free authority certificates on exit, so they don't look like memory
      leaks. Bugfix on 0.2.0.19-alpha.
    - Free static hashtables for policy maps and for TLS connections on
      shutdown, so they don't look like memory leaks. Bugfix on 0.2.0.x.
    - Avoid allocating extra space when computing consensuses on 64-bit
      platforms. Bug spotted by aakova.

  o Minor bugfixes (misc):
    - Do not read the configuration file when we've only been told to
      generate a password hash. Fixes bug 643. Bugfix on 0.0.9pre5. Fix
      based on patch from Sebastian Hahn.
    - Exit relays that are used as a client can now reach themselves
      using the .exit notation, rather than just launching an infinite
      pile of circuits. Fixes bug 641. Reported by Sebastian Hahn.
    - When attempting to open a logfile fails, tell us why.
    - Fix a dumb bug that was preventing us from knowing that we should
      preemptively build circuits to handle expected directory requests.
      Fixes bug 660. Bugfix on 0.1.2.x.
    - Warn less verbosely about clock skew from netinfo cells from
      untrusted sources. Fixes bug 663.
    - Make controller stream events for DNS requests more consistent,
      by adding "new stream" events for DNS requests, and removing
      spurious "stream closed" events" for cached reverse resolves.
      Patch from mwenge. Fixes bug 646.
    - Correctly notify one-hop connections when a circuit build has
      failed. Possible fix for bug 669. Found by lodger.


Changes in version 0.2.0.23-rc - 2008-03-24
  Tor 0.2.0.23-rc is the fourth release candidate for the 0.2.0 series. It
  makes bootstrapping faster if the first directory mirror you contact
  is down. The bundles also include the new Vidalia 0.1.2 release.

  o Major bugfixes:
    - When a tunneled directory request is made to a directory server
      that's down, notice after 30 seconds rather than 120 seconds. Also,
      fail any begindir streams that are pending on it, so they can
      retry elsewhere. This was causing multi-minute delays on bootstrap.


Changes in version 0.2.0.22-rc - 2008-03-18
  Tor 0.2.0.22-rc is the third release candidate for the 0.2.0 series. It
  enables encrypted directory connections by default for non-relays, fixes
  some broken TLS behavior we added in 0.2.0.20-rc, and resolves many
  other bugs. The bundles also include Vidalia 0.1.1 and Torbutton 1.1.17.

  o Major features:
    - Enable encrypted directory connections by default for non-relays,
      so censor tools that block Tor directory connections based on their
      plaintext patterns will no longer work. This means Tor works in
      certain censored countries by default again.

  o Major bugfixes:
    - Make sure servers always request certificates from clients during
      TLS renegotiation. Reported by lodger; bugfix on 0.2.0.20-rc.
    - Do not enter a CPU-eating loop when a connection is closed in
      the middle of client-side TLS renegotiation. Fixes bug 622. Bug
      diagnosed by lodger; bugfix on 0.2.0.20-rc.
    - Fix assertion failure that could occur when a blocked circuit
      became unblocked, and it had pending client DNS requests. Bugfix
      on 0.2.0.1-alpha. Fixes bug 632.

  o Minor bugfixes (on 0.1.2.x):
    - Generate "STATUS_SERVER" events rather than misspelled
      "STATUS_SEVER" events. Caught by mwenge.
    - When counting the number of bytes written on a TLS connection,
      look at the BIO actually used for writing to the network, not
      at the BIO used (sometimes) to buffer data for the network.
      Looking at different BIOs could result in write counts on the
      order of ULONG_MAX. Fixes bug 614.
    - On Windows, correctly detect errors when listing the contents of
      a directory. Fix from lodger.

  o Minor bugfixes (on 0.2.0.x):
    - Downgrade "sslv3 alert handshake failure" message to INFO.
    - If we set RelayBandwidthRate and RelayBandwidthBurst very high but
      left BandwidthRate and BandwidthBurst at the default, we would be
      silently limited by those defaults. Now raise them to match the
      RelayBandwidth* values.
    - Fix the SVK version detection logic to work correctly on a branch.
    - Make --enable-openbsd-malloc work correctly on Linux with alpha
      CPUs. Fixes bug 625.
    - Logging functions now check that the passed severity is sane.
    - Use proper log levels in the testsuite call of
      get_interface_address6().
    - When using a nonstandard malloc, do not use the platform values for
      HAVE_MALLOC_GOOD_SIZE or HAVE_MALLOC_USABLE_SIZE.
    - Make the openbsd malloc code use 8k pages on alpha CPUs and
      16k pages on ia64.
    - Detect mismatched page sizes when using --enable-openbsd-malloc.
    - Avoid double-marked-for-close warning when certain kinds of invalid
      .in-addr.arpa addresses are passed to the DNSPort. Part of a fix
      for bug 617. Bugfix on 0.2.0.1-alpha.
    - Make sure that the "NULL-means-reject *:*" convention is followed by
      all the policy manipulation functions, avoiding some possible crash
      bugs. Bug found by lodger. Bugfix on 0.2.0.16-alpha.
    - Fix the implementation of ClientDNSRejectInternalAddresses so that it
      actually works, and doesn't warn about every single reverse lookup.
      Fixes the other part of bug 617.  Bugfix on 0.2.0.1-alpha.

  o Minor features:
    - Only log guard node status when guard node status has changed.
    - Downgrade the 3 most common "INFO" messages to "DEBUG". This will
      make "INFO" 75% less verbose.


Changes in version 0.2.0.21-rc - 2008-03-02
  Tor 0.2.0.21-rc is the second release candidate for the 0.2.0 series. It
  makes Tor work well with Vidalia again, fixes a rare assert bug,
  and fixes a pair of more minor bugs. The bundles also include Vidalia
  0.1.0 and Torbutton 1.1.16.

  o Major bugfixes:
    - The control port should declare that it requires password auth
      when HashedControlSessionPassword is set too. Patch from Matt Edman;
      bugfix on 0.2.0.20-rc. Fixes bug 615.
    - Downgrade assert in connection_buckets_decrement() to a log message.
      This may help us solve bug 614, and in any case will make its
      symptoms less severe. Bugfix on 0.2.0.20-rc. Reported by fredzupy.
    - We were sometimes miscounting the number of bytes read from the
      network, causing our rate limiting to not be followed exactly.
      Bugfix on 0.2.0.16-alpha. Reported by lodger.

  o Minor bugfixes:
    - Fix compilation with OpenSSL 0.9.8 and 0.9.8a. All other supported
      OpenSSL versions should have been working fine. Diagnosis and patch
      from lodger, Karsten Loesing, and Sebastian Hahn. Fixes bug 616.
      Bugfix on 0.2.0.20-rc.


Changes in version 0.2.0.20-rc - 2008-02-24
  Tor 0.2.0.20-rc is the first release candidate for the 0.2.0 series. It
  makes more progress towards normalizing Tor's TLS handshake, makes
  hidden services work better again, helps relays bootstrap if they don't
  know their IP address, adds optional support for linking in openbsd's
  allocator or tcmalloc, allows really fast relays to scale past 15000
  sockets, and fixes a bunch of minor bugs reported by Veracode.

  o Major features:
    - Enable the revised TLS handshake based on the one designed by
      Steven Murdoch in proposal 124, as revised in proposal 130. It
      includes version negotiation for OR connections as described in
      proposal 105. The new handshake is meant to be harder for censors
      to fingerprint, and it adds the ability to detect certain kinds of
      man-in-the-middle traffic analysis attacks. The version negotiation
      feature will allow us to improve Tor's link protocol more safely
      in the future.
    - Choose which bridge to use proportional to its advertised bandwidth,
      rather than uniformly at random. This should speed up Tor for
      bridge users. Also do this for people who set StrictEntryNodes.
    - When a TrackHostExits-chosen exit fails too many times in a row,
      stop using it. Bugfix on 0.1.2.x; fixes bug 437.

  o Major bugfixes:
    - Resolved problems with (re-)fetching hidden service descriptors.
      Patch from Karsten Loesing; fixes problems with 0.2.0.18-alpha
      and 0.2.0.19-alpha.
    - If we only ever used Tor for hidden service lookups or posts, we
      would stop building circuits and start refusing connections after
      24 hours, since we falsely believed that Tor was dormant. Reported
      by nwf; bugfix on 0.1.2.x.
    - Servers that don't know their own IP address should go to the
      authorities for their first directory fetch, even if their DirPort
      is off or if they don't know they're reachable yet. This will help
      them bootstrap better. Bugfix on 0.2.0.18-alpha; fixes bug 609.
    - When counting the number of open sockets, count not only the number
      of sockets we have received from the socket() call, but also
      the number we've gotten from accept() and socketpair(). This bug
      made us fail to count all sockets that we were using for incoming
      connections. Bugfix on 0.2.0.x.
    - Fix code used to find strings within buffers, when those strings
      are not in the first chunk of the buffer. Bugfix on 0.2.0.x.
    - Fix potential segfault when parsing HTTP headers. Bugfix on 0.2.0.x.
    - Add a new __HashedControlSessionPassword option for controllers
      to use for one-off session password hashes that shouldn't get
      saved to disk by SAVECONF --- Vidalia users were accumulating a
      pile of HashedControlPassword lines in their torrc files, one for
      each time they had restarted Tor and then clicked Save. Make Tor
      automatically convert "HashedControlPassword" to this new option but
      only when it's given on the command line. Partial fix for bug 586.

  o Minor features (performance):
    - Tune parameters for cell pool allocation to minimize amount of
      RAM overhead used.
    - Add OpenBSD malloc code from phk as an optional malloc
      replacement on Linux: some glibc libraries do very poorly
      with Tor's memory allocation patterns. Pass
      --enable-openbsd-malloc to get the replacement malloc code.
    - Add a --with-tcmalloc option to the configure script to link
      against tcmalloc (if present). Does not yet search for
      non-system include paths.
    - Stop imposing an arbitrary maximum on the number of file descriptors
      used for busy servers. Bug reported by Olaf Selke; patch from
      Sebastian Hahn.

  o Minor features (other):
    - When SafeLogging is disabled, log addresses along with all TLS
      errors.
    - When building with --enable-gcc-warnings, check for whether Apple's
      warning "-Wshorten-64-to-32" is available.
    - Add a --passphrase-fd argument to the tor-gencert command for
      scriptability.

  o Minor bugfixes (memory leaks and code problems):
    - We were leaking a file descriptor if Tor started with a zero-length
      cached-descriptors file. Patch by freddy77; bugfix on 0.1.2.
    - Detect size overflow in zlib code. Reported by Justin Ferguson and
      Dan Kaminsky.
    - We were comparing the raw BridgePassword entry with a base64'ed
      version of it, when handling a "/tor/networkstatus-bridges"
      directory request. Now compare correctly. Noticed by Veracode.
    - Recover from bad tracked-since value in MTBF-history file.
      Should fix bug 537.
    - Alter the code that tries to recover from unhandled write
      errors, to not try to flush onto a socket that's given us
      unhandled errors. Bugfix on 0.1.2.x.
    - Make Unix controlsockets work correctly on OpenBSD. Patch from
      tup. Bugfix on 0.2.0.3-alpha.

  o Minor bugfixes (other):
    - If we have an extra-info document for our server, always make
      it available on the control port, even if we haven't gotten
      a copy of it from an authority yet. Patch from mwenge.
    - Log the correct memory chunk sizes for empty RAM chunks in mempool.c.
    - Directory mirrors no longer include a guess at the client's IP
      address if the connection appears to be coming from the same /24
      network; it was producing too many wrong guesses.
    - Make the new hidden service code respect the SafeLogging setting.
      Bugfix on 0.2.0.x. Patch from Karsten.
    - When starting as an authority, do not overwrite all certificates
      cached from other authorities. Bugfix on 0.2.0.x. Fixes bug 606.
    - If we're trying to flush the last bytes on a connection (for
      example, when answering a directory request), reset the
      time-to-give-up timeout every time we manage to write something
      on the socket. Bugfix on 0.1.2.x.
    - Change the behavior of "getinfo status/good-server-descriptor"
      so it doesn't return failure when any authority disappears.
    - Even though the man page said that "TrackHostExits ." should
      work, nobody had ever implemented it. Bugfix on 0.1.0.x.
    - Report TLS "zero return" case as a "clean close" and "IO error"
      as a "close". Stop calling closes "unexpected closes": existing
      Tors don't use SSL_close(), so having a connection close without
      the TLS shutdown handshake is hardly unexpected.
    - Send NAMESERVER_STATUS messages for a single failed nameserver
      correctly.

  o Code simplifications and refactoring:
    - Remove the tor_strpartition function: its logic was confused,
      and it was only used for one thing that could be implemented far
      more easily.


Changes in version 0.2.0.19-alpha - 2008-02-09
  Tor 0.2.0.19-alpha makes more progress towards normalizing Tor's TLS
  handshake, makes path selection for relays more secure and IP address
  guessing more robust, and generally fixes a lot of bugs in preparation
  for calling the 0.2.0 branch stable.

  o Major features:
    - Do not include recognizeable strings in the commonname part of
      Tor's x509 certificates.

  o Major bugfixes:
    - If we're a relay, avoid picking ourselves as an introduction point,
      a rendezvous point, or as the final hop for internal circuits. Bug
      reported by taranis and lodger. Bugfix on 0.1.2.x.
    - Patch from "Andrew S. Lists" to catch when we contact a directory
      mirror at IP address X and he says we look like we're coming from
      IP address X. Bugfix on 0.1.2.x.

  o Minor features (security):
    - Be more paranoid about overwriting sensitive memory on free(),
      as a defensive programming tactic to ensure forward secrecy.

  o Minor features (directory authority):
    - Actually validate the options passed to AuthDirReject,
      AuthDirInvalid, AuthDirBadDir, and AuthDirBadExit.
    - Reject router descriptors with out-of-range bandwidthcapacity or
      bandwidthburst values.

  o Minor features (controller):
    - Reject controller commands over 1MB in length.  This keeps rogue
      processes from running us out of memory.

  o Minor features (misc):
    - Give more descriptive well-formedness errors for out-of-range
      hidden service descriptor/protocol versions.
    - Make memory debugging information describe more about history
      of cell allocation, so we can help reduce our memory use.

  o Deprecated features (controller):
    - The status/version/num-versioning and status/version/num-concurring
      GETINFO options are no longer useful in the v3 directory protocol:
      treat them as deprecated, and warn when they're used.

  o Minor bugfixes:
    - When our consensus networkstatus has been expired for a while, stop
      being willing to build circuits using it. Fixes bug 401. Bugfix
      on 0.1.2.x.
    - Directory caches now fetch certificates from all authorities
      listed in a networkstatus consensus, even when they do not
      recognize them. Fixes bug 571. Bugfix on 0.2.0.x.
    - When connecting to a bridge without specifying its key, insert
      the connection into the identity-to-connection map as soon as
      a key is learned. Fixes bug 574. Bugfix on 0.2.0.x.
    - Detect versions of OS X where malloc_good_size() is present in the
      library but never actually declared. Resolves bug 587. Bugfix
      on 0.2.0.x.
    - Stop incorrectly truncating zlib responses to directory authority
      signature download requests. Fixes bug 593. Bugfix on 0.2.0.x.
    - Stop recommending that every server operator send mail to tor-ops.
      Resolves bug 597. Bugfix on 0.1.2.x.
    - Don't trigger an assert if we start a directory authority with a
      private IP address (like 127.0.0.1).
    - Avoid possible failures when generating a directory with routers
      with over-long versions strings, or too many flags set. Bugfix
      on 0.1.2.x.
    - If an attempt to launch a DNS resolve request over the control
      port fails because we have overrun the limit on the number of
      connections, tell the controller that the request has failed.
    - Avoid using too little bandwidth when our clock skips a few
      seconds. Bugfix on 0.1.2.x.
    - Fix shell error when warning about missing packages in configure
      script, on Fedora or Red Hat machines. Bugfix on 0.2.0.x.
    - Do not become confused when receiving a spurious VERSIONS-like
      cell from a confused v1 client.  Bugfix on 0.2.0.x.
    - Re-fetch v2 (as well as v0) rendezvous descriptors when all
      introduction points for a hidden service have failed. Patch from
      Karsten Loesing. Bugfix on 0.2.0.x.

  o Code simplifications and refactoring:
    - Remove some needless generality from cpuworker code, for improved
      type-safety.
    - Stop overloading the circuit_t.onionskin field for both "onionskin
      from a CREATE cell that we are waiting for a cpuworker to be
      assigned" and "onionskin from an EXTEND cell that we are going to
      send to an OR as soon as we are connected". Might help with bug 600.
    - Add an in-place version of aes_crypt() so that we can avoid doing a
      needless memcpy() call on each cell payload.


Changes in version 0.2.0.18-alpha - 2008-01-25
  Tor 0.2.0.18-alpha adds a sixth v3 directory authority run by CCC,
  fixes a big memory leak in 0.2.0.17-alpha, and adds new config options
  that can warn or reject connections to ports generally associated with
  vulnerable-plaintext protocols.

  o New directory authorities:
    - Set up dannenberg (run by CCC) as the sixth v3 directory
      authority.

  o Major bugfixes:
    - Fix a major memory leak when attempting to use the v2 TLS
      handshake code. Bugfix on 0.2.0.x; fixes bug 589.
    - We accidentally enabled the under-development v2 TLS handshake
      code, which was causing log entries like "TLS error while
      renegotiating handshake". Disable it again. Resolves bug 590.
    - We were computing the wrong Content-Length: header for directory
      responses that need to be compressed on the fly, causing clients
      asking for those items to always fail. Bugfix on 0.2.0.x; partially
      fixes bug 593.

  o Major features:
    - Avoid going directly to the directory authorities even if you're a
      relay, if you haven't found yourself reachable yet or if you've
      decided not to advertise your dirport yet. Addresses bug 556.
    - If we've gone 12 hours since our last bandwidth check, and we
      estimate we have less than 50KB bandwidth capacity but we could
      handle more, do another bandwidth test.
    - New config options WarnPlaintextPorts and RejectPlaintextPorts so
      Tor can warn and/or refuse connections to ports commonly used with
      vulnerable-plaintext protocols. Currently we warn on ports 23,
      109, 110, and 143, but we don't reject any.

  o Minor bugfixes:
    - When we setconf ClientOnly to 1, close any current OR and Dir
      listeners. Reported by mwenge.
    - When we get a consensus that's been signed by more people than
      we expect, don't log about it; it's not a big deal. Reported
      by Kyle Williams.

  o Minor features:
    - Don't answer "/tor/networkstatus-bridges" directory requests if
      the request isn't encrypted.
    - Make "ClientOnly 1" config option disable directory ports too.
    - Patches from Karsten Loesing to make v2 hidden services more
      robust: work even when there aren't enough HSDir relays available;
      retry when a v2 rend desc fetch fails; but don't retry if we
      already have a usable v0 rend desc.


Changes in version 0.2.0.17-alpha - 2008-01-17
  Tor 0.2.0.17-alpha makes the tarball build cleanly again (whoops).

  o Compile fixes:
    - Make the tor-gencert man page get included correctly in the tarball.


Changes in version 0.2.0.16-alpha - 2008-01-17
  Tor 0.2.0.16-alpha adds a fifth v3 directory authority run by Karsten
  Loesing, and generally cleans up a lot of features and minor bugs.

  o New directory authorities:
    - Set up gabelmoo (run by Karsten Loesing) as the fifth v3 directory
      authority.

  o Major performance improvements:
    - Switch our old ring buffer implementation for one more like that
      used by free Unix kernels. The wasted space in a buffer with 1mb
      of data will now be more like 8k than 1mb. The new implementation
      also avoids realloc();realloc(); patterns that can contribute to
      memory fragmentation.

  o Minor features:
    - Configuration files now accept C-style strings as values. This
      helps encode characters not allowed in the current configuration
      file format, such as newline or #. Addresses bug 557.
    - Although we fixed bug 539 (where servers would send HTTP status 503
      responses _and_ send a body too), there are still servers out
      there that haven't upgraded. Therefore, make clients parse such
      bodies when they receive them.
    - When we're not serving v2 directory information, there is no reason
      to actually keep any around. Remove the obsolete files and directory
      on startup if they are very old and we aren't going to serve them.

  o Minor performance improvements:
    - Reference-count and share copies of address policy entries; only 5%
      of them were actually distinct.
    - Never walk through the list of logs if we know that no log is
      interested in a given message.

  o Minor bugfixes:
    - When an authority has not signed a consensus, do not try to
      download a nonexistent "certificate with key 00000000". Bugfix
      on 0.2.0.x. Fixes bug 569.
    - Fix a rare assert error when we're closing one of our threads:
      use a mutex to protect the list of logs, so we never write to the
      list as it's being freed. Bugfix on 0.1.2.x. Fixes the very rare
      bug 575, which is kind of the revenge of bug 222.
    - Patch from Karsten Loesing to complain less at both the client
      and the relay when a relay used to have the HSDir flag but doesn't
      anymore, and we try to upload a hidden service descriptor.
    - Stop leaking one cert per TLS context. Fixes bug 582. Bugfix on
      0.2.0.15-alpha.
    - Do not try to download missing certificates until we have tried
      to check our fallback consensus. Fixes bug 583.
    - Make bridges round reported GeoIP stats info up to the nearest
      estimate, not down. Now we can distinguish between "0 people from
      this country" and "1 person from this country".
    - Avoid a spurious free on base64 failure. Bugfix on 0.1.2.
    - Avoid possible segfault if key generation fails in
      crypto_pk_hybrid_encrypt. Bugfix on 0.2.0.
    - Avoid segfault in the case where a badly behaved v2 versioning
      directory sends a signed networkstatus with missing client-versions.
      Bugfix on 0.1.2.
    - Avoid segfaults on certain complex invocations of
      router_get_by_hexdigest(). Bugfix on 0.1.2.
    - Correct bad index on array access in parse_http_time(). Bugfix
      on 0.2.0.
    - Fix possible bug in vote generation when server versions are present
      but client versions are not.
    - Fix rare bug on REDIRECTSTREAM control command when called with no
      port set: it could erroneously report an error when none had
      happened.
    - Avoid bogus crash-prone, leak-prone tor_realloc when we're
      compressing large objects and find ourselves with more than 4k
      left over. Bugfix on 0.2.0.
    - Fix a small memory leak when setting up a hidden service.
    - Fix a few memory leaks that could in theory happen under bizarre
      error conditions.
    - Fix an assert if we post a general-purpose descriptor via the
      control port but that descriptor isn't mentioned in our current
      network consensus. Bug reported by Jon McLachlan; bugfix on
      0.2.0.9-alpha.

  o Minor features (controller):
    - Get NS events working again. Patch from tup.
    - The GETCONF command now escapes and quotes configuration values
      that don't otherwise fit into the torrc file.
    - The SETCONF command now handles quoted values correctly.

  o Minor features (directory authorities):
    - New configuration options to override default maximum number of
      servers allowed on a single IP address. This is important for
      running a test network on a single host.
    - Actually implement the -s option to tor-gencert.
    - Add a manual page for tor-gencert.

  o Minor features (bridges):
    - Bridge authorities no longer serve bridge descriptors over
      unencrypted connections.

  o Minor features (other):
    - Add hidden services and DNSPorts to the list of things that make
      Tor accept that it has running ports. Change starting Tor with no
      ports from a fatal error to a warning; we might change it back if
      this turns out to confuse anybody. Fixes bug 579.


Changes in version 0.1.2.19 - 2008-01-17
  Tor 0.1.2.19 fixes a huge memory leak on exit relays, makes the default
  exit policy a little bit more conservative so it's safer to run an
  exit relay on a home system, and fixes a variety of smaller issues.

  o Security fixes:
    - Exit policies now reject connections that are addressed to a
      relay's public (external) IP address too, unless
      ExitPolicyRejectPrivate is turned off. We do this because too
      many relays are running nearby to services that trust them based
      on network address.

  o Major bugfixes:
    - When the clock jumps forward a lot, do not allow the bandwidth
      buckets to become negative. Fixes bug 544.
    - Fix a memory leak on exit relays; we were leaking a cached_resolve_t
      on every successful resolve. Reported by Mike Perry.
    - Purge old entries from the "rephist" database and the hidden
      service descriptor database even when DirPort is zero.
    - Stop thinking that 0.1.2.x directory servers can handle "begin_dir"
      requests. Should ease bugs 406 and 419 where 0.1.2.x relays are
      crashing or mis-answering these requests.
    - When we decide to send a 503 response to a request for servers, do
      not then also send the server descriptors: this defeats the whole
      purpose. Fixes bug 539.

  o Minor bugfixes:
    - Changing the ExitPolicyRejectPrivate setting should cause us to
      rebuild our server descriptor.
    - Fix handling of hex nicknames when answering controller requests for
      networkstatus by name, or when deciding whether to warn about
      unknown routers in a config option. (Patch from mwenge.)
    - Fix a couple of hard-to-trigger autoconf problems that could result
      in really weird results on platforms whose sys/types.h files define
      nonstandard integer types.
    - Don't try to create the datadir when running --verify-config or
      --hash-password. Resolves bug 540.
    - If we were having problems getting a particular descriptor from the
      directory caches, and then we learned about a new descriptor for
      that router, we weren't resetting our failure count. Reported
      by lodger.
    - Although we fixed bug 539 (where servers would send HTTP status 503
      responses _and_ send a body too), there are still servers out there
      that haven't upgraded. Therefore, make clients parse such bodies
      when they receive them.
    - Run correctly on systems where rlim_t is larger than unsigned long.
      This includes some 64-bit systems.
    - Run correctly on platforms (like some versions of OS X 10.5) where
      the real limit for number of open files is OPEN_FILES, not rlim_max
      from getrlimit(RLIMIT_NOFILES).
    - Avoid a spurious free on base64 failure.
    - Avoid segfaults on certain complex invocations of
      router_get_by_hexdigest().
    - Fix rare bug on REDIRECTSTREAM control command when called with no
      port set: it could erroneously report an error when none had
      happened.


Changes in version 0.2.0.15-alpha - 2007-12-25
  Tor 0.2.0.14-alpha and 0.2.0.15-alpha fix a bunch of bugs with the
  features added in 0.2.0.13-alpha.

  o Major bugfixes:
    - Fix several remotely triggerable asserts based on DirPort requests
      for a v2 or v3 networkstatus object before we were prepared. This
      was particularly bad for 0.2.0.13 and later bridge relays, who
      would never have a v2 networkstatus and would thus always crash
      when used. Bugfixes on 0.2.0.x.
    - Estimate the v3 networkstatus size more accurately, rather than
      estimating it at zero bytes and giving it artificially high priority
      compared to other directory requests. Bugfix on 0.2.0.x.

  o Minor bugfixes:
    - Fix configure.in logic for cross-compilation.
    - When we load a bridge descriptor from the cache, and it was
      previously unreachable, mark it as retriable so we won't just
      ignore it. Also, try fetching a new copy immediately. Bugfixes
      on 0.2.0.13-alpha.
    - The bridge GeoIP stats were counting other relays, for example
      self-reachability and authority-reachability tests.

  o Minor features:
    - Support compilation to target iPhone; patch from cjacker huang.
      To build for iPhone, pass the --enable-iphone option to configure.


Changes in version 0.2.0.14-alpha - 2007-12-23
  o Major bugfixes:
    - Fix a crash on startup if you install Tor 0.2.0.13-alpha fresh
      without a datadirectory from a previous Tor install. Reported
      by Zax.
    - Fix a crash when we fetch a descriptor that turns out to be
      unexpected (it used to be in our networkstatus when we started
      fetching it, but it isn't in our current networkstatus), and we
      aren't using bridges. Bugfix on 0.2.0.x.
    - Fix a crash when accessing hidden services: it would work the first
      time you use a given introduction point for your service, but
      on subsequent requests we'd be using garbage memory. Fixed by
      Karsten Loesing. Bugfix on 0.2.0.13-alpha.
    - Fix a crash when we load a bridge descriptor from disk but we don't
      currently have a Bridge line for it in our torrc. Bugfix on
      0.2.0.13-alpha.

  o Major features:
    - If bridge authorities set BridgePassword, they will serve a
      snapshot of known bridge routerstatuses from their DirPort to
      anybody who knows that password. Unset by default.

  o Minor bugfixes:
    - Make the unit tests build again.
    - Make "GETINFO/desc-annotations/id/<OR digest>" actually work.
    - Make PublishServerDescriptor default to 1, so the default doesn't
      have to change as we invent new directory protocol versions.
    - Fix test for rlim_t on OSX 10.3: sys/resource.h doesn't want to
      be included unless sys/time.h is already included.  Fixes
      bug 553.  Bugfix on 0.2.0.x.
    - If we receive a general-purpose descriptor and then receive an
      identical bridge-purpose descriptor soon after, don't discard
      the next one as a duplicate.

  o Minor features:
    - If BridgeRelay is set to 1, then the default for
      PublishServerDescriptor is now "bridge" rather than "v2,v3".
    - If the user sets RelayBandwidthRate but doesn't set
      RelayBandwidthBurst, then make them equal rather than erroring out.


Changes in version 0.2.0.13-alpha - 2007-12-21
  Tor 0.2.0.13-alpha adds a fourth v3 directory authority run by Geoff
  Goodell, fixes many more bugs, and adds a lot of infrastructure for
  upcoming features.

  o New directory authorities:
    - Set up lefkada (run by Geoff Goodell) as the fourth v3 directory
      authority.

  o Major bugfixes:
    - Only update guard status (usable / not usable) once we have
      enough directory information. This was causing us to always pick
      two new guards on startup (bugfix on 0.2.0.9-alpha), and it was
      causing us to discard all our guards on startup if we hadn't been
      running for a few weeks (bugfix on 0.1.2.x). Fixes bug 448.
    - Purge old entries from the "rephist" database and the hidden
      service descriptor databases even when DirPort is zero. Bugfix
      on 0.1.2.x.
    - We were ignoring our RelayBandwidthRate for the first 30 seconds
      after opening a circuit -- even a relayed circuit. Bugfix on
      0.2.0.3-alpha.
    - Stop thinking that 0.1.2.x directory servers can handle "begin_dir"
      requests. Should ease bugs 406 and 419 where 0.1.2.x relays are
      crashing or mis-answering these types of requests.
    - Relays were publishing their server descriptor to v1 and v2
      directory authorities, but they didn't try publishing to v3-only
      authorities. Fix this; and also stop publishing to v1 authorities.
      Bugfix on 0.2.0.x.
    - When we were reading router descriptors from cache, we were ignoring
      the annotations -- so for example we were reading in bridge-purpose
      descriptors as general-purpose descriptors. Bugfix on 0.2.0.8-alpha.
    - When we decided to send a 503 response to a request for servers, we
      were then also sending the server descriptors: this defeats the
      whole purpose. Fixes bug 539; bugfix on 0.1.2.x.

  o Major features:
    - Bridge relays now behave like clients with respect to time
      intervals for downloading new consensus documents -- otherwise they
      stand out. Bridge users now wait until the end of the interval,
      so their bridge relay will be sure to have a new consensus document.
    - Three new config options (AlternateDirAuthority,
      AlternateBridgeAuthority, and AlternateHSAuthority) that let the
      user selectively replace the default directory authorities by type,
      rather than the all-or-nothing replacement that DirServer offers.
    - Tor can now be configured to read a GeoIP file from disk in one
      of two formats. This can be used by controllers to map IP addresses
      to countries. Eventually, it may support exit-by-country.
    - When possible, bridge relays remember which countries users
      are coming from, and report aggregate information in their
      extra-info documents, so that the bridge authorities can learn
      where Tor is blocked.
    - Bridge directory authorities now do reachability testing on the
      bridges they know. They provide router status summaries to the
      controller via "getinfo ns/purpose/bridge", and also dump summaries
      to a file periodically.
    - Stop fetching directory info so aggressively if your DirPort is
      on but your ORPort is off; stop fetching v2 dir info entirely.
      You can override these choices with the new FetchDirInfoEarly
      config option.

  o Minor bugfixes:
    - The fix in 0.2.0.12-alpha cleared the "hsdir" flag in v3 network
      consensus documents when there are too many relays at a single
      IP address. Now clear it in v2 network status documents too, and
      also clear it in routerinfo_t when the relay is no longer listed
      in the relevant networkstatus document.
    - Don't crash if we get an unexpected value for the
      PublishServerDescriptor config option. Reported by Matt Edman;
      bugfix on 0.2.0.9-alpha.
    - Our new v2 hidden service descriptor format allows descriptors
      that have no introduction points. But Tor crashed when we tried
      to build a descriptor with no intro points (and it would have
      crashed if we had tried to parse one). Bugfix on 0.2.0.x; patch
      by Karsten Loesing.
    - Fix building with dmalloc 5.5.2 with glibc.
    - Reject uploaded descriptors and extrainfo documents if they're
      huge. Otherwise we'll cache them all over the network and it'll
      clog everything up. Reported by Aljosha Judmayer.
    - Check for presence of s6_addr16 and s6_addr32 fields in in6_addr
      via autoconf. Should fix compile on solaris. Bugfix on 0.2.0.x.
    - When the DANGEROUS_VERSION controller status event told us we're
      running an obsolete version, it used the string "OLD" to describe
      it. Yet the "getinfo" interface used the string "OBSOLETE". Now use
      "OBSOLETE" in both cases. Bugfix on 0.1.2.x.
    - If we can't expand our list of entry guards (e.g. because we're
      using bridges or we have StrictEntryNodes set), don't mark relays
      down when they fail a directory request. Otherwise we're too quick
      to mark all our entry points down. Bugfix on 0.1.2.x.
    - Fix handling of hex nicknames when answering controller requests for
      networkstatus by name, or when deciding whether to warn about unknown
      routers in a config option. Bugfix on 0.1.2.x. (Patch from mwenge.)
    - Fix a couple of hard-to-trigger autoconf problems that could result
      in really weird results on platforms whose sys/types.h files define
      nonstandard integer types. Bugfix on 0.1.2.x.
    - Fix compilation with --disable-threads set. Bugfix on 0.2.0.x.
    - Don't crash on name lookup when we have no current consensus.  Fixes
      bug 538; bugfix on 0.2.0.x.
    - Only Tors that want to mirror the v2 directory info should
      create the "cached-status" directory in their datadir. (All Tors
      used to create it.) Bugfix on 0.2.0.9-alpha.
    - Directory authorities should only automatically download Extra Info
      documents if they're v1, v2, or v3 authorities. Bugfix on 0.1.2.x.

  o Minor features:
    - On the USR1 signal, when dmalloc is in use, log the top 10 memory
      consumers. (We already do this on HUP.)
    - Authorities and caches fetch the v2 networkstatus documents
      less often, now that v3 is encouraged.
    - Add a new config option BridgeRelay that specifies you want to
      be a bridge relay. Right now the only difference is that it makes
      you answer begin_dir requests, and it makes you cache dir info,
      even if your DirPort isn't on.
    - Add "GETINFO/desc-annotations/id/<OR digest>" so controllers can
      ask about source, timestamp of arrival, purpose, etc. We need
      something like this to help Vidalia not do GeoIP lookups on bridge
      addresses.
    - Allow multiple HashedControlPassword config lines, to support
      multiple controller passwords.
    - Authorities now decide whether they're authoritative for a given
      router based on the router's purpose.
    - New config options AuthDirBadDir and AuthDirListBadDirs for
      authorities to mark certain relays as "bad directories" in the
      networkstatus documents. Also supports the "!baddir" directive in
      the approved-routers file.


Changes in version 0.2.0.12-alpha - 2007-11-16
  This twelfth development snapshot fixes some more build problems as
  well as a few minor bugs.

  o Compile fixes:
    - Make it build on OpenBSD again. Patch from tup.
    - Substitute BINDIR and LOCALSTATEDIR in scripts. Fixes
      package-building for Red Hat, OS X, etc.

  o Minor bugfixes (on 0.1.2.x):
    - Changing the ExitPolicyRejectPrivate setting should cause us to
      rebuild our server descriptor.

  o Minor bugfixes (on 0.2.0.x):
    - When we're lacking a consensus, don't try to perform rendezvous
      operations. Reported by Karsten Loesing.
    - Fix a small memory leak whenever we decide against using a
      newly picked entry guard. Reported by Mike Perry.
    - When authorities detected more than two relays running on the same
      IP address, they were clearing all the status flags but forgetting
      to clear the "hsdir" flag. So clients were being told that a
      given relay was the right choice for a v2 hsdir lookup, yet they
      never had its descriptor because it was marked as 'not running'
      in the consensus.
    - If we're trying to fetch a bridge descriptor and there's no way
      the bridge authority could help us (for example, we don't know
      a digest, or there is no bridge authority), don't be so eager to
      fall back to asking the bridge authority.
    - If we're using bridges or have strictentrynodes set, and our
      chosen exit is in the same family as all our bridges/entry guards,
      then be flexible about families.

  o Minor features:
    - When we negotiate a v2 link-layer connection (not yet implemented),
      accept RELAY_EARLY cells and turn them into RELAY cells if we've
      negotiated a v1 connection for their next step. Initial code for
      proposal 110.


Changes in version 0.2.0.11-alpha - 2007-11-12
  This eleventh development snapshot fixes some build problems with
  the previous snapshot. It also includes a more secure-by-default exit
  policy for relays, fixes an enormous memory leak for exit relays, and
  fixes another bug where servers were falling out of the directory list.

  o Security fixes:
    - Exit policies now reject connections that are addressed to a
      relay's public (external) IP address too, unless
      ExitPolicyRejectPrivate is turned off. We do this because too
      many relays are running nearby to services that trust them based
      on network address. Bugfix on 0.1.2.x.

  o Major bugfixes:
    - Fix a memory leak on exit relays; we were leaking a cached_resolve_t
      on every successful resolve. Reported by Mike Perry; bugfix
      on 0.1.2.x.
    - On authorities, never downgrade to old router descriptors simply
      because they're listed in the consensus. This created a catch-22
      where we wouldn't list a new descriptor because there was an
      old one in the consensus, and we couldn't get the new one in the
      consensus because we wouldn't list it. Possible fix for bug 548.
      Also, this might cause bug 543 to appear on authorities; if so,
      we'll need a band-aid for that. Bugfix on 0.2.0.9-alpha.

  o Packaging fixes on 0.2.0.10-alpha:
    - We were including instructions about what to do with the
      src/config/fallback-consensus file, but we weren't actually
      including it in the tarball. Disable all of that for now.

  o Minor features:
    - Allow people to say PreferTunnelledDirConns rather than
      PreferTunneledDirConns, for those alternate-spellers out there.

  o Minor bugfixes:
    - Don't reevaluate all the information from our consensus document
      just because we've downloaded a v2 networkstatus that we intend
      to cache. Fixes bug 545; bugfix on 0.2.0.x.


Changes in version 0.2.0.10-alpha - 2007-11-10
  This tenth development snapshot adds a third v3 directory authority
  run by Mike Perry, adds most of Karsten Loesing's new hidden service
  descriptor format, fixes a bad crash bug and new bridge bugs introduced
  in 0.2.0.9-alpha, fixes many bugs with the v3 directory implementation,
  fixes some minor memory leaks in previous 0.2.0.x snapshots, and
  addresses many more minor issues.

  o New directory authorities:
    - Set up ides (run by Mike Perry) as the third v3 directory authority.

  o Major features:
    - Allow tunnelled directory connections to ask for an encrypted
      "begin_dir" connection or an anonymized "uses a full Tor circuit"
      connection independently. Now we can make anonymized begin_dir
      connections for (e.g.) more secure hidden service posting and
      fetching.
    - More progress on proposal 114: code from Karsten Loesing to
      implement new hidden service descriptor format.
    - Raise the default BandwidthRate/BandwidthBurst to 5MB/10MB, to
      accommodate the growing number of servers that use the default
      and are reaching it.
    - Directory authorities use a new formula for selecting which nodes
      to advertise as Guards: they must be in the top 7/8 in terms of
      how long we have known about them, and above the median of those
      nodes in terms of weighted fractional uptime.
    - Make "not enough dir info yet" warnings describe *why* Tor feels
      it doesn't have enough directory info yet.

  o Major bugfixes:
    - Stop servers from crashing if they set a Family option (or
      maybe in other situations too). Bugfix on 0.2.0.9-alpha; reported
      by Fabian Keil.
    - Make bridge users work again -- the move to v3 directories in
      0.2.0.9-alpha had introduced a number of bugs that made bridges
      no longer work for clients.
    - When the clock jumps forward a lot, do not allow the bandwidth
      buckets to become negative. Bugfix on 0.1.2.x; fixes bug 544.

  o Major bugfixes (v3 dir, bugfixes on 0.2.0.9-alpha):
    - When the consensus lists a router descriptor that we previously were
      mirroring, but that we considered non-canonical, reload the
      descriptor as canonical. This fixes bug 543 where Tor servers
      would start complaining after a few days that they don't have
      enough directory information to build a circuit.
    - Consider replacing the current consensus when certificates arrive
      that make the pending consensus valid. Previously, we were only
      considering replacement when the new certs _didn't_ help.
    - Fix an assert error on startup if we didn't already have the
      consensus and certs cached in our datadirectory: we were caching
      the consensus in consensus_waiting_for_certs but then free'ing it
      right after.
    - Avoid sending a request for "keys/fp" (for which we'll get a 400 Bad
      Request) if we need more v3 certs but we've already got pending
      requests for all of them.
    - Correctly back off from failing certificate downloads. Fixes
      bug 546.
    - Authorities don't vote on the Running flag if they have been running
      for less than 30 minutes themselves. Fixes bug 547, where a newly
      started authority would vote that everyone was down.

  o New requirements:
    - Drop support for OpenSSL version 0.9.6. Just about nobody was using
      it, it had no AES, and it hasn't seen any security patches since
      2004.

  o Minor features:
    - Clients now hold circuitless TLS connections open for 1.5 times
      MaxCircuitDirtiness (15 minutes), since it is likely that they'll
      rebuild a new circuit over them within that timeframe. Previously,
      they held them open only for KeepalivePeriod (5 minutes).
    - Use "If-Modified-Since" to avoid retrieving consensus
      networkstatuses that we already have.
    - When we have no consensus, check FallbackNetworkstatusFile (defaults
      to $PREFIX/share/tor/fallback-consensus) for a consensus.  This way
      we start knowing some directory caches.
    - When we receive a consensus from the future, warn about skew.
    - Improve skew reporting: try to give the user a better log message
      about how skewed they are, and how much this matters.
    - When we have a certificate for an authority, believe that
      certificate's claims about the authority's IP address.
    - New --quiet command-line option to suppress the default console log.
      Good in combination with --hash-password.
    - Authorities send back an X-Descriptor-Not-New header in response to
      an accepted-but-discarded descriptor upload.  Partially implements
      fix for bug 535.
    - Make the log message for "tls error. breaking." more useful.
    - Better log messages about certificate downloads, to attempt to
      track down the second incarnation of bug 546.

  o Minor features (bridges):
    - If bridge users set UpdateBridgesFromAuthority, but the digest
      they ask for is a 404 from the bridge authority, they now fall
      back to trying the bridge directly.
    - Bridges now use begin_dir to publish their server descriptor to
      the bridge authority, even when they haven't set TunnelDirConns.

  o Minor features (controller):
    - When reporting clock skew, and we know that the clock is _at least
      as skewed_ as some value, but we don't know the actual value,
      report the value as a "minimum skew."

  o Utilities:
    - Update linux-tor-prio.sh script to allow QoS based on the uid of
      the Tor process. Patch from Marco Bonetti with tweaks from Mike
      Perry.

  o Minor bugfixes:
    - Refuse to start if both ORPort and UseBridges are set. Bugfix
      on 0.2.0.x, suggested by Matt Edman.
    - Don't stop fetching descriptors when FetchUselessDescriptors is
      set, even if we stop asking for circuits. Bugfix on 0.1.2.x;
      reported by tup and ioerror.
    - Better log message on vote from unknown authority.
    - Don't log "Launching 0 request for 0 router" message.

  o Minor bugfixes (memory leaks):
    - Stop leaking memory every time we parse a v3 certificate. Bugfix
      on 0.2.0.1-alpha.
    - Stop leaking memory every time we load a v3 certificate. Bugfix
      on 0.2.0.1-alpha. Fixes bug 536.
    - Stop leaking a cached networkstatus on exit.  Bugfix on
      0.2.0.3-alpha.
    - Stop leaking voter information every time we free a consensus.
      Bugfix on 0.2.0.3-alpha.
    - Stop leaking signed data every time we check a voter signature.
      Bugfix on 0.2.0.3-alpha.
    - Stop leaking a signature every time we fail to parse a consensus or
      a vote.  Bugfix on 0.2.0.3-alpha.
    - Stop leaking v2_download_status_map on shutdown.  Bugfix on
      0.2.0.9-alpha.
    - Stop leaking conn->nickname every time we make a connection to a
      Tor relay without knowing its expected identity digest (e.g. when
      using bridges). Bugfix on 0.2.0.3-alpha.

  - Minor bugfixes (portability):
    - Run correctly on platforms where rlim_t is larger than unsigned
      long, and/or where the real limit for number of open files is
      OPEN_FILES, not rlim_max from getrlimit(RLIMIT_NOFILES). In
      particular, these may be needed for OS X 10.5.


Changes in version 0.1.2.18 - 2007-10-28
  Tor 0.1.2.18 fixes many problems including crash bugs, problems with
  hidden service introduction that were causing huge delays, and a big
  bug that was causing some servers to disappear from the network status
  lists for a few hours each day.

  o Major bugfixes (crashes):
    - If a connection is shut down abruptly because of something that
      happened inside connection_flushed_some(), do not call
      connection_finished_flushing(). Should fix bug 451:
      "connection_stop_writing: Assertion conn->write_event failed"
      Bugfix on 0.1.2.7-alpha.
    - Fix possible segfaults in functions called from
      rend_process_relay_cell().

  o Major bugfixes (hidden services):
    - Hidden services were choosing introduction points uniquely by
      hexdigest, but when constructing the hidden service descriptor
      they merely wrote the (potentially ambiguous) nickname.
    - Clients now use the v2 intro format for hidden service
      connections: they specify their chosen rendezvous point by identity
      digest rather than by (potentially ambiguous) nickname. These
      changes could speed up hidden service connections dramatically.

  o Major bugfixes (other):
    - Stop publishing a new server descriptor just because we get a
      HUP signal. This led (in a roundabout way) to some servers getting
      dropped from the networkstatus lists for a few hours each day.
    - When looking for a circuit to cannibalize, consider family as well
      as identity. Fixes bug 438. Bugfix on 0.1.0.x (which introduced
      circuit cannibalization).
    - When a router wasn't listed in a new networkstatus, we were leaving
      the flags for that router alone -- meaning it remained Named,
      Running, etc -- even though absence from the networkstatus means
      that it shouldn't be considered to exist at all anymore. Now we
      clear all the flags for routers that fall out of the networkstatus
      consensus. Fixes bug 529.

  o Minor bugfixes:
    - Don't try to access (or alter) the state file when running
      --list-fingerprint or --verify-config or --hash-password. Resolves
      bug 499.
    - When generating information telling us how to extend to a given
      router, do not try to include the nickname if it is
      absent. Resolves bug 467.
    - Fix a user-triggerable segfault in expand_filename(). (There isn't
      a way to trigger this remotely.)
    - When sending a status event to the controller telling it that an
      OR address is reachable, set the port correctly. (Previously we
      were reporting the dir port.)
    - Fix a minor memory leak whenever a controller sends the PROTOCOLINFO
      command. Bugfix on 0.1.2.17.
    - When loading bandwidth history, do not believe any information in
      the future. Fixes bug 434.
    - When loading entry guard information, do not believe any information
      in the future.
    - When we have our clock set far in the future and generate an
      onion key, then re-set our clock to be correct, we should not stop
      the onion key from getting rotated.
    - On some platforms, accept() can return a broken address. Detect
      this more quietly, and deal accordingly. Fixes bug 483.
    - It's not actually an error to find a non-pending entry in the DNS
      cache when canceling a pending resolve. Don't log unless stuff
      is fishy. Resolves bug 463.
    - Don't reset trusted dir server list when we set a configuration
      option. Patch from Robert Hogan.
    - Don't try to create the datadir when running --verify-config or
      --hash-password. Resolves bug 540.


Changes in version 0.2.0.9-alpha - 2007-10-24
  This ninth development snapshot switches clients to the new v3 directory
  system; allows servers to be listed in the network status even when they
  have the same nickname as a registered server; and fixes many other
  bugs including a big one that was causing some servers to disappear
  from the network status lists for a few hours each day.

  o Major features (directory system):
    - Clients now download v3 consensus networkstatus documents instead
      of v2 networkstatus documents. Clients and caches now base their
      opinions about routers on these consensus documents. Clients only
      download router descriptors listed in the consensus.
    - Authorities now list servers who have the same nickname as
      a different named server, but list them with a new flag,
      "Unnamed". Now we can list servers that happen to pick the same
      nickname as a server that registered two years ago and then
      disappeared. Partially implements proposal 122.
    - If the consensus lists a router as "Unnamed", the name is assigned
      to a different router: do not identify the router by that name.
      Partially implements proposal 122.
    - Authorities can now come to a consensus on which method to use to
      compute the consensus. This gives us forward compatibility.

  o Major bugfixes:
    - Stop publishing a new server descriptor just because we HUP or
      when we find our DirPort to be reachable but won't actually publish
      it. New descriptors without any real changes are dropped by the
      authorities, and can screw up our "publish every 18 hours" schedule.
      Bugfix on 0.1.2.x.
    - When a router wasn't listed in a new networkstatus, we were leaving
      the flags for that router alone -- meaning it remained Named,
      Running, etc -- even though absence from the networkstatus means
      that it shouldn't be considered to exist at all anymore. Now we
      clear all the flags for routers that fall out of the networkstatus
      consensus. Fixes bug 529; bugfix on 0.1.2.x.
    - Fix awful behavior in DownloadExtraInfo option where we'd fetch
      extrainfo documents and then discard them immediately for not
      matching the latest router. Bugfix on 0.2.0.1-alpha.

  o Minor features (v3 directory protocol):
    - Allow tor-gencert to generate a new certificate without replacing
      the signing key.
    - Allow certificates to include an address.
    - When we change our directory-cache settings, reschedule all voting
      and download operations.
    - Reattempt certificate downloads immediately on failure, as long as
      we haven't failed a threshold number of times yet.
    - Delay retrying consensus downloads while we're downloading
      certificates to verify the one we just got.  Also, count getting a
      consensus that we already have (or one that isn't valid) as a failure,
      and count failing to get the certificates after 20 minutes as a
      failure.
    - Build circuits and download descriptors even if our consensus is a
      little expired. (This feature will go away once authorities are
      more reliable.)

  o Minor features (router descriptor cache):
    - If we find a cached-routers file that's been sitting around for more
      than 28 days unmodified, then most likely it's a leftover from
      when we upgraded to 0.2.0.8-alpha. Remove it. It has no good
      routers anyway.
    - When we (as a cache) download a descriptor because it was listed
      in a consensus, remember when the consensus was supposed to expire,
      and don't expire the descriptor until then.

  o Minor features (performance):
    - Call routerlist_remove_old_routers() much less often. This should
      speed startup, especially on directory caches.
    - Don't try to launch new descriptor downloads quite so often when we
      already have enough directory information to build circuits.
    - Base64 decoding was actually showing up on our profile when parsing
      the initial descriptor file; switch to an in-process all-at-once
      implementation that's about 3.5x times faster than calling out to
      OpenSSL.

  o Minor features (compilation):
    - Detect non-ASCII platforms (if any still exist) and refuse to
      build there: some of our code assumes that 'A' is 65 and so on.

  o Minor bugfixes (v3 directory authorities, bugfixes on 0.2.0.x):
    - Make the "next period" votes into "current period" votes immediately
      after publishing the consensus; avoid a heisenbug that made them
      stick around indefinitely.
    - When we discard a vote as a duplicate, do not report this as
      an error.
    - Treat missing v3 keys or certificates as an error when running as a
      v3 directory authority.
    - When we're configured to be a v3 authority, but we're only listed
      as a non-v3 authority in our DirServer line for ourself, correct
      the listing.
    - If an authority doesn't have a qualified hostname, just put
      its address in the vote. This fixes the problem where we referred to
      "moria on moria:9031."
    - Distinguish between detached signatures for the wrong period, and
      detached signatures for a divergent vote.
    - Fix a small memory leak when computing a consensus.
    - When there's no concensus, we were forming a vote every 30
      minutes, but writing the "valid-after" line in our vote based
      on our configured V3AuthVotingInterval: so unless the intervals
      matched up, we immediately rejected our own vote because it didn't
      start at the voting interval that caused us to construct a vote.

  o Minor bugfixes (v3 directory protocol, bugfixes on 0.2.0.x):
    - Delete unverified-consensus when the real consensus is set.
    - Consider retrying a consensus networkstatus fetch immediately
      after one fails: don't wait 60 seconds to notice.
    - When fetching a consensus as a cache, wait until a newer consensus
      should exist before trying to replace the current one.
    - Use a more forgiving schedule for retrying failed consensus
      downloads than for other types.

  o Minor bugfixes (other directory issues):
    - Correct the implementation of "download votes by digest." Bugfix on
      0.2.0.8-alpha.
    - Authorities no longer send back "400 you're unreachable please fix
      it" errors to Tor servers that aren't online all the time. We're
      supposed to tolerate these servers now. Bugfix on 0.1.2.x.

  o Minor bugfixes (controller):
    - Don't reset trusted dir server list when we set a configuration
      option. Patch from Robert Hogan; bugfix on 0.1.2.x.
    - Respond to INT and TERM SIGNAL commands before we execute the
      signal, in case the signal shuts us down. We had a patch in
      0.1.2.1-alpha that tried to do this by queueing the response on
      the connection's buffer before shutting down, but that really
      isn't the same thing at all. Bug located by Matt Edman.

  o Minor bugfixes (misc):
    - Correctly check for bad options to the "PublishServerDescriptor"
      config option. Bugfix on 0.2.0.1-alpha; reported by Matt Edman.
    - Stop leaking memory on failing case of base32_decode, and make
      it accept upper-case letters. Bugfixes on 0.2.0.7-alpha.
    - Don't try to download extrainfo documents when we're trying to
      fetch enough directory info to build a circuit: having enough
      info should get priority. Bugfix on 0.2.0.x.
    - Don't complain that "your server has not managed to confirm that its
      ports are reachable" if we haven't been able to build any circuits
      yet. Bug found by spending four hours without a v3 consensus. Bugfix
      on 0.1.2.x.
    - Detect the reason for failing to mmap a descriptor file we just
      wrote, and give a more useful log message.  Fixes bug 533. Bugfix
      on 0.1.2.x.

  o Code simplifications and refactoring:
    - Remove support for the old bw_accounting file: we've been storing
      bandwidth accounting information in the state file since
      0.1.2.5-alpha.  This may result in bandwidth accounting errors
      if you try to upgrade from 0.1.1.x or earlier, or if you try to
      downgrade to 0.1.1.x or earlier.
    - New convenience code to locate a file within the DataDirectory.
    - Move non-authority functionality out of dirvote.c.
    - Refactor the arguments for router_pick_{directory_|trusteddir}server
      so that they all take the same named flags.

  o Utilities
    - Include the "tor-ctrl.sh" bash script by Stefan Behte to provide
      Unix users an easy way to script their Tor process (e.g. by
      adjusting bandwidth based on the time of the day).


Changes in version 0.2.0.8-alpha - 2007-10-12
  This eighth development snapshot fixes a crash bug that's been bothering
  us since February 2007, lets bridge authorities store a list of bridge
  descriptors they've seen, gets v3 directory voting closer to working,
  starts caching v3 directory consensus documents on directory mirrors,
  and fixes a variety of smaller issues including some minor memory leaks.

  o Major features (router descriptor cache):
    - Store routers in a file called cached-descriptors instead of in
      cached-routers. Initialize cached-descriptors from cached-routers
      if the old format is around. The new format allows us to store
      annotations along with descriptors.
    - Use annotations to record the time we received each descriptor, its
      source, and its purpose.
    - Disable the SETROUTERPURPOSE controller command: it is now
      obsolete.
    - Controllers should now specify cache=no or cache=yes when using
      the +POSTDESCRIPTOR command.
    - Bridge authorities now write bridge descriptors to disk, meaning
      we can export them to other programs and begin distributing them
      to blocked users.

  o Major features (directory authorities):
    - When a v3 authority is missing votes or signatures, it now tries
      to fetch them.
    - Directory authorities track weighted fractional uptime as well as
      weighted mean-time-between failures.  WFU is suitable for deciding
      whether a node is "usually up", while MTBF is suitable for deciding
      whether a node is "likely to stay up."  We need both, because
      "usually up" is a good requirement for guards, while "likely to
      stay up" is a good requirement for long-lived connections.

  o Major features (v3 directory system):
    - Caches now download v3 network status documents as needed,
      and download the descriptors listed in them.
    - All hosts now attempt to download and keep fresh v3 authority
      certificates, and re-attempt after failures.
    - More internal-consistency checks for vote parsing.

  o Major bugfixes (crashes):
    - If a connection is shut down abruptly because of something that
      happened inside connection_flushed_some(), do not call
      connection_finished_flushing(). Should fix bug 451. Bugfix on
      0.1.2.7-alpha.

  o Major bugfixes (performance):
    - Fix really bad O(n^2) performance when parsing a long list of
      routers: Instead of searching the entire list for an "extra-info "
      string which usually wasn't there, once for every routerinfo
      we read, just scan lines forward until we find one we like.
      Bugfix on 0.2.0.1.
    - When we add data to a write buffer in response to the data on that
      write buffer getting low because of a flush, do not consider the
      newly added data as a candidate for immediate flushing, but rather
      make it wait until the next round of writing. Otherwise, we flush
      and refill recursively, and a single greedy TLS connection can
      eat all of our bandwidth. Bugfix on 0.1.2.7-alpha.

  o Minor features (v3 authority system):
    - Add more ways for tools to download the votes that lead to the
      current consensus.
    - Send a 503 when low on bandwidth and a vote, consensus, or
      certificate is requested.
    - If-modified-since is now implemented properly for all kinds of
      certificate requests.

  o Minor bugfixes (network statuses):
    - Tweak the implementation of proposal 109 slightly: allow at most
      two Tor servers on the same IP address, except if it's the location
      of a directory authority, in which case allow five. Bugfix on
      0.2.0.3-alpha.

  o Minor bugfixes (controller):
    - When sending a status event to the controller telling it that an
      OR address is reachable, set the port correctly. (Previously we
      were reporting the dir port.) Bugfix on 0.1.2.x.

  o Minor bugfixes (v3 directory system):
    - Fix logic to look up a cert by its signing key digest. Bugfix on
      0.2.0.7-alpha.
    - Only change the reply to a vote to "OK" if it's not already
      set. This gets rid of annoying "400 OK" log messages, which may
      have been masking some deeper issue. Bugfix on 0.2.0.7-alpha.
    - When we get a valid consensus, recompute the voting schedule.
    - Base the valid-after time of a vote on the consensus voting
      schedule, not on our preferred schedule.
    - Make the return values and messages from signature uploads and
      downloads more sensible.
    - Fix a memory leak when serving votes and consensus documents, and
      another when serving certificates.

  o Minor bugfixes (performance):
    - Use a slightly simpler string hashing algorithm (copying Python's
      instead of Java's) and optimize our digest hashing algorithm to take
      advantage of 64-bit platforms and to remove some possibly-costly
      voodoo.
    - Fix a minor memory leak whenever we parse guards from our state
      file. Bugfix on 0.2.0.7-alpha.
    - Fix a minor memory leak whenever we write out a file. Bugfix on
      0.2.0.7-alpha.
    - Fix a minor memory leak whenever a controller sends the PROTOCOLINFO
      command. Bugfix on 0.2.0.5-alpha.

  o Minor bugfixes (portability):
    - On some platforms, accept() can return a broken address. Detect
      this more quietly, and deal accordingly. Fixes bug 483.
    - Stop calling tor_strlower() on uninitialized memory in some cases.
      Bugfix in 0.2.0.7-alpha.

  o Minor bugfixes (usability):
    - Treat some 403 responses from directory servers as INFO rather than
      WARN-severity events.
    - It's not actually an error to find a non-pending entry in the DNS
      cache when canceling a pending resolve. Don't log unless stuff is
      fishy. Resolves bug 463.

  o Minor bugfixes (anonymity):
    - Never report that we've used more bandwidth than we're willing to
      relay: it leaks how much non-relay traffic we're using. Resolves
      bug 516.
    - When looking for a circuit to cannibalize, consider family as well
      as identity. Fixes bug 438. Bugfix on 0.1.0.x (which introduced
      circuit cannibalization).

  o Code simplifications and refactoring:
    - Make a bunch of functions static. Remove some dead code.
    - Pull out about a third of the really big routerlist.c; put it in a
      new module, networkstatus.c.
    - Merge the extra fields in local_routerstatus_t back into
      routerstatus_t: we used to need one routerstatus_t for each
      authority's opinion, plus a local_routerstatus_t for the locally
      computed consensus opinion. To save space, we put the locally
      modified fields into local_routerstatus_t, and only the common
      stuff into routerstatus_t. But once v3 directories are in use,
      clients and caches will no longer need to hold authority opinions;
      thus, the rationale for keeping the types separate is now gone.
    - Make the code used to reschedule and reattempt downloads more
      uniform.
    - Turn all 'Are we a directory server/mirror?' logic into a call to
      dirserver_mode().
    - Remove the code to generate the oldest (v1) directory format.
      The code has been disabled since 0.2.0.5-alpha.


Changes in version 0.2.0.7-alpha - 2007-09-21
  This seventh development snapshot makes bridges work again, makes bridge
  authorities work for the first time, fixes two huge performance flaws
  in hidden services, and fixes a variety of minor issues.

  o New directory authorities:
    - Set up moria1 and tor26 as the first v3 directory authorities. See
      doc/spec/dir-spec.txt for details on the new directory design.

  o Major bugfixes (crashes):
    - Fix possible segfaults in functions called from
      rend_process_relay_cell(). Bugfix on 0.1.2.x.

  o Major bugfixes (bridges):
    - Fix a bug that made servers send a "404 Not found" in response to
      attempts to fetch their server descriptor. This caused Tor servers
      to take many minutes to establish reachability for their DirPort,
      and it totally crippled bridges. Bugfix on 0.2.0.5-alpha.
    - Make "UpdateBridgesFromAuthority" torrc option work: when bridge
      users configure that and specify a bridge with an identity
      fingerprint, now they will lookup the bridge descriptor at the
      default bridge authority via a one-hop tunnel, but once circuits
      are established they will switch to a three-hop tunnel for later
      connections to the bridge authority. Bugfix in 0.2.0.3-alpha.

  o Major bugfixes (hidden services):
    - Hidden services were choosing introduction points uniquely by
      hexdigest, but when constructing the hidden service descriptor
      they merely wrote the (potentially ambiguous) nickname.
    - Clients now use the v2 intro format for hidden service
      connections: they specify their chosen rendezvous point by identity
      digest rather than by (potentially ambiguous) nickname. Both
      are bugfixes on 0.1.2.x, and they could speed up hidden service
      connections dramatically. Thanks to Karsten Loesing.

  o Minor features (security):
    - As a client, do not believe any server that tells us that an
      address maps to an internal address space.
    - Make it possible to enable HashedControlPassword and
      CookieAuthentication at the same time.

  o Minor features (guard nodes):
    - Tag every guard node in our state file with the version that
      we believe added it, or with our own version if we add it. This way,
      if a user temporarily runs an old version of Tor and then switches
      back to a new one, she doesn't automatically lose her guards.

  o Minor features (speed):
    - When implementing AES counter mode, update only the portions of the
      counter buffer that need to change, and don't keep separate
      network-order and host-order counters when they are the same (i.e.,
      on big-endian hosts.)

  o Minor features (controller):
    - Accept LF instead of CRLF on controller, since some software has a
      hard time generating real Internet newlines.
    - Add GETINFO values for the server status events
      "REACHABILITY_SUCCEEDED" and "GOOD_SERVER_DESCRIPTOR". Patch from
      Robert Hogan.

  o Removed features:
     - Routers no longer include bandwidth-history lines in their
       descriptors; this information is already available in extra-info
       documents, and including it in router descriptors took up 60%
       (!) of compressed router descriptor downloads. Completes
       implementation of proposal 104.
     - Remove the contrib scripts ExerciseServer.py, PathDemo.py,
       and TorControl.py, as they use the old v0 controller protocol,
       and are obsoleted by TorFlow anyway.
     - Drop support for v1 rendezvous descriptors, since we never used
       them anyway, and the code has probably rotted by now. Based on
       patch from Karsten Loesing.
     - On OSX, stop warning the user that kqueue support in libevent is
      "experimental", since it seems to have worked fine for ages.

  o Minor bugfixes:
    - When generating information telling us how to extend to a given
      router, do not try to include the nickname if it is absent. Fixes
      bug 467. Bugfix on 0.2.0.3-alpha.
    - Fix a user-triggerable (but not remotely-triggerable) segfault
      in expand_filename(). Bugfix on 0.1.2.x.
    - Fix a memory leak when freeing incomplete requests from DNSPort.
      Found by Niels Provos with valgrind. Bugfix on 0.2.0.1-alpha.
    - Don't try to access (or alter) the state file when running
      --list-fingerprint or --verify-config or --hash-password. (Resolves
      bug 499.) Bugfix on 0.1.2.x.
    - Servers used to decline to publish their DirPort if their
      BandwidthRate, RelayBandwidthRate, or MaxAdvertisedBandwidth
      were below a threshold. Now they only look at BandwidthRate and
      RelayBandwidthRate. Bugfix on 0.1.2.x.
    - Remove an optimization in the AES counter-mode code that assumed
      that the counter never exceeded 2^68. When the counter can be set
      arbitrarily as an IV (as it is by Karsten's new hidden services
      code), this assumption no longer holds. Bugfix on 0.1.2.x.
    - Resume listing "AUTHORITY" flag for authorities in network status.
      Bugfix on 0.2.0.3-alpha; reported by Alex de Joode.

  o Code simplifications and refactoring:
    - Revamp file-writing logic so we don't need to have the entire
      contents of a file in memory at once before we write to disk. Tor,
      meet stdio.
    - Turn "descriptor store" into a full-fledged type.
    - Move all NT services code into a separate source file.
    - Unify all code that computes medians, percentile elements, etc.
    - Get rid of a needless malloc when parsing address policies.


Changes in version 0.1.2.17 - 2007-08-30
  Tor 0.1.2.17 features a new Vidalia version in the Windows and OS
  X bundles. Vidalia 0.0.14 makes authentication required for the
  ControlPort in the default configuration, which addresses important
  security risks. Everybody who uses Vidalia (or another controller)
  should upgrade.

  In addition, this Tor update fixes major load balancing problems with
  path selection, which should speed things up a lot once many people
  have upgraded.

  o Major bugfixes (security):
    - We removed support for the old (v0) control protocol. It has been
      deprecated since Tor 0.1.1.1-alpha, and keeping it secure has
      become more of a headache than it's worth.

  o Major bugfixes (load balancing):
    - When choosing nodes for non-guard positions, weight guards
      proportionally less, since they already have enough load. Patch
      from Mike Perry.
    - Raise the "max believable bandwidth" from 1.5MB/s to 10MB/s. This
      will allow fast Tor servers to get more attention.
    - When we're upgrading from an old Tor version, forget our current
      guards and pick new ones according to the new weightings. These
      three load balancing patches could raise effective network capacity
      by a factor of four. Thanks to Mike Perry for measurements.

  o Major bugfixes (stream expiration):
    - Expire not-yet-successful application streams in all cases if
      they've been around longer than SocksTimeout. Right now there are
      some cases where the stream will live forever, demanding a new
      circuit every 15 seconds. Fixes bug 454; reported by lodger.

  o Minor features (controller):
    - Add a PROTOCOLINFO controller command. Like AUTHENTICATE, it
      is valid before any authentication has been received. It tells
      a controller what kind of authentication is expected, and what
      protocol is spoken. Implements proposal 119.

  o Minor bugfixes (performance):
    - Save on most routerlist_assert_ok() calls in routerlist.c, thus
      greatly speeding up loading cached-routers from disk on startup.
    - Disable sentinel-based debugging for buffer code: we squashed all
      the bugs that this was supposed to detect a long time ago, and now
      its only effect is to change our buffer sizes from nice powers of
      two (which platform mallocs tend to like) to values slightly over
      powers of two (which make some platform mallocs sad).

  o Minor bugfixes (misc):
    - If exit bandwidth ever exceeds one third of total bandwidth, then
      use the correct formula to weight exit nodes when choosing paths.
      Based on patch from Mike Perry.
    - Choose perfectly fairly among routers when choosing by bandwidth and
      weighting by fraction of bandwidth provided by exits. Previously, we
      would choose with only approximate fairness, and correct ourselves
      if we ran off the end of the list.
    - If we require CookieAuthentication but we fail to write the
      cookie file, we would warn but not exit, and end up in a state
      where no controller could authenticate. Now we exit.
    - If we require CookieAuthentication, stop generating a new cookie
      every time we change any piece of our config.
    - Refuse to start with certain directory authority keys, and
      encourage people using them to stop.
    - Terminate multi-line control events properly. Original patch
      from tup.
    - Fix a minor memory leak when we fail to find enough suitable
      servers to choose a circuit.
    - Stop leaking part of the descriptor when we run into a particularly
      unparseable piece of it.


Changes in version 0.2.0.6-alpha - 2007-08-26
  This sixth development snapshot features a new Vidalia version in the
  Windows and OS X bundles. Vidalia 0.0.14 makes authentication required for
  the ControlPort in the default configuration, which addresses important
  security risks.

  In addition, this snapshot fixes major load balancing problems
  with path selection, which should speed things up a lot once many
  people have upgraded. The directory authorities also use a new
  mean-time-between-failure approach to tracking which servers are stable,
  rather than just looking at the most recent uptime.

  o New directory authorities:
    - Set up Tonga as the default bridge directory authority.

  o Major features:
    - Directory authorities now track servers by weighted
      mean-times-between-failures. When we have 4 or more days of data,
      use measured MTBF rather than declared uptime to decide whether
      to call a router Stable. Implements proposal 108.

  o Major bugfixes (load balancing):
    - When choosing nodes for non-guard positions, weight guards
      proportionally less, since they already have enough load. Patch
      from Mike Perry.
    - Raise the "max believable bandwidth" from 1.5MB/s to 10MB/s. This
      will allow fast Tor servers to get more attention.
    - When we're upgrading from an old Tor version, forget our current
      guards and pick new ones according to the new weightings. These
      three load balancing patches could raise effective network capacity
      by a factor of four. Thanks to Mike Perry for measurements.

  o Major bugfixes (descriptor parsing):
    - Handle unexpected whitespace better in malformed descriptors. Bug
      found using Benedikt Boss's new Tor fuzzer! Bugfix on 0.2.0.x.

  o Minor features:
    - There is now an ugly, temporary "desc/all-recent-extrainfo-hack"
      GETINFO for Torstat to use until it can switch to using extrainfos.
    - Optionally (if built with -DEXPORTMALLINFO) export the output
      of mallinfo via http, as tor/mallinfo.txt. Only accessible
      from localhost.

  o Minor bugfixes:
    - Do not intermix bridge routers with controller-added
      routers. (Bugfix on 0.2.0.x)
    - Do not fail with an assert when accept() returns an unexpected
      address family. Addresses but does not wholly fix bug 483. (Bugfix
      on 0.2.0.x)
    - Let directory authorities startup even when they can't generate
      a descriptor immediately, e.g. because they don't know their
      address.
    - Stop putting the authentication cookie in a file called "0"
      in your working directory if you don't specify anything for the
      new CookieAuthFile option. Reported by Matt Edman.
    - Make it possible to read the PROTOCOLINFO response in a way that
      conforms to our control-spec. Reported by Matt Edman.
    - Fix a minor memory leak when we fail to find enough suitable
      servers to choose a circuit. Bugfix on 0.1.2.x.
    - Stop leaking part of the descriptor when we run into a particularly
      unparseable piece of it. Bugfix on 0.1.2.x.
    - Unmap the extrainfo cache file on exit.


Changes in version 0.2.0.5-alpha - 2007-08-19
  This fifth development snapshot fixes compilation on Windows again;
  fixes an obnoxious client-side bug that slowed things down and put
  extra load on the network; gets us closer to using the v3 directory
  voting scheme; makes it easier for Tor controllers to use cookie-based
  authentication; and fixes a variety of other bugs.

  o Removed features:
    - Version 1 directories are no longer generated in full. Instead,
      authorities generate and serve "stub" v1 directories that list
      no servers. This will stop Tor versions 0.1.0.x and earlier from
      working, but (for security reasons) nobody should be running those
      versions anyway.

  o Major bugfixes (compilation, 0.2.0.x):
    - Try to fix Win32 compilation again: improve checking for IPv6 types.
    - Try to fix MSVC compilation: build correctly on platforms that do
      not define s6_addr16 or s6_addr32.
    - Fix compile on platforms without getaddrinfo: bug found by Li-Hui
      Zhou.

  o Major bugfixes (stream expiration):
    - Expire not-yet-successful application streams in all cases if
      they've been around longer than SocksTimeout. Right now there are
      some cases where the stream will live forever, demanding a new
      circuit every 15 seconds. Bugfix on 0.1.2.7-alpha; fixes bug 454;
      reported by lodger.

  o Minor features (directory servers):
    - When somebody requests a list of statuses or servers, and we have
      none of those, return a 404 rather than an empty 200.

  o Minor features (directory voting):
    - Store v3 consensus status consensuses on disk, and reload them
      on startup.

  o Minor features (security):
    - Warn about unsafe ControlPort configurations.
    - Refuse to start with certain directory authority keys, and
      encourage people using them to stop.

  o Minor features (controller):
    - Add a PROTOCOLINFO controller command. Like AUTHENTICATE, it
      is valid before any authentication has been received. It tells
      a controller what kind of authentication is expected, and what
      protocol is spoken. Implements proposal 119.
    - New config option CookieAuthFile to choose a new location for the
      cookie authentication file, and config option
      CookieAuthFileGroupReadable to make it group-readable.

  o Minor features (unit testing):
    - Add command-line arguments to unit-test executable so that we can
      invoke any chosen test from the command line rather than having
      to run the whole test suite at once; and so that we can turn on
      logging for the unit tests.

  o Minor bugfixes (on 0.1.2.x):
    - If we require CookieAuthentication but we fail to write the
      cookie file, we would warn but not exit, and end up in a state
      where no controller could authenticate. Now we exit.
    - If we require CookieAuthentication, stop generating a new cookie
      every time we change any piece of our config.
    - When loading bandwidth history, do not believe any information in
      the future.  Fixes bug 434.
    - When loading entry guard information, do not believe any information
      in the future.
    - When we have our clock set far in the future and generate an
      onion key, then re-set our clock to be correct, we should not stop
      the onion key from getting rotated.
    - Clean up torrc sample config file.
    - Do not automatically run configure from autogen.sh. This
      non-standard behavior tended to annoy people who have built other
      programs.

  o Minor bugfixes (on 0.2.0.x):
    - Fix a bug with AutomapHostsOnResolve that would always cause
      the second request to fail. Bug reported by Kate. Bugfix on
      0.2.0.3-alpha.
    - Fix a bug in ADDRMAP controller replies that would sometimes
      try to print a NULL. Patch from tup.
    - Read v3 directory authority keys from the right location.
    - Numerous bugfixes to directory voting code.


Changes in version 0.1.2.16 - 2007-08-01
  Tor 0.1.2.16 fixes a critical security vulnerability that allows a
  remote attacker in certain situations to rewrite the user's torrc
  configuration file. This can completely compromise anonymity of users
  in most configurations, including those running the Vidalia bundles,
  TorK, etc. Or worse.

  o Major security fixes:
    - Close immediately after missing authentication on control port;
      do not allow multiple authentication attempts.


Changes in version 0.2.0.4-alpha - 2007-08-01
  This fourth development snapshot fixes a critical security vulnerability
  for most users, specifically those running Vidalia, TorK, etc. Everybody
  should upgrade to either 0.1.2.16 or 0.2.0.4-alpha.

  o Major security fixes:
    - Close immediately after missing authentication on control port;
      do not allow multiple authentication attempts.

  o Major bugfixes (compilation):
    - Fix win32 compilation: apparently IN_ADDR and IN6_ADDR are already
      defined there.

  o Minor features (performance):
    - Be even more aggressive about releasing RAM from small
      empty buffers. Thanks to our free-list code, this shouldn't be too
      performance-intensive.
    - Disable sentinel-based debugging for buffer code: we squashed all
      the bugs that this was supposed to detect a long time ago, and
      now its only effect is to change our buffer sizes from nice
      powers of two (which platform mallocs tend to like) to values
      slightly over powers of two (which make some platform mallocs sad).
    - Log malloc statistics from mallinfo() on platforms where it
      exists.


Changes in version 0.2.0.3-alpha - 2007-07-29
  This third development snapshot introduces new experimental
  blocking-resistance features and a preliminary version of the v3
  directory voting design, and includes many other smaller features
  and bugfixes.

  o Major features:
    - The first pieces of our "bridge" design for blocking-resistance
      are implemented. People can run bridge directory authorities;
      people can run bridges; and people can configure their Tor clients
      with a set of bridges to use as the first hop into the Tor network.
      See http://archives.seul.org/or/talk/Jul-2007/msg00249.html for
      details.
    - Create listener connections before we setuid to the configured
      User and Group. Now non-Windows users can choose port values
      under 1024, start Tor as root, and have Tor bind those ports
      before it changes to another UID. (Windows users could already
      pick these ports.)
    - Added a new ConstrainedSockets config option to set SO_SNDBUF and
      SO_RCVBUF on TCP sockets. Hopefully useful for Tor servers running
      on "vserver" accounts. (Patch from coderman.)
    - Be even more aggressive about separating local traffic from relayed
      traffic when RelayBandwidthRate is set. (Refines proposal 111.)

  o Major features (experimental):
    - First cut of code for "v3 dir voting": directory authorities will
      vote on a common network status document rather than each publishing
      their own opinion. This code needs more testing and more corner-case
      handling before it's ready for use.

  o Security fixes:
    - Directory authorities now call routers Fast if their bandwidth is
      at least 100KB/s, and consider their bandwidth adequate to be a
      Guard if it is at least 250KB/s, no matter the medians. This fix
      complements proposal 107. [Bugfix on 0.1.2.x]
    - Directory authorities now never mark more than 3 servers per IP as
      Valid and Running. (Implements proposal 109, by Kevin Bauer and
      Damon McCoy.)
    - Minor change to organizationName and commonName generation
      procedures in TLS certificates during Tor handshakes, to invalidate
      some earlier censorware approaches. This is not a long-term
      solution, but applying it will give us a bit of time to look into
      the epidemiology of countermeasures as they spread.

  o Major bugfixes (directory):
    - Rewrite directory tokenization code to never run off the end of
      a string. Fixes bug 455. Patch from croup. [Bugfix on 0.1.2.x]

  o Minor features (controller):
    - Add a SOURCE_ADDR field to STREAM NEW events so that controllers can
      match requests to applications. (Patch from Robert Hogan.)
    - Report address and port correctly on connections to DNSPort. (Patch
      from Robert Hogan.)
    - Add a RESOLVE command to launch hostname lookups. (Original patch
      from Robert Hogan.)
    - Add GETINFO status/enough-dir-info to let controllers tell whether
      Tor has downloaded sufficient directory information. (Patch
      from Tup.)
    - You can now use the ControlSocket option to tell Tor to listen for
      controller connections on Unix domain sockets on systems that
      support them. (Patch from Peter Palfrader.)
    - STREAM NEW events are generated for DNSPort requests and for
      tunneled directory connections. (Patch from Robert Hogan.)
    - New "GETINFO address-mappings/*" command to get address mappings
      with expiry information. "addr-mappings/*" is now deprecated.
      (Patch from Tup.)

  o Minor features (misc):
    - Merge in some (as-yet-unused) IPv6 address manipulation code. (Patch
      from croup.)
    - The tor-gencert tool for v3 directory authorities now creates all
      files as readable to the file creator only, and write-protects
      the authority identity key.
    - When dumping memory usage, list bytes used in buffer memory
      free-lists.
    - When running with dmalloc, dump more stats on hup and on exit.
    - Directory authorities now fail quickly and (relatively) harmlessly
      if they generate a network status document that is somehow
      malformed.

  o Traffic load balancing improvements:
    - If exit bandwidth ever exceeds one third of total bandwidth, then
      use the correct formula to weight exit nodes when choosing paths.
      (Based on patch from Mike Perry.)
    - Choose perfectly fairly among routers when choosing by bandwidth and
      weighting by fraction of bandwidth provided by exits. Previously, we
      would choose with only approximate fairness, and correct ourselves
      if we ran off the end of the list. [Bugfix on 0.1.2.x]

  o Performance improvements:
    - Be more aggressive with freeing buffer RAM or putting it on the
      memory free lists.
    - Use Critical Sections rather than Mutexes for synchronizing threads
      on win32; Mutexes are heavier-weight, and designed for synchronizing
      between processes.

  o Deprecated and removed features:
    - RedirectExits is now deprecated.
    - Stop allowing address masks that do not correspond to bit prefixes.
      We have warned about these for a really long time; now it's time
      to reject them. (Patch from croup.)

  o Minor bugfixes (directory):
    - Fix another crash bug related to extra-info caching. (Bug found by
      Peter Palfrader.) [Bugfix on 0.2.0.2-alpha]
    - Directories no longer return a "304 not modified" when they don't
      have the networkstatus the client asked for. Also fix a memory
      leak when returning 304 not modified. [Bugfixes on 0.2.0.2-alpha]
    - We had accidentally labelled 0.1.2.x directory servers as not
      suitable for begin_dir requests, and had labelled no directory
      servers as suitable for uploading extra-info documents. [Bugfix
      on 0.2.0.1-alpha]

  o Minor bugfixes (dns):
    - Fix a crash when DNSPort is set more than once. (Patch from Robert
      Hogan.) [Bugfix on 0.2.0.2-alpha]
    - Add DNSPort connections to the global connection list, so that we
      can time them out correctly. (Bug found by Robert Hogan.) [Bugfix
      on 0.2.0.2-alpha]
    - Fix a dangling reference that could lead to a crash when DNSPort is
      changed or closed (Patch from Robert Hogan.) [Bugfix on
      0.2.0.2-alpha]

  o Minor bugfixes (controller):
    - Provide DNS expiry times in GMT, not in local time. For backward
      compatibility, ADDRMAP events only provide GMT expiry in an extended
      field. "GETINFO address-mappings" always does the right thing.
    - Use CRLF line endings properly in NS events.
    - Terminate multi-line control events properly. (Original patch
      from tup.) [Bugfix on 0.1.2.x-alpha]
    - Do not include spaces in SOURCE_ADDR fields in STREAM
      events. Resolves bug 472. [Bugfix on 0.2.0.x-alpha]


Changes in version 0.1.2.15 - 2007-07-17
  Tor 0.1.2.15 fixes several crash bugs, fixes some anonymity-related
  problems, fixes compilation on BSD, and fixes a variety of other
  bugs. Everybody should upgrade.

  o Major bugfixes (compilation):
    - Fix compile on FreeBSD/NetBSD/OpenBSD. Oops.

  o Major bugfixes (crashes):
    - Try even harder not to dereference the first character after
      an mmap(). Reported by lodger.
    - Fix a crash bug in directory authorities when we re-number the
      routerlist while inserting a new router.
    - When the cached-routers file is an even multiple of the page size,
      don't run off the end and crash. (Fixes bug 455; based on idea
      from croup.)
    - Fix eventdns.c behavior on Solaris: It is critical to include
      orconfig.h _before_ sys/types.h, so that we can get the expected
      definition of _FILE_OFFSET_BITS.

  o Major bugfixes (security):
    - Fix a possible buffer overrun when using BSD natd support. Bug
      found by croup.
    - When sending destroy cells from a circuit's origin, don't include
      the reason for tearing down the circuit. The spec says we didn't,
      and now we actually don't. Reported by lodger.
    - Keep streamids from different exits on a circuit separate. This
      bug may have allowed other routers on a given circuit to inject
      cells into streams. Reported by lodger; fixes bug 446.
    - If there's a never-before-connected-to guard node in our list,
      never choose any guards past it. This way we don't expand our
      guard list unless we need to.

  o Minor bugfixes (guard nodes):
    - Weight guard selection by bandwidth, so that low-bandwidth nodes
      don't get overused as guards.

  o Minor bugfixes (directory):
    - Correctly count the number of authorities that recommend each
      version. Previously, we were under-counting by 1.
    - Fix a potential crash bug when we load many server descriptors at
      once and some of them make others of them obsolete. Fixes bug 458.

  o Minor bugfixes (hidden services):
    - Stop tearing down the whole circuit when the user asks for a
      connection to a port that the hidden service didn't configure.
      Resolves bug 444.

  o Minor bugfixes (misc):
    - On Windows, we were preventing other processes from reading
      cached-routers while Tor was running. Reported by janbar.
    - Fix a possible (but very unlikely) bug in picking routers by
      bandwidth. Add a log message to confirm that it is in fact
      unlikely. Patch from lodger.
    - Backport a couple of memory leak fixes.
    - Backport miscellaneous cosmetic bugfixes.


Changes in version 0.2.0.2-alpha - 2007-06-02
  o Major bugfixes on 0.2.0.1-alpha:
    - Fix an assertion failure related to servers without extra-info digests.
      Resolves bugs 441 and 442.

  o Minor features (directory):
    - Support "If-Modified-Since" when answering HTTP requests for
      directories, running-routers documents, and network-status documents.
      (There's no need to support it for router descriptors, since those
      are downloaded by descriptor digest.)

  o Minor build issues:
    - Clear up some MIPSPro compiler warnings.
    - When building from a tarball on a machine that happens to have SVK
      installed, report the micro-revision as whatever version existed
      in the tarball, not as "x".


Changes in version 0.2.0.1-alpha - 2007-06-01
  This early development snapshot provides new features for people running
  Tor as both a client and a server (check out the new RelayBandwidth
  config options); lets Tor run as a DNS proxy; and generally moves us
  forward on a lot of fronts.

  o Major features, server usability:
    - New config options RelayBandwidthRate and RelayBandwidthBurst:
      a separate set of token buckets for relayed traffic. Right now
      relayed traffic is defined as answers to directory requests, and
      OR connections that don't have any local circuits on them.

  o Major features, client usability:
    - A client-side DNS proxy feature to replace the need for
      dns-proxy-tor: Just set "DNSPort 9999", and Tor will now listen
      for DNS requests on port 9999, use the Tor network to resolve them
      anonymously, and send the reply back like a regular DNS server.
      The code still only implements a subset of DNS.
    - Make PreferTunneledDirConns and TunnelDirConns work even when
      we have no cached directory info. This means Tor clients can now
      do all of their connections protected by TLS.

  o Major features, performance and efficiency:
    - Directory authorities accept and serve "extra info" documents for
      routers. These documents contain fields from router descriptors
      that aren't usually needed, and that use a lot of excess
      bandwidth. Once these fields are removed from router descriptors,
      the bandwidth savings should be about 60%. [Partially implements
      proposal 104.]
    - Servers upload extra-info documents to any authority that accepts
      them. Authorities (and caches that have been configured to download
      extra-info documents) download them as needed. [Partially implements
      proposal 104.]
    - Change the way that Tor buffers data that it is waiting to write.
      Instead of queueing data cells in an enormous ring buffer for each
      client->OR or OR->OR connection, we now queue cells on a separate
      queue for each circuit.  This lets us use less slack memory, and
      will eventually let us be smarter about prioritizing different kinds
      of traffic.
    - Use memory pools to allocate cells with better speed and memory
      efficiency, especially on platforms where malloc() is inefficient.
    - Stop reading on edge connections when their corresponding circuit
      buffers are full; start again as the circuits empty out.

  o Major features, other:
    - Add an HSAuthorityRecordStats option that hidden service authorities
      can use to track statistics of overall hidden service usage without
      logging information that would be very useful to an attacker.
    - Start work implementing multi-level keys for directory authorities:
      Add a standalone tool to generate key certificates. (Proposal 103.)

  o Security fixes:
    - Directory authorities now call routers Stable if they have an
      uptime of at least 30 days, even if that's not the median uptime
      in the network. Implements proposal 107, suggested by Kevin Bauer
      and Damon McCoy.

  o Minor fixes (resource management):
    - Count the number of open sockets separately from the number
      of active connection_t objects. This will let us avoid underusing
      our allocated connection limit.
    - We no longer use socket pairs to link an edge connection to an
      anonymous directory connection or a DirPort test connection.
      Instead, we track the link internally and transfer the data
      in-process. This saves two sockets per "linked" connection (at the
      client and at the server), and avoids the nasty Windows socketpair()
      workaround.
    - Keep unused 4k and 16k buffers on free lists, rather than wasting 8k
      for every single inactive connection_t. Free items from the
      4k/16k-buffer free lists when they haven't been used for a while.

  o Minor features (build):
    - Make autoconf search for libevent, openssl, and zlib consistently.
    - Update deprecated macros in configure.in.
    - When warning about missing headers, tell the user to let us
      know if the compile succeeds anyway, so we can downgrade the
      warning.
    - Include the current subversion revision as part of the version
      string: either fetch it directly if we're in an SVN checkout, do
      some magic to guess it if we're in an SVK checkout, or use
      the last-detected version if we're building from a .tar.gz.
      Use this version consistently in log messages.

  o Minor features (logging):
    - Always prepend "Bug: " to any log message about a bug.
    - Put a platform string (e.g. "Linux i686") in the startup log
      message, so when people paste just their logs, we know if it's
      OpenBSD or Windows or what.
    - When logging memory usage, break down memory used in buffers by
      buffer type.

  o Minor features (directory system):
    - New config option V2AuthoritativeDirectory that all directory
      authorities should set. This will let future authorities choose
      not to serve V2 directory information.
    - Directory authorities allow multiple router descriptors and/or extra
      info documents to be uploaded in a single go.  This will make
      implementing proposal 104 simpler.

  o Minor features (controller):
    - Add a new config option __DisablePredictedCircuits designed for
      use by the controller, when we don't want Tor to build any circuits
      preemptively.
    - Let the controller specify HOP=%d as an argument to ATTACHSTREAM,
      so we can exit from the middle of the circuit.
    - Implement "getinfo status/circuit-established".
    - Implement "getinfo status/version/..." so a controller can tell
      whether the current version is recommended, and whether any versions
      are good, and how many authorities agree. (Patch from shibz.)

  o Minor features (hidden services):
    - Allow multiple HiddenServicePort directives with the same virtual
      port; when they occur, the user is sent round-robin to one
      of the target ports chosen at random.  Partially fixes bug 393 by
      adding limited ad-hoc round-robining.

  o Minor features (other):
    - More unit tests.
    - Add a new AutomapHostsOnResolve option: when it is enabled, any
      resolve request for hosts matching a given pattern causes Tor to
      generate an internal virtual address mapping for that host.  This
      allows DNSPort to work sensibly with hidden service users.  By
      default, .exit and .onion addresses are remapped; the list of
      patterns can be reconfigured with AutomapHostsSuffixes.
    - Add an "-F" option to tor-resolve to force a resolve for a .onion
      address. Thanks to the AutomapHostsOnResolve option, this is no
      longer a completely silly thing to do.
    - If Tor is invoked from something that isn't a shell (e.g. Vidalia),
      now we expand "-f ~/.tor/torrc" correctly. Suggested by Matt Edman.
    - Treat "2gb" when given in torrc for a bandwidth as meaning 2gb,
      minus 1 byte: the actual maximum declared bandwidth.

  o Removed features:
    - Removed support for the old binary "version 0" controller protocol.
      This has been deprecated since 0.1.1, and warnings have been issued
      since 0.1.2.  When we encounter a v0 control message, we now send
      back an error and close the connection.
    - Remove the old "dns worker" server DNS code: it hasn't been default
      since 0.1.2.2-alpha, and all the servers seem to be using the new
      eventdns code.

  o Minor bugfixes (portability):
    - Even though Windows is equally happy with / and \ as path separators,
      try to use \ consistently on Windows and / consistently on Unix: it
      makes the log messages nicer.
    - Correctly report platform name on Windows 95 OSR2 and Windows 98 SE.
    - Read resolv.conf files correctly on platforms where read() returns
      partial results on small file reads.

  o Minor bugfixes (directory):
    - Correctly enforce that elements of directory objects do not appear
      more often than they are allowed to appear.
    - When we are reporting the DirServer line we just parsed, we were
      logging the second stanza of the key fingerprint, not the first.

  o Minor bugfixes (logging):
    - When we hit an EOF on a log (probably because we're shutting down),
      don't try to remove the log from the list: just mark it as
      unusable.  (Bulletproofs against bug 222.)

  o Minor bugfixes (other):
    - In the exitlist script, only consider the most recently published
      server descriptor for each server. Also, when the user requests
      a list of servers that _reject_ connections to a given address,
      explicitly exclude the IPs that also have servers that accept
      connections to that address. (Resolves bug 405.)
    - Stop allowing hibernating servers to be "stable" or "fast".
    - On Windows, we were preventing other processes from reading
      cached-routers while Tor was running.  (Reported by janbar)
    - Make the NodeFamilies config option work. (Reported by
      lodger -- it has never actually worked, even though we added it
      in Oct 2004.)
    - Check return values from pthread_mutex functions.
    - Don't save non-general-purpose router descriptors to the disk cache,
      because we have no way of remembering what their purpose was when
      we restart.
    - Add even more asserts to hunt down bug 417.
    - Build without verbose warnings even on (not-yet-released) gcc 4.2.
    - Fix a possible (but very unlikely) bug in picking routers by bandwidth.
      Add a log message to confirm that it is in fact unlikely.

  o Minor bugfixes (controller):
    - Make 'getinfo fingerprint' return a 551 error if we're not a
      server, so we match what the control spec claims we do. Reported
      by daejees.
    - Fix a typo in an error message when extendcircuit fails that
      caused us to not follow the \r\n-based delimiter protocol. Reported
      by daejees.

  o Code simplifications and refactoring:
    - Stop passing around circuit_t and crypt_path_t pointers that are
      implicit in other procedure arguments.
    - Drop the old code to choke directory connections when the
      corresponding OR connections got full: thanks to the cell queue
      feature, OR conns don't get full any more.
    - Make dns_resolve() handle attaching connections to circuits
      properly, so the caller doesn't have to.
    - Rename wants_to_read and wants_to_write to read/write_blocked_on_bw.
    - Keep the connection array as a dynamic smartlist_t, rather than as
      a fixed-sized array. This is important, as the number of connections
      is becoming increasingly decoupled from the number of sockets.


Changes in version 0.1.2.14 - 2007-05-25
  Tor 0.1.2.14 changes the addresses of two directory authorities (this
  change especially affects those who serve or use hidden services),
  and fixes several other crash- and security-related bugs.

  o Directory authority changes:
    - Two directory authorities (moria1 and moria2) just moved to new
      IP addresses. This change will particularly affect those who serve
      or use hidden services.

  o Major bugfixes (crashes):
    - If a directory server runs out of space in the connection table
      as it's processing a begin_dir request, it will free the exit stream
      but leave it attached to the circuit, leading to unpredictable
      behavior. (Reported by seeess, fixes bug 425.)
    - Fix a bug in dirserv_remove_invalid() that would cause authorities
      to corrupt memory under some really unlikely scenarios.
    - Tighten router parsing rules. (Bugs reported by Benedikt Boss.)
    - Avoid segfaults when reading from mmaped descriptor file. (Reported
      by lodger.)

  o Major bugfixes (security):
    - When choosing an entry guard for a circuit, avoid using guards
      that are in the same family as the chosen exit -- not just guards
      that are exactly the chosen exit. (Reported by lodger.)

  o Major bugfixes (resource management):
    - If a directory authority is down, skip it when deciding where to get
      networkstatus objects or descriptors. Otherwise we keep asking
      every 10 seconds forever. Fixes bug 384.
    - Count it as a failure if we fetch a valid network-status but we
      don't want to keep it. Otherwise we'll keep fetching it and keep
      not wanting to keep it. Fixes part of bug 422.
    - If all of our dirservers have given us bad or no networkstatuses
      lately, then stop hammering them once per minute even when we
      think they're failed. Fixes another part of bug 422.

  o Minor bugfixes:
    - Actually set the purpose correctly for descriptors inserted with
      purpose=controller.
    - When we have k non-v2 authorities in our DirServer config,
      we ignored the last k authorities in the list when updating our
      network-statuses.
    - Correctly back-off from requesting router descriptors that we are
      having a hard time downloading.
    - Read resolv.conf files correctly on platforms where read() returns
      partial results on small file reads.
    - Don't rebuild the entire router store every time we get 32K of
      routers: rebuild it when the journal gets very large, or when
      the gaps in the store get very large.

  o Minor features:
    - When routers publish SVN revisions in their router descriptors,
      authorities now include those versions correctly in networkstatus
      documents.
    - Warn when using a version of libevent before 1.3b to run a server on
      OSX or BSD: these versions interact badly with userspace threads.


Changes in version 0.1.2.13 - 2007-04-24
  This release features some major anonymity fixes, such as safer path
  selection; better client performance; faster bootstrapping, better
  address detection, and better DNS support for servers; write limiting as
  well as read limiting to make servers easier to run; and a huge pile of
  other features and bug fixes. The bundles also ship with Vidalia 0.0.11.

  Tor 0.1.2.13 is released in memory of Rob Levin (1955-2006), aka lilo
  of the Freenode IRC network, remembering his patience and vision for
  free speech on the Internet.

  o Minor fixes:
    - Fix a memory leak when we ask for "all" networkstatuses and we
      get one we don't recognize.
    - Add more asserts to hunt down bug 417.
    - Disable kqueue on OS X 10.3 and earlier, to fix bug 371.


Changes in version 0.1.2.12-rc - 2007-03-16
  o Major bugfixes:
    - Fix an infinite loop introduced in 0.1.2.7-alpha when we serve
      directory information requested inside Tor connections (i.e. via
      begin_dir cells). It only triggered when the same connection was
      serving other data at the same time. Reported by seeess.

  o Minor bugfixes:
    - When creating a circuit via the controller, send a 'launched'
      event when we're done, so we follow the spec better.


Changes in version 0.1.2.11-rc - 2007-03-15
  o Minor bugfixes (controller), reported by daejees:
    - Correct the control spec to match how the code actually responds
      to 'getinfo addr-mappings/*'.
    - The control spec described a GUARDS event, but the code
      implemented a GUARD event. Standardize on GUARD, but let people
      ask for GUARDS too.


Changes in version 0.1.2.10-rc - 2007-03-07
  o Major bugfixes (Windows):
    - Do not load the NT services library functions (which may not exist)
      just to detect if we're a service trying to shut down. Now we run
      on Win98 and friends again.

  o Minor bugfixes (other):
    - Clarify a couple of log messages.
    - Fix a misleading socks5 error number.


Changes in version 0.1.2.9-rc - 2007-03-02
  o Major bugfixes (Windows):
    - On MinGW, use "%I64u" to printf/scanf 64-bit integers, instead
      of the usual GCC "%llu". This prevents a bug when saving 64-bit
      int configuration values: the high-order 32 bits would get
      truncated. In particular, we were being bitten by the default
      MaxAdvertisedBandwidth of 128 TB turning into 0. (Fixes bug 400
      and maybe also bug 397.)

  o Minor bugfixes (performance):
    - Use OpenSSL's AES implementation on platforms where it's faster.
      This could save us as much as 10% CPU usage.

  o Minor bugfixes (server):
    - Do not rotate onion key immediately after setting it for the first
      time.

  o Minor bugfixes (directory authorities):
    - Stop calling servers that have been hibernating for a long time
      "stable". Also, stop letting hibernating or obsolete servers affect
      uptime and bandwidth cutoffs.
    - Stop listing hibernating servers in the v1 directory.

  o Minor bugfixes (hidden services):
    - Upload hidden service descriptors slightly less often, to reduce
      load on authorities.

  o Minor bugfixes (other):
    - Fix an assert that could trigger if a controller quickly set then
      cleared EntryNodes.  (Bug found by Udo van den Heuvel.)
    - On architectures where sizeof(int)>4, still clamp declarable bandwidth
      to INT32_MAX.
    - Fix a potential race condition in the rpm installer.  Found by
      Stefan Nordhausen.
    - Try to fix eventdns warnings once and for all: do not treat a dns rcode
      of 2 as indicating that the server is completely bad; it sometimes
      means that the server is just bad for the request in question. (may fix
      the last of bug 326.)
    - Disable encrypted directory connections when we don't have a server
      descriptor for the destination. We'll get this working again in
      the 0.2.0 branch.


Changes in version 0.1.2.8-beta - 2007-02-26
  o Major bugfixes (crashes):
    - Stop crashing when the controller asks us to resetconf more than
      one config option at once. (Vidalia 0.0.11 does this.)
    - Fix a crash that happened on Win98 when we're given command-line
      arguments: don't try to load NT service functions from advapi32.dll
      except when we need them. (Bug introduced in 0.1.2.7-alpha;
      resolves bug 389.)
    - Fix a longstanding obscure crash bug that could occur when
      we run out of DNS worker processes. (Resolves bug 390.)

  o Major bugfixes (hidden services):
    - Correctly detect whether hidden service descriptor downloads are
      in-progress. (Suggested by Karsten Loesing; fixes bug 399.)

  o Major bugfixes (accounting):
    - When we start during an accounting interval before it's time to wake
      up, remember to wake up at the correct time. (May fix bug 342.)

  o Minor bugfixes (controller):
    - Give the controller END_STREAM_REASON_DESTROY events _before_ we
      clear the corresponding on_circuit variable, and remember later
      that we don't need to send a redundant CLOSED event.  (Resolves part
      3 of bug 367.)
    - Report events where a resolve succeeded or where we got a socks
      protocol error correctly, rather than calling both of them
      "INTERNAL".
    - Change reported stream target addresses to IP consistently when
      we finally get the IP from an exit node.
    - Send log messages to the controller even if they happen to be very
      long.

  o Minor bugfixes (other):
    - Display correct results when reporting which versions are
      recommended, and how recommended they are. (Resolves bug 383.)
    - Improve our estimates for directory bandwidth to be less random:
      guess that an unrecognized directory will have the average bandwidth
      from all known directories, not that it will have the average
      bandwidth from those directories earlier than it on the list.
    - If we start a server with ClientOnly 1, then set ClientOnly to 0
      and hup, stop triggering an assert based on an empty onion_key.
    - On platforms with no working mmap() equivalent, don't warn the
      user when cached-routers doesn't exist.
    - Warn the user when mmap() [or its equivalent] fails for some reason
      other than file-not-found.
    - Don't warn the user when cached-routers.new doesn't exist: that's
      perfectly fine when starting up for the first time.
    - When EntryNodes are configured, rebuild the guard list to contain,
      in order: the EntryNodes that were guards before; the rest of the
      EntryNodes; the nodes that were guards before.
    - Mask out all signals in sub-threads; only the libevent signal
      handler should be processing them. This should prevent some crashes
      on some machines using pthreads. (Patch from coderman.)
    - Fix switched arguments on memset in the implementation of
      tor_munmap() for systems with no mmap() call.
    - When Tor receives a router descriptor that it asked for, but
      no longer wants (because it has received fresh networkstatuses
      in the meantime), do not warn the user.  Cache the descriptor if
      we're a cache; drop it if we aren't.
    - Make earlier entry guards _really_ get retried when the network
      comes back online.
    - On a malformed DNS reply, always give an error to the corresponding
      DNS request.
    - Build with recent libevents on platforms that do not define the
      nonstandard types "u_int8_t" and friends.

  o Minor features (controller):
    - Warn the user when an application uses the obsolete binary v0
      control protocol.  We're planning to remove support for it during
      the next development series, so it's good to give people some
      advance warning.
    - Add STREAM_BW events to report per-entry-stream bandwidth
      use. (Patch from Robert Hogan.)
    - Rate-limit SIGNEWNYM signals in response to controllers that
      impolitely generate them for every single stream. (Patch from
      mwenge; closes bug 394.)
    - Make REMAP stream events have a SOURCE (cache or exit), and
      make them generated in every case where we get a successful
      connected or resolved cell.

  o Minor bugfixes (performance):
    - Call router_have_min_dir_info half as often. (This is showing up in
      some profiles, but not others.)
    - When using GCC, make log_debug never get called at all, and its
      arguments never get evaluated, when no debug logs are configured.
      (This is showing up in some profiles, but not others.)

  o Minor features:
    - Remove some never-implemented options.  Mark PathlenCoinWeight as
      obsolete.
    - Implement proposal 106: Stop requiring clients to have well-formed
      certificates; stop checking nicknames in certificates. (Clients
      have certificates so that they can look like Tor servers, but in
      the future we might want to allow them to look like regular TLS
      clients instead. Nicknames in certificates serve no purpose other
      than making our protocol easier to recognize on the wire.)
    - Revise messages on handshake failure again to be even more clear about
      which are incoming connections and which are outgoing.
    - Discard any v1 directory info that's over 1 month old (for
      directories) or over 1 week old (for running-routers lists).
    - Do not warn when individual nodes in the configuration's EntryNodes,
      ExitNodes, etc are down: warn only when all possible nodes
      are down. (Fixes bug 348.)
    - Always remove expired routers and networkstatus docs before checking
      whether we have enough information to build circuits. (Fixes
      bug 373.)
    - Put a lower-bound on MaxAdvertisedBandwidth.


Changes in version 0.1.2.7-alpha - 2007-02-06
  o Major bugfixes (rate limiting):
    - Servers decline directory requests much more aggressively when
      they're low on bandwidth. Otherwise they end up queueing more and
      more directory responses, which can't be good for latency.
    - But never refuse directory requests from local addresses.
    - Fix a memory leak when sending a 503 response for a networkstatus
      request.
    - Be willing to read or write on local connections (e.g. controller
      connections) even when the global rate limiting buckets are empty.
    - If our system clock jumps back in time, don't publish a negative
      uptime in the descriptor. Also, don't let the global rate limiting
      buckets go absurdly negative.
    - Flush local controller connection buffers periodically as we're
      writing to them, so we avoid queueing 4+ megabytes of data before
      trying to flush.

  o Major bugfixes (NT services):
    - Install as NT_AUTHORITY\LocalService rather than as SYSTEM; add a
      command-line flag so that admins can override the default by saying
      "tor --service install --user "SomeUser"".  This will not affect
      existing installed services.  Also, warn the user that the service
      will look for its configuration file in the service user's
      %appdata% directory.  (We can't do the 'hardwire the user's appdata
      directory' trick any more, since we may not have read access to that
      directory.)

  o Major bugfixes (other):
    - Previously, we would cache up to 16 old networkstatus documents
      indefinitely, if they came from nontrusted authorities. Now we
      discard them if they are more than 10 days old.
    - Fix a crash bug in the presence of DNS hijacking (reported by Andrew
      Del Vecchio).
    - Detect and reject malformed DNS responses containing circular
      pointer loops.
    - If exits are rare enough that we're not marking exits as guards,
      ignore exit bandwidth when we're deciding the required bandwidth
      to become a guard.
    - When we're handling a directory connection tunneled over Tor,
      don't fill up internal memory buffers with all the data we want
      to tunnel; instead, only add it if the OR connection that will
      eventually receive it has some room for it. (This can lead to
      slowdowns in tunneled dir connections; a better solution will have
      to wait for 0.2.0.)

  o Minor bugfixes (dns):
    - Add some defensive programming to eventdns.c in an attempt to catch
      possible memory-stomping bugs.
    - Detect and reject DNS replies containing IPv4 or IPv6 records with
      an incorrect number of bytes. (Previously, we would ignore the
      extra bytes.)
    - Fix as-yet-unused reverse IPv6 lookup code so it sends nybbles
      in the correct order, and doesn't crash.
    - Free memory held in recently-completed DNS lookup attempts on exit.
      This was not a memory leak, but may have been hiding memory leaks.
    - Handle TTL values correctly on reverse DNS lookups.
    - Treat failure to parse resolv.conf as an error.

  o Minor bugfixes (other):
    - Fix crash with "tor --list-fingerprint" (reported by seeess).
    - When computing clock skew from directory HTTP headers, consider what
      time it was when we finished asking for the directory, not what
      time it is now.
    - Expire socks connections if they spend too long waiting for the
      handshake to finish. Previously we would let them sit around for
      days, if the connecting application didn't close them either.
    - And if the socks handshake hasn't started, don't send a
      "DNS resolve socks failed" handshake reply; just close it.
    - Stop using C functions that OpenBSD's linker doesn't like.
    - Don't launch requests for descriptors unless we have networkstatuses
      from at least half of the authorities.  This delays the first
      download slightly under pathological circumstances, but can prevent
      us from downloading a bunch of descriptors we don't need.
    - Do not log IPs with TLS failures for incoming TLS
      connections. (Fixes bug 382.)
    - If the user asks to use invalid exit nodes, be willing to use
      unstable ones.
    - Stop using the reserved ac_cv namespace in our configure script.
    - Call stat() slightly less often; use fstat() when possible.
    - Refactor the way we handle pending circuits when an OR connection
      completes or fails, in an attempt to fix a rare crash bug.
    - Only rewrite a conn's address based on X-Forwarded-For: headers
      if it's a parseable public IP address; and stop adding extra quotes
      to the resulting address.

  o Major features:
    - Weight directory requests by advertised bandwidth. Now we can
      let servers enable write limiting but still allow most clients to
      succeed at their directory requests. (We still ignore weights when
      choosing a directory authority; I hope this is a feature.)

  o Minor features:
    - Create a new file ReleaseNotes which was the old ChangeLog. The
      new ChangeLog file now includes the summaries for all development
      versions too.
    - Check for addresses with invalid characters at the exit as well
      as at the client, and warn less verbosely when they fail. You can
      override this by setting ServerDNSAllowNonRFC953Addresses to 1.
    - Adapt a patch from goodell to let the contrib/exitlist script
      take arguments rather than require direct editing.
    - Inform the server operator when we decide not to advertise a
      DirPort due to AccountingMax enabled or a low BandwidthRate. It
      was confusing Zax, so now we're hopefully more helpful.
    - Bring us one step closer to being able to establish an encrypted
      directory tunnel without knowing a descriptor first. Still not
      ready yet. As part of the change, now assume we can use a
      create_fast cell if we don't know anything about a router.
    - Allow exit nodes to use nameservers running on ports other than 53.
    - Servers now cache reverse DNS replies.
    - Add an --ignore-missing-torrc command-line option so that we can
      get the "use sensible defaults if the configuration file doesn't
      exist" behavior even when specifying a torrc location on the command
      line.

  o Minor features (controller):
    - Track reasons for OR connection failure; make these reasons
      available via the controller interface. (Patch from Mike Perry.)
    - Add a SOCKS_BAD_HOSTNAME client status event so controllers
      can learn when clients are sending malformed hostnames to Tor.
    - Clean up documentation for controller status events.
    - Add a REMAP status to stream events to note that a stream's
      address has changed because of a cached address or a MapAddress
      directive.


Changes in version 0.1.2.6-alpha - 2007-01-09
  o Major bugfixes:
    - Fix an assert error introduced in 0.1.2.5-alpha: if a single TLS
      connection handles more than 4 gigs in either direction, we crash.
    - Fix an assert error introduced in 0.1.2.5-alpha: if we're an
      advertised exit node, somebody might try to exit from us when
      we're bootstrapping and before we've built our descriptor yet.
      Refuse the connection rather than crashing.

  o Minor bugfixes:
    - Warn if we (as a server) find that we've resolved an address that we
      weren't planning to resolve.
    - Warn that using select() on any libevent version before 1.1 will be
      unnecessarily slow (even for select()).
    - Flush ERR-level controller status events just like we currently
      flush ERR-level log events, so that a Tor shutdown doesn't prevent
      the controller from learning about current events.

  o Minor features (more controller status events):
    - Implement EXTERNAL_ADDRESS server status event so controllers can
      learn when our address changes.
    - Implement BAD_SERVER_DESCRIPTOR server status event so controllers
      can learn when directories reject our descriptor.
    - Implement SOCKS_UNKNOWN_PROTOCOL client status event so controllers
      can learn when a client application is speaking a non-socks protocol
      to our SocksPort.
    - Implement DANGEROUS_SOCKS client status event so controllers
      can learn when a client application is leaking DNS addresses.
    - Implement BUG general status event so controllers can learn when
      Tor is unhappy about its internal invariants.
    - Implement CLOCK_SKEW general status event so controllers can learn
      when Tor thinks the system clock is set incorrectly.
    - Implement GOOD_SERVER_DESCRIPTOR and ACCEPTED_SERVER_DESCRIPTOR
      server status events so controllers can learn when their descriptors
      are accepted by a directory.
    - Implement CHECKING_REACHABILITY and REACHABILITY_{SUCCEEDED|FAILED}
      server status events so controllers can learn about Tor's progress in
      deciding whether it's reachable from the outside.
    - Implement BAD_LIBEVENT general status event so controllers can learn
      when we have a version/method combination in libevent that needs to
      be changed.
    - Implement NAMESERVER_STATUS, NAMESERVER_ALL_DOWN, DNS_HIJACKED,
      and DNS_USELESS server status events so controllers can learn
      about changes to DNS server status.

  o Minor features (directory):
    - Authorities no longer recommend exits as guards if this would shift
      too much load to the exit nodes.


Changes in version 0.1.2.5-alpha - 2007-01-06
  o Major features:
    - Enable write limiting as well as read limiting. Now we sacrifice
      capacity if we're pushing out lots of directory traffic, rather
      than overrunning the user's intended bandwidth limits.
    - Include TLS overhead when counting bandwidth usage; previously, we
      would count only the bytes sent over TLS, but not the bytes used
      to send them.
    - Support running the Tor service with a torrc not in the same
      directory as tor.exe and default to using the torrc located in
      the %appdata%\Tor\ of the user who installed the service. Patch
      from Matt Edman.
    - Servers now check for the case when common DNS requests are going to
      wildcarded addresses (i.e. all getting the same answer), and change
      their exit policy to reject *:* if it's happening.
    - Implement BEGIN_DIR cells, so we can connect to the directory
      server via TLS to do encrypted directory requests rather than
      plaintext. Enable via the TunnelDirConns and PreferTunneledDirConns
      config options if you like.

  o Minor features (config and docs):
    - Start using the state file to store bandwidth accounting data:
      the bw_accounting file is now obsolete. We'll keep generating it
      for a while for people who are still using 0.1.2.4-alpha.
    - Try to batch changes to the state file so that we do as few
      disk writes as possible while still storing important things in
      a timely fashion.
    - The state file and the bw_accounting file get saved less often when
      the AvoidDiskWrites config option is set.
    - Make PIDFile work on Windows (untested).
    - Add internal descriptions for a bunch of configuration options:
      accessible via controller interface and in comments in saved
      options files.
    - Reject *:563 (NNTPS) in the default exit policy. We already reject
      NNTP by default, so this seems like a sensible addition.
    - Clients now reject hostnames with invalid characters. This should
      avoid some inadvertent info leaks. Add an option
      AllowNonRFC953Hostnames to disable this behavior, in case somebody
      is running a private network with hosts called @, !, and #.
    - Add a maintainer script to tell us which options are missing
      documentation: "make check-docs".
    - Add a new address-spec.txt document to describe our special-case
      addresses: .exit, .onion, and .noconnnect.

  o Minor features (DNS):
    - Ongoing work on eventdns infrastructure: now it has dns server
      and ipv6 support. One day Tor will make use of it.
    - Add client-side caching for reverse DNS lookups.
    - Add support to tor-resolve tool for reverse lookups and SOCKS5.
    - When we change nameservers or IP addresses, reset and re-launch
      our tests for DNS hijacking.

  o Minor features (directory):
    - Authorities now specify server versions in networkstatus. This adds
      about 2% to the size of compressed networkstatus docs, and allows
      clients to tell which servers support BEGIN_DIR and which don't.
      The implementation is forward-compatible with a proposed future
      protocol version scheme not tied to Tor versions.
    - DirServer configuration lines now have an orport= option so
      clients can open encrypted tunnels to the authorities without
      having downloaded their descriptors yet. Enabled for moria1,
      moria2, tor26, and lefkada now in the default configuration.
    - Directory servers are more willing to send a 503 "busy" if they
      are near their write limit, especially for v1 directory requests.
      Now they can use their limited bandwidth for actual Tor traffic.
    - Clients track responses with status 503 from dirservers. After a
      dirserver has given us a 503, we try not to use it until an hour has
      gone by, or until we have no dirservers that haven't given us a 503.
    - When we get a 503 from a directory, and we're not a server, we don't
      count the failure against the total number of failures allowed
      for the thing we're trying to download.
    - Report X-Your-Address-Is correctly from tunneled directory
      connections; don't report X-Your-Address-Is when it's an internal
      address; and never believe reported remote addresses when they're
      internal.
    - Protect against an unlikely DoS attack on directory servers.
    - Add a BadDirectory flag to network status docs so that authorities
      can (eventually) tell clients about caches they believe to be
      broken.

  o Minor features (controller):
    - Have GETINFO dir/status/* work on hosts with DirPort disabled.
    - Reimplement GETINFO so that info/names stays in sync with the
      actual keys.
    - Implement "GETINFO fingerprint".
    - Implement "SETEVENTS GUARD" so controllers can get updates on
      entry guard status as it changes.

  o Minor features (clean up obsolete pieces):
    - Remove some options that have been deprecated since at least
      0.1.0.x: AccountingMaxKB, LogFile, DebugLogFile, LogLevel, and
      SysLog. Use AccountingMax instead of AccountingMaxKB, and use Log
      to set log options.
    - We no longer look for identity and onion keys in "identity.key" and
      "onion.key" -- these were replaced by secret_id_key and
      secret_onion_key in 0.0.8pre1.
    - We no longer require unrecognized directory entries to be
      preceded by "opt".

  o Major bugfixes (security):
    - Stop sending the HttpProxyAuthenticator string to directory
      servers when directory connections are tunnelled through Tor.
    - Clients no longer store bandwidth history in the state file.
    - Do not log introduction points for hidden services if SafeLogging
      is set.
    - When generating bandwidth history, round down to the nearest
      1k. When storing accounting data, round up to the nearest 1k.
    - When we're running as a server, remember when we last rotated onion
      keys, so that we will rotate keys once they're a week old even if
      we never stay up for a week ourselves.

  o Major bugfixes (other):
    - Fix a longstanding bug in eventdns that prevented the count of
      timed-out resolves from ever being reset. This bug caused us to
      give up on a nameserver the third time it timed out, and try it
      10 seconds later... and to give up on it every time it timed out
      after that.
    - Take out the '5 second' timeout from the connection retry
      schedule. Now the first connect attempt will wait a full 10
      seconds before switching to a new circuit. Perhaps this will help
      a lot. Based on observations from Mike Perry.
    - Fix a bug on the Windows implementation of tor_mmap_file() that
      would prevent the cached-routers file from ever loading. Reported
      by John Kimble.

  o Minor bugfixes:
    - Fix an assert failure when a directory authority sets
      AuthDirRejectUnlisted and then receives a descriptor from an
      unlisted router. Reported by seeess.
    - Avoid a double-free when parsing malformed DirServer lines.
    - Fix a bug when a BSD-style PF socket is first used. Patch from
      Fabian Keil.
    - Fix a bug in 0.1.2.2-alpha that prevented clients from asking
      to resolve an address at a given exit node even when they ask for
      it by name.
    - Servers no longer ever list themselves in their "family" line,
      even if configured to do so. This makes it easier to configure
      family lists conveniently.
    - When running as a server, don't fall back to 127.0.0.1 when no
      nameservers are configured in /etc/resolv.conf; instead, make the
      user fix resolv.conf or specify nameservers explicitly. (Resolves
      bug 363.)
    - Stop accepting certain malformed ports in configured exit policies.
    - Don't re-write the fingerprint file every restart, unless it has
      changed.
    - Stop warning when a single nameserver fails: only warn when _all_ of
      our nameservers have failed. Also, when we only have one nameserver,
      raise the threshold for deciding that the nameserver is dead.
    - Directory authorities now only decide that routers are reachable
      if their identity keys are as expected.
    - When the user uses bad syntax in the Log config line, stop
      suggesting other bad syntax as a replacement.
    - Correctly detect ipv6 DNS capability on OpenBSD.

  o Minor bugfixes (controller):
    - Report the circuit number correctly in STREAM CLOSED events. Bug
      reported by Mike Perry.
    - Do not report bizarre values for results of accounting GETINFOs
      when the last second's write or read exceeds the allotted bandwidth.
    - Report "unrecognized key" rather than an empty string when the
      controller tries to fetch a networkstatus that doesn't exist.


Changes in version 0.1.1.26 - 2006-12-14
  o Security bugfixes:
    - Stop sending the HttpProxyAuthenticator string to directory
      servers when directory connections are tunnelled through Tor.
    - Clients no longer store bandwidth history in the state file.
    - Do not log introduction points for hidden services if SafeLogging
      is set.

  o Minor bugfixes:
    - Fix an assert failure when a directory authority sets
      AuthDirRejectUnlisted and then receives a descriptor from an
      unlisted router (reported by seeess).


Changes in version 0.1.2.4-alpha - 2006-12-03
  o Major features:
    - Add support for using natd; this allows FreeBSDs earlier than
      5.1.2 to have ipfw send connections through Tor without using
      SOCKS. (Patch from Zajcev Evgeny with tweaks from tup.)

  o Minor features:
    - Make all connections to addresses of the form ".noconnect"
      immediately get closed. This lets application/controller combos
      successfully test whether they're talking to the same Tor by
      watching for STREAM events.
    - Make cross.sh cross-compilation script work even when autogen.sh
      hasn't been run. (Patch from Michael Mohr.)
    - Statistics dumped by -USR2 now include a breakdown of public key
      operations, for profiling.

  o Major bugfixes:
    - Fix a major leak when directory authorities parse their
      approved-routers list, a minor memory leak when we fail to pick
      an exit node, and a few rare leaks on errors.
    - Handle TransPort connections even when the server sends data before
      the client sends data. Previously, the connection would just hang
      until the client sent data. (Patch from tup based on patch from
      Zajcev Evgeny.)
    - Avoid assert failure when our cached-routers file is empty on
      startup.

  o Minor bugfixes:
    - Don't log spurious warnings when we see a circuit close reason we
      don't recognize; it's probably just from a newer version of Tor.
    - Have directory authorities allow larger amounts of drift in uptime
      without replacing the server descriptor: previously, a server that
      restarted every 30 minutes could have 48 "interesting" descriptors
      per day.
    - Start linking to the Tor specification and Tor reference manual
      correctly in the Windows installer.
    - Add Vidalia to the OS X uninstaller script, so when we uninstall
      Tor/Privoxy we also uninstall Vidalia.
    - Resume building on Irix64, and fix a lot of warnings from its
      MIPSpro C compiler.
    - Don't corrupt last_guessed_ip in router_new_address_suggestion()
      when we're running as a client.


Changes in version 0.1.1.25 - 2006-11-04
  o Major bugfixes:
    - When a client asks us to resolve (rather than connect to)
      an address, and we have a cached answer, give them the cached
      answer. Previously, we would give them no answer at all.
    - We were building exactly the wrong circuits when we predict
      hidden service requirements, meaning Tor would have to build all
      its circuits on demand.
    - If none of our live entry guards have a high uptime, but we
      require a guard with a high uptime, try adding a new guard before
      we give up on the requirement. This patch should make long-lived
      connections more stable on average.
    - When testing reachability of our DirPort, don't launch new
      tests when there's already one in progress -- unreachable
      servers were stacking up dozens of testing streams.

  o Security bugfixes:
    - When the user sends a NEWNYM signal, clear the client-side DNS
      cache too. Otherwise we continue to act on previous information.

  o Minor bugfixes:
    - Avoid a memory corruption bug when creating a hash table for
      the first time.
    - Avoid possibility of controller-triggered crash when misusing
      certain commands from a v0 controller on platforms that do not
      handle printf("%s",NULL) gracefully.
    - Avoid infinite loop on unexpected controller input.
    - Don't log spurious warnings when we see a circuit close reason we
      don't recognize; it's probably just from a newer version of Tor.
    - Add Vidalia to the OS X uninstaller script, so when we uninstall
      Tor/Privoxy we also uninstall Vidalia.


Changes in version 0.1.2.3-alpha - 2006-10-29
  o Minor features:
    - Prepare for servers to publish descriptors less often: never
      discard a descriptor simply for being too old until either it is
      recommended by no authorities, or until we get a better one for
      the same router. Make caches consider retaining old recommended
      routers for even longer.
    - If most authorities set a BadExit flag for a server, clients
      don't think of it as a general-purpose exit. Clients only consider
      authorities that advertise themselves as listing bad exits.
    - Directory servers now provide 'Pragma: no-cache' and 'Expires'
      headers for content, so that we can work better in the presence of
      caching HTTP proxies.
    - Allow authorities to list nodes as bad exits by fingerprint or by
      address.

  o Minor features, controller:
    - Add a REASON field to CIRC events; for backward compatibility, this
      field is sent only to controllers that have enabled the extended
      event format.  Also, add additional reason codes to explain why
      a given circuit has been destroyed or truncated. (Patches from
      Mike Perry)
    - Add a REMOTE_REASON field to extended CIRC events to tell the
      controller about why a remote OR told us to close a circuit.
    - Stream events also now have REASON and REMOTE_REASON fields,
      working much like those for circuit events.
    - There's now a GETINFO ns/... field so that controllers can ask Tor
      about the current status of a router.
    - A new event type "NS" to inform a controller when our opinion of
      a router's status has changed.
    - Add a GETINFO events/names and GETINFO features/names so controllers
      can tell which events and features are supported.
    - A new CLEARDNSCACHE signal to allow controllers to clear the
      client-side DNS cache without expiring circuits.

  o Security bugfixes:
    - When the user sends a NEWNYM signal, clear the client-side DNS
      cache too. Otherwise we continue to act on previous information.

  o Minor bugfixes:
    - Avoid sending junk to controllers or segfaulting when a controller
      uses EVENT_NEW_DESC with verbose nicknames.
    - Stop triggering asserts if the controller tries to extend hidden
      service circuits (reported by mwenge).
    - Avoid infinite loop on unexpected controller input.
    - When the controller does a "GETINFO network-status", tell it
      about even those routers whose descriptors are very old, and use
      long nicknames where appropriate.
    - Change NT service functions to be loaded on demand.  This lets us
      build with MinGW without breaking Tor for Windows 98 users.
    - Do DirPort reachability tests less often, since a single test
      chews through many circuits before giving up.
    - In the hidden service example in torrc.sample, stop recommending
      esoteric and discouraged hidden service options.
    - When stopping an NT service, wait up to 10 sec for it to actually
      stop.  (Patch from Matt Edman; resolves bug 295.)
    - Fix handling of verbose nicknames with ORCONN controller events:
      make them show up exactly when requested, rather than exactly when
      not requested.
    - When reporting verbose nicknames in entry_guards_getinfo(), avoid
      printing a duplicate "$" in the keys we send (reported by mwenge).
    - Correctly set maximum connection limit on Cygwin. (This time
      for sure!)
    - Try to detect Windows correctly when cross-compiling.
    - Detect the size of the routers file correctly even if it is
      corrupted (on systems without mmap) or not page-aligned (on systems
      with mmap). This bug was harmless.
    - Sometimes we didn't bother sending a RELAY_END cell when an attempt
      to open a stream fails; now we do in more cases. This should
      make clients able to find a good exit faster in some cases, since
      unhandleable requests will now get an error rather than timing out.
    - Resolve two memory leaks when rebuilding the on-disk router cache
      (reported by fookoowa).
    - Clean up minor code warnings suggested by the MIPSpro C compiler,
      and reported by some Centos users.
    - Controller signals now work on non-Unix platforms that don't define
      SIGUSR1 and SIGUSR2 the way we expect.
    - Patch from Michael Mohr to contrib/cross.sh, so it checks more
      values before failing, and always enables eventdns.
    - Libevent-1.2 exports, but does not define in its headers, strlcpy.
      Try to fix this in configure.in by checking for most functions
      before we check for libevent.


Changes in version 0.1.2.2-alpha - 2006-10-07
  o Major features:
    - Make our async eventdns library on-by-default for Tor servers,
      and plan to deprecate the separate dnsworker threads.
    - Add server-side support for "reverse" DNS lookups (using PTR
      records so clients can determine the canonical hostname for a given
      IPv4 address). Only supported by servers using eventdns; servers
      now announce in their descriptors whether they support eventdns.
    - Specify and implement client-side SOCKS5 interface for reverse DNS
      lookups (see doc/socks-extensions.txt).
    - Add a BEGIN_DIR relay cell type for an easier in-protocol way to
      connect to directory servers through Tor. Previously, clients needed
      to find Tor exits to make private connections to directory servers.
    - Avoid choosing Exit nodes for entry or middle hops when the
      total bandwidth available from non-Exit nodes is much higher than
      the total bandwidth available from Exit nodes.
    - Workaround for name servers (like Earthlink's) that hijack failing
      DNS requests and replace the no-such-server answer with a "helpful"
      redirect to an advertising-driven search portal. Also work around
      DNS hijackers who "helpfully" decline to hijack known-invalid
      RFC2606 addresses. Config option "ServerDNSDetectHijacking 0"
      lets you turn it off.
    - Send out a burst of long-range padding cells once we've established
      that we're reachable. Spread them over 4 circuits, so hopefully
      a few will be fast. This exercises our bandwidth and bootstraps
      us into the directory more quickly.

  o New/improved config options:
    - Add new config option "ResolvConf" to let the server operator
      choose an alternate resolve.conf file when using eventdns.
    - Add an "EnforceDistinctSubnets" option to control our "exclude
      servers on the same /16" behavior. It's still on by default; this
      is mostly for people who want to operate private test networks with
      all the machines on the same subnet.
    - If one of our entry guards is on the ExcludeNodes list, or the
      directory authorities don't think it's a good guard, treat it as
      if it were unlisted: stop using it as a guard, and throw it off
      the guards list if it stays that way for a long time.
    - Allow directory authorities to be marked separately as authorities
      for the v1 directory protocol, the v2 directory protocol, and
      as hidden service directories, to make it easier to retire old
      authorities. V1 authorities should set "HSAuthoritativeDir 1"
      to continue being hidden service authorities too.
    - Remove 8888 as a LongLivedPort, and add 6697 (IRCS).

  o Minor features, controller:
    - Fix CIRC controller events so that controllers can learn the
      identity digests of non-Named servers used in circuit paths.
    - Let controllers ask for more useful identifiers for servers. Instead
      of learning identity digests for un-Named servers and nicknames
      for Named servers, the new identifiers include digest, nickname,
      and indication of Named status. Off by default; see control-spec.txt
      for more information.
    - Add a "getinfo address" controller command so it can display Tor's
      best guess to the user.
    - New controller event to alert the controller when our server
      descriptor has changed.
    - Give more meaningful errors on controller authentication failure.

  o Minor features, other:
    - When asked to resolve a hostname, don't use non-exit servers unless
      requested to do so. This allows servers with broken DNS to be
      useful to the network.
    - Divide eventdns log messages into warn and info messages.
    - Reserve the nickname "Unnamed" for routers that can't pick
      a hostname: any router can call itself Unnamed; directory
      authorities will never allocate Unnamed to any particular router;
      clients won't believe that any router is the canonical Unnamed.
    - Only include function names in log messages for info/debug messages.
      For notice/warn/err, the content of the message should be clear on
      its own, and printing the function name only confuses users.
    - Avoid some false positives during reachability testing: don't try
      to test via a server that's on the same /24 as us.
    - If we fail to build a circuit to an intended enclave, and it's
      not mandatory that we use that enclave, stop wanting it.
    - When eventdns is enabled, allow multithreaded builds on NetBSD and
      OpenBSD. (We had previously disabled threads on these platforms
      because they didn't have working thread-safe resolver functions.)

  o Major bugfixes, anonymity/security:
    - If a client asked for a server by name, and there's a named server
      in our network-status but we don't have its descriptor yet, we
      could return an unnamed server instead.
    - Fix NetBSD bug that could allow someone to force uninitialized RAM
      to be sent to a server's DNS resolver. This only affects NetBSD
      and other platforms that do not bounds-check tolower().
    - Reject (most) attempts to use Tor circuits with length one. (If
      many people start using Tor as a one-hop proxy, exit nodes become
      a more attractive target for compromise.)
    - Just because your DirPort is open doesn't mean people should be
      able to remotely teach you about hidden service descriptors. Now
      only accept rendezvous posts if you've got HSAuthoritativeDir set.

  o Major bugfixes, other:
    - Don't crash on race condition in dns.c: tor_assert(!resolve->expire)
    - When a client asks the server to resolve (not connect to)
      an address, and it has a cached answer, give them the cached answer.
      Previously, the server would give them no answer at all.
    - Allow really slow clients to not hang up five minutes into their
      directory downloads (suggested by Adam J. Richter).
    - We were building exactly the wrong circuits when we anticipated
      hidden service requirements, meaning Tor would have to build all
      its circuits on demand.
    - Avoid crashing when we mmap a router cache file of size 0.
    - When testing reachability of our DirPort, don't launch new
      tests when there's already one in progress -- unreachable
      servers were stacking up dozens of testing streams.

  o Minor bugfixes, correctness:
    - If we're a directory mirror and we ask for "all" network status
      documents, we would discard status documents from authorities
      we don't recognize.
    - Avoid a memory corruption bug when creating a hash table for
      the first time.
    - Avoid controller-triggered crash when misusing certain commands
      from a v0 controller on platforms that do not handle
      printf("%s",NULL) gracefully.
    - Don't crash when a controller sends a third argument to an
      "extendcircuit" request.
    - Controller protocol fixes: fix encoding in "getinfo addr-mappings"
      response; fix error code when "getinfo dir/status/" fails.
    - Avoid crash when telling controller stream-status and a stream
      is detached.
    - Patch from Adam Langley to fix assert() in eventdns.c.
    - Fix a debug log message in eventdns to say "X resolved to Y"
      instead of "X resolved to X".
    - Make eventdns give strings for DNS errors, not just error numbers.
    - Track unreachable entry guards correctly: don't conflate
      'unreachable by us right now' with 'listed as down by the directory
      authorities'. With the old code, if a guard was unreachable by
      us but listed as running, it would clog our guard list forever.
    - Behave correctly in case we ever have a network with more than
      2GB/s total advertised capacity.
    - Make TrackExitHosts case-insensitive, and fix the behavior of
      ".suffix" TrackExitHosts items to avoid matching in the middle of
      an address.
    - Finally fix the openssl warnings from newer gccs that believe that
      ignoring a return value is okay, but casting a return value and
      then ignoring it is a sign of madness.
    - Prevent the contrib/exitlist script from printing the same
      result more than once.
    - Patch from Steve Hildrey: Generate network status correctly on
      non-versioning dirservers.
    - Don't listen to the X-Your-Address-Is hint if you did the lookup
      via Tor; otherwise you'll think you're the exit node's IP address.

  o Minor bugfixes, performance:
    - Two small performance improvements on parsing descriptors.
    - Major performance improvement on inserting descriptors: change
      algorithm from O(n^2) to O(n).
    - Make the common memory allocation path faster on machines where
      malloc(0) returns a pointer.
    - Start remembering X-Your-Address-Is directory hints even if you're
      a client, so you can become a server more smoothly.
    - Avoid duplicate entries on MyFamily line in server descriptor.

  o Packaging, features:
    - Remove architecture from OS X builds. The official builds are
      now universal binaries.
    - The Debian package now uses --verify-config when (re)starting,
      to distinguish configuration errors from other errors.
    - Update RPMs to require libevent 1.1b.

  o Packaging, bugfixes:
    - Patches so Tor builds with MinGW on Windows.
    - Patches so Tor might run on Cygwin again.
    - Resume building on non-gcc compilers and ancient gcc. Resume
      building with the -O0 compile flag. Resume building cleanly on
      Debian woody.
    - Run correctly on OS X platforms with case-sensitive filesystems.
    - Correct includes for net/if.h and net/pfvar.h on OpenBSD (from Tup).
    - Add autoconf checks so Tor can build on Solaris x86 again.

  o Documentation
    - Documented (and renamed) ServerDNSSearchDomains and
      ServerDNSResolvConfFile options.
    - Be clearer that the *ListenAddress directives can be repeated
      multiple times.


Changes in version 0.1.1.24 - 2006-09-29
  o Major bugfixes:
    - Allow really slow clients to not hang up five minutes into their
      directory downloads (suggested by Adam J. Richter).
    - Fix major performance regression from 0.1.0.x: instead of checking
      whether we have enough directory information every time we want to
      do something, only check when the directory information has changed.
      This should improve client CPU usage by 25-50%.
    - Don't crash if, after a server has been running for a while,
      it can't resolve its hostname.

  o Minor bugfixes:
    - Allow Tor to start when RunAsDaemon is set but no logs are set.
    - Don't crash when the controller receives a third argument to an
      "extendcircuit" request.
    - Controller protocol fixes: fix encoding in "getinfo addr-mappings"
      response; fix error code when "getinfo dir/status/" fails.
    - Fix configure.in to not produce broken configure files with
      more recent versions of autoconf. Thanks to Clint for his auto*
      voodoo.
    - Fix security bug on NetBSD that could allow someone to force
      uninitialized RAM to be sent to a server's DNS resolver. This
      only affects NetBSD and other platforms that do not bounds-check
      tolower().
    - Warn user when using libevent 1.1a or earlier with win32 or kqueue
      methods: these are known to be buggy.
    - If we're a directory mirror and we ask for "all" network status
      documents, we would discard status documents from authorities
      we don't recognize.


Changes in version 0.1.2.1-alpha - 2006-08-27
  o Major features:
    - Add "eventdns" async dns library from Adam Langley, tweaked to
      build on OSX and Windows. Only enabled if you pass the
      --enable-eventdns argument to configure.
    - Allow servers with no hostname or IP address to learn their
      IP address by asking the directory authorities. This code only
      kicks in when you would normally have exited with a "no address"
      error. Nothing's authenticated, so use with care.
    - Rather than waiting a fixed amount of time between retrying
      application connections, we wait only 5 seconds for the first,
      10 seconds for the second, and 15 seconds for each retry after
      that. Hopefully this will improve the expected user experience.
    - Patch from Tup to add support for transparent AP connections:
      this basically bundles the functionality of trans-proxy-tor
      into the Tor mainline. Now hosts with compliant pf/netfilter
      implementations can redirect TCP connections straight to Tor
      without diverting through SOCKS. Needs docs.
    - Busy directory servers save lots of memory by spooling server
      descriptors, v1 directories, and v2 networkstatus docs to buffers
      as needed rather than en masse. Also mmap the cached-routers
      files, so we don't need to keep the whole thing in memory too.
    - Automatically avoid picking more than one node from the same
      /16 network when constructing a circuit.
    - Revise and clean up the torrc.sample that we ship with; add
      a section for BandwidthRate and BandwidthBurst.

  o Minor features:
    - Split circuit_t into origin_circuit_t and or_circuit_t, and
      split connection_t into edge, or, dir, control, and base structs.
      These will save quite a bit of memory on busy servers, and they'll
      also help us track down bugs in the code and bugs in the spec.
    - Experimentally re-enable kqueue on OSX when using libevent 1.1b
      or later. Log when we are doing this, so we can diagnose it when
      it fails. (Also, recommend libevent 1.1b for kqueue and
      win32 methods; deprecate libevent 1.0b harder; make libevent
      recommendation system saner.)
    - Start being able to build universal binaries on OS X (thanks
      to Phobos).
    - Export the default exit policy via the control port, so controllers
      don't need to guess what it is / will be later.
    - Add a man page entry for ProtocolWarnings.
    - Add TestVia config option to the man page.
    - Remove even more protocol-related warnings from Tor server logs,
      such as bad TLS handshakes and malformed begin cells.
    - Stop fetching descriptors if you're not a dir mirror and you
      haven't tried to establish any circuits lately. [This currently
      causes some dangerous behavior, because when you start up again
      you'll use your ancient server descriptors.]
    - New DirPort behavior: if you have your dirport set, you download
      descriptors aggressively like a directory mirror, whether or not
      your ORPort is set.
    - Get rid of the router_retry_connections notion. Now routers
      no longer try to rebuild long-term connections to directory
      authorities, and directory authorities no longer try to rebuild
      long-term connections to all servers. We still don't hang up
      connections in these two cases though -- we need to look at it
      more carefully to avoid flapping, and we likely need to wait til
      0.1.1.x is obsolete.
    - Drop compatibility with obsolete Tors that permit create cells
      to have the wrong circ_id_type.
    - Re-enable per-connection rate limiting. Get rid of the "OP
      bandwidth" concept. Lay groundwork for "bandwidth classes" --
      separate global buckets that apply depending on what sort of conn
      it is.
    - Start publishing one minute or so after we find our ORPort
      to be reachable. This will help reduce the number of descriptors
      we have for ourselves floating around, since it's quite likely
      other things (e.g. DirPort) will change during that minute too.
    - Fork the v1 directory protocol into its own spec document,
      and mark dir-spec.txt as the currently correct (v2) spec.

  o Major bugfixes:
    - When we find our DirPort to be reachable, publish a new descriptor
      so we'll tell the world (reported by pnx).
    - Publish a new descriptor after we hup/reload. This is important
      if our config has changed such that we'll want to start advertising
      our DirPort now, etc.
    - Allow Tor to start when RunAsDaemon is set but no logs are set.
    - When we have a state file we cannot parse, tell the user and
      move it aside. Now we avoid situations where the user starts
      Tor in 1904, Tor writes a state file with that timestamp in it,
      the user fixes her clock, and Tor refuses to start.
    - Fix configure.in to not produce broken configure files with
      more recent versions of autoconf. Thanks to Clint for his auto*
      voodoo.
    - "tor --verify-config" now exits with -1(255) or 0 depending on
      whether the config options are bad or good.
    - Resolve bug 321 when using dnsworkers: append a period to every
      address we resolve at the exit node, so that we do not accidentally
      pick up local addresses, and so that failing searches are retried
      in the resolver search domains. (This is already solved for
      eventdns.) (This breaks Blossom servers for now.)
    - If we are using an exit enclave and we can't connect, e.g. because
      its webserver is misconfigured to not listen on localhost, then
      back off and try connecting from somewhere else before we fail.

  o Minor bugfixes:
    - Start compiling on MinGW on Windows (patches from Mike Chiussi).
    - Start compiling on MSVC6 on Windows (patches from Frediano Ziglio).
    - Fix bug 314: Tor clients issued "unsafe socks" warnings even
      when the IP address is mapped through MapAddress to a hostname.
    - Start passing "ipv4" hints to getaddrinfo(), so servers don't do
      useless IPv6 DNS resolves.
    - Patch suggested by Karsten Loesing: respond to SIGNAL command
      before we execute the signal, in case the signal shuts us down.
    - Clean up AllowInvalidNodes man page entry.
    - Claim a commonname of Tor, rather than TOR, in TLS handshakes.
    - Add more asserts to track down an assert error on a windows Tor
      server with connection_add being called with socket == -1.
    - Handle reporting OR_CONN_EVENT_NEW events to the controller.
    - Fix misleading log messages: an entry guard that is "unlisted",
      as well as not known to be "down" (because we've never heard
      of it), is not therefore "up".
    - Remove code to special-case "-cvs" ending, since it has not
      actually mattered since 0.0.9.
    - Make our socks5 handling more robust to broken socks clients:
      throw out everything waiting on the buffer in between socks
      handshake phases, since they can't possibly (so the theory
      goes) have predicted what we plan to respond to them.


Changes in version 0.1.1.23 - 2006-07-30
  o Major bugfixes:
    - Fast Tor servers, especially exit nodes, were triggering asserts
      due to a bug in handling the list of pending DNS resolves. Some
      bugs still remain here; we're hunting them.
    - Entry guards could crash clients by sending unexpected input.
    - More fixes on reachability testing: if you find yourself reachable,
      then don't ever make any client requests (so you stop predicting
      circuits), then hup or have your clock jump, then later your IP
      changes, you won't think circuits are working, so you won't try to
      test reachability, so you won't publish.

  o Minor bugfixes:
    - Avoid a crash if the controller does a resetconf firewallports
      and then a setconf fascistfirewall=1.
    - Avoid an integer underflow when the dir authority decides whether
      a router is stable: we might wrongly label it stable, and compute
      a slightly wrong median stability, when a descriptor is published
      later than now.
    - Fix a place where we might trigger an assert if we can't build our
      own server descriptor yet.


Changes in version 0.1.1.22 - 2006-07-05
  o Major bugfixes:
    - Fix a big bug that was causing servers to not find themselves
      reachable if they changed IP addresses. Since only 0.1.1.22+
      servers can do reachability testing correctly, now we automatically
      make sure to test via one of these.
    - Fix to allow clients and mirrors to learn directory info from
      descriptor downloads that get cut off partway through.
    - Directory authorities had a bug in deciding if a newly published
      descriptor was novel enough to make everybody want a copy -- a few
      servers seem to be publishing new descriptors many times a minute.
  o Minor bugfixes:
    - Fix a rare bug that was causing some servers to complain about
      "closing wedged cpuworkers" and skip some circuit create requests.
    - Make the Exit flag in directory status documents actually work.


Changes in version 0.1.1.21 - 2006-06-10
  o Crash and assert fixes from 0.1.1.20:
    - Fix a rare crash on Tor servers that have enabled hibernation.
    - Fix a seg fault on startup for Tor networks that use only one
      directory authority.
    - Fix an assert from a race condition that occurs on Tor servers
      while exiting, where various threads are trying to log that they're
      exiting, and delete the logs, at the same time.
    - Make our unit tests pass again on certain obscure platforms.

  o Other fixes:
    - Add support for building SUSE RPM packages.
    - Speed up initial bootstrapping for clients: if we are making our
      first ever connection to any entry guard, then don't mark it down
      right after that.
    - When only one Tor server in the network is labelled as a guard,
      and we've already picked him, we would cycle endlessly picking him
      again, being unhappy about it, etc. Now we specifically exclude
      current guards when picking a new guard.
    - Servers send create cells more reliably after the TLS connection
      is established: we were sometimes forgetting to send half of them
      when we had more than one pending.
    - If we get a create cell that asks us to extend somewhere, but the
      Tor server there doesn't match the expected digest, we now send
      a destroy cell back, rather than silently doing nothing.
    - Make options->RedirectExit work again.
    - Make cookie authentication for the controller work again.
    - Stop being picky about unusual characters in the arguments to
      mapaddress. It's none of our business.
    - Add a new config option "TestVia" that lets you specify preferred
      middle hops to use for test circuits. Perhaps this will let me
      debug the reachability problems better.

  o Log / documentation fixes:
    - If we're a server and some peer has a broken TLS certificate, don't
      log about it unless ProtocolWarnings is set, i.e., we want to hear
      about protocol violations by others.
    - Fix spelling of VirtualAddrNetwork in man page.
    - Add a better explanation at the top of the autogenerated torrc file
      about what happened to our old torrc.


Changes in version 0.1.1.20 - 2006-05-23
  o Bugfixes:
    - Downgrade a log severity where servers complain that they're
      invalid.
    - Avoid a compile warning on FreeBSD.
    - Remove string size limit on NEWDESC messages; solve bug 291.
    - Correct the RunAsDaemon entry in the man page; ignore RunAsDaemon
      more thoroughly when we're running on windows.


Changes in version 0.1.1.19-rc - 2006-05-03
  o Minor bugs:
    - Regenerate our local descriptor if it's dirty and we try to use
      it locally (e.g. if it changes during reachability detection).
    - If we setconf our ORPort to 0, we continued to listen on the
      old ORPort and receive connections.
    - Avoid a second warning about machine/limits.h on Debian
      GNU/kFreeBSD.
    - Be willing to add our own routerinfo into the routerlist.
      Now authorities will include themselves in their directories
      and network-statuses.
    - Stop trying to upload rendezvous descriptors to every
      directory authority: only try the v1 authorities.
    - Servers no longer complain when they think they're not
      registered with the directory authorities. There were too many
      false positives.
    - Backport dist-rpm changes so rpms can be built without errors.

  o Features:
    - Implement an option, VirtualAddrMask, to set which addresses
      get handed out in response to mapaddress requests. This works
      around a bug in tsocks where 127.0.0.0/8 is never socksified.


Changes in version 0.1.1.18-rc - 2006-04-10
  o Major fixes:
    - Work harder to download live network-statuses from all the
      directory authorities we know about. Improve the threshold
      decision logic so we're more robust to edge cases.
    - When fetching rendezvous descriptors, we were willing to ask
      v2 authorities too, which would always return 404.

  o Minor fixes:
    - Stop listing down or invalid nodes in the v1 directory. This will
      reduce its bulk by about 1/3, and reduce load on directory
      mirrors.
    - When deciding whether a router is Fast or Guard-worthy, consider
      his advertised BandwidthRate and not just the BandwidthCapacity.
    - No longer ship INSTALL and README files -- they are useless now.
    - Force rpmbuild to behave and honor target_cpu.
    - Avoid warnings about machine/limits.h on Debian GNU/kFreeBSD.
    - Start to include translated versions of the tor-doc-*.html
      files, along with the screenshots. Still needs more work.
    - Start sending back 512 and 451 errors if mapaddress fails,
      rather than not sending anything back at all.
    - When we fail to bind or listen on an incoming or outgoing
      socket, we should close it before failing. otherwise we just
      leak it. (thanks to weasel for finding.)
    - Allow "getinfo dir/status/foo" to work, as long as your DirPort
      is enabled. (This is a hack, and will be fixed in 0.1.2.x.)
    - Make NoPublish (even though deprecated) work again.
    - Fix a minor security flaw where a versioning auth dirserver
      could list a recommended version many times in a row to make
      clients more convinced that it's recommended.
    - Fix crash bug if there are two unregistered servers running
      with the same nickname, one of them is down, and you ask for
      them by nickname in your EntryNodes or ExitNodes. Also, try
      to pick the one that's running rather than an arbitrary one.
    - Fix an infinite loop we could hit if we go offline for too long.
    - Complain when we hit WSAENOBUFS on recv() or write() too.
      Perhaps this will help us hunt the bug.
    - If you're not a versioning dirserver, don't put the string
      "client-versions \nserver-versions \n" in your network-status.
    - Lower the minimum required number of file descriptors to 1000,
      so we can have some overhead for Valgrind on Linux, where the
      default ulimit -n is 1024.

  o New features:
    - Add tor.dizum.com as the fifth authoritative directory server.
    - Add a new config option FetchUselessDescriptors, off by default,
      for when you plan to run "exitlist" on your client and you want
      to know about even the non-running descriptors.


Changes in version 0.1.1.17-rc - 2006-03-28
  o Major fixes:
    - Clients and servers since 0.1.1.10-alpha have been expiring
      connections whenever they are idle for 5 minutes and they *do*
      have circuits on them. Oops. With this new version, clients will
      discard their previous entry guard choices and avoid choosing
      entry guards running these flawed versions.
    - Fix memory leak when uncompressing concatenated zlib streams. This
      was causing substantial leaks over time on Tor servers.
    - The v1 directory was including servers as much as 48 hours old,
      because that's how the new routerlist->routers works. Now only
      include them if they're 20 hours old or less.

  o Minor fixes:
    - Resume building on irix64, netbsd 2.0, etc.
    - On non-gcc compilers (e.g. solaris), use "-g -O" instead of
      "-Wall -g -O2".
    - Stop writing the "router.desc" file, ever. Nothing uses it anymore,
      and it is confusing some users.
    - Mirrors stop caching the v1 directory so often.
    - Make the max number of old descriptors that a cache will hold
      rise with the number of directory authorities, so we can scale.
    - Change our win32 uname() hack to be more forgiving about what
      win32 versions it thinks it's found.

  o New features:
    - Add lefkada.eecs.harvard.edu as a fourth authoritative directory
      server.
    - When the controller's *setconf commands fail, collect an error
      message in a string and hand it back to the controller.
    - Make the v2 dir's "Fast" flag based on relative capacity, just
      like "Stable" is based on median uptime. Name everything in the
      top 7/8 Fast, and only the top 1/2 gets to be a Guard.
    - Log server fingerprint on startup, so new server operators don't
      have to go hunting around their filesystem for it.
    - Return a robots.txt on our dirport to discourage google indexing.
    - Let the controller ask for GETINFO dir/status/foo so it can ask
      directly rather than connecting to the dir port. Only works when
      dirport is set for now.

  o New config options rather than constants in the code:
    - SocksTimeout: How long do we let a socks connection wait
      unattached before we fail it?
    - CircuitBuildTimeout: Cull non-open circuits that were born
      at least this many seconds ago.
    - CircuitIdleTimeout: Cull open clean circuits that were born
      at least this many seconds ago.


Changes in version 0.1.1.16-rc - 2006-03-18
  o Bugfixes on 0.1.1.15-rc:
    - Fix assert when the controller asks to attachstream a connect-wait
      or resolve-wait stream.
    - Now do address rewriting when the controller asks us to attach
      to a particular circuit too. This will let Blossom specify
      "moria2.exit" without having to learn what moria2's IP address is.
    - Make the "tor --verify-config" command-line work again, so people
      can automatically check if their torrc will parse.
    - Authoritative dirservers no longer require an open connection from
      a server to consider him "reachable". We need this change because
      when we add new auth dirservers, old servers won't know not to
      hang up on them.
    - Let Tor build on Sun CC again.
    - Fix an off-by-one buffer size in dirserv.c that magically never
      hit our three authorities but broke sjmurdoch's own tor network.
    - If we as a directory mirror don't know of any v1 directory
      authorities, then don't try to cache any v1 directories.
    - Stop warning about unknown servers in our family when they are
      given as hex digests.
    - Stop complaining as quickly to the server operator that he
      hasn't registered his nickname/key binding.
    - Various cleanups so we can add new V2 Auth Dirservers.
    - Change "AllowUnverifiedNodes" to "AllowInvalidNodes", to
      reflect the updated flags in our v2 dir protocol.
    - Resume allowing non-printable characters for exit streams (both
      for connecting and for resolving). Now we tolerate applications
      that don't follow the RFCs. But continue to block malformed names
      at the socks side.

  o Bugfixes on 0.1.0.x:
    - Fix assert bug in close_logs(): when we close and delete logs,
      remove them all from the global "logfiles" list.
    - Fix minor integer overflow in calculating when we expect to use up
      our bandwidth allocation before hibernating.
    - Fix a couple of bugs in OpenSSL detection. Also, deal better when
      there are multiple SSLs installed with different versions.
    - When we try to be a server and Address is not explicitly set and
      our hostname resolves to a private IP address, try to use an
      interface address if it has a public address. Now Windows machines
      that think of themselves as localhost can work by default.

  o New features:
    - Let the controller ask for GETINFO dir/server/foo so it can ask
      directly rather than connecting to the dir port.
    - Let the controller tell us about certain router descriptors
      that it doesn't want Tor to use in circuits. Implement
      SETROUTERPURPOSE and modify +POSTDESCRIPTOR to do this.
    - New config option SafeSocks to reject all application connections
      using unsafe socks protocols. Defaults to off.


Changes in version 0.1.1.15-rc - 2006-03-11
  o Bugfixes and cleanups:
    - When we're printing strings from the network, don't try to print
      non-printable characters. This protects us against shell escape
      sequence exploits, and also against attacks to fool humans into
      misreading their logs.
    - Fix a bug where Tor would fail to establish any connections if you
      left it off for 24 hours and then started it: we were happy with
      the obsolete network statuses, but they all referred to router
      descriptors that were too old to fetch, so we ended up with no
      valid router descriptors.
    - Fix a seg fault in the controller's "getinfo orconn-status"
      command while listing status on incoming handshaking connections.
      Introduce a status name "NEW" for these connections.
    - If we get a linelist or linelist_s config option from the torrc
      (e.g. ExitPolicy) and it has no value, warn and skip rather than
      silently resetting it to its default.
    - Don't abandon entry guards until they've been down or gone for
      a whole month.
    - Cleaner and quieter log messages.

  o New features:
    - New controller signal NEWNYM that makes new application requests
      use clean circuits.
    - Add a new circuit purpose 'controller' to let the controller ask
      for a circuit that Tor won't try to use. Extend the EXTENDCIRCUIT
      controller command to let you specify the purpose if you're
      starting a new circuit.  Add a new SETCIRCUITPURPOSE controller
      command to let you change a circuit's purpose after it's been
      created.
    - Accept "private:*" in routerdesc exit policies; not generated yet
      because older Tors do not understand it.
    - Add BSD-style contributed startup script "rc.subr" from Peter
      Thoenen.


Changes in version 0.1.1.14-alpha - 2006-02-20
  o Bugfixes on 0.1.1.x:
    - Don't die if we ask for a stdout or stderr log (even implicitly)
      and we're set to RunAsDaemon -- just warn.
    - We still had a few bugs in the OR connection rotation code that
      caused directory servers to slowly aggregate connections to other
      fast Tor servers. This time for sure!
    - Make log entries on Win32 include the name of the function again.
    - We were treating a pair of exit policies if they were equal even
      if one said accept and the other said reject -- causing us to
      not always publish a new descriptor since we thought nothing
      had changed.
    - Retry pending server downloads as well as pending networkstatus
      downloads when we unexpectedly get a socks request.
    - We were ignoring the IS_FAST flag in the directory status,
      meaning we were willing to pick trivial-bandwidth nodes for "fast"
      connections.
    - If the controller's SAVECONF command fails (e.g. due to file
      permissions), let the controller know that it failed.

  o Features:
    - If we're trying to be a Tor server and running Windows 95/98/ME
      as a server, explain that we'll likely crash.
    - When we're a server, a client asks for an old-style directory,
      and our write bucket is empty, don't give it to him. This way
      small servers can continue to serve the directory *sometimes*,
      without getting overloaded.
    - Compress exit policies even more -- look for duplicate lines
      and remove them.
    - Clients now honor the "guard" flag in the router status when
      picking entry guards, rather than looking at is_fast or is_stable.
    - Retain unrecognized lines in $DATADIR/state file, so that we can
      be forward-compatible.
    - Generate 18.0.0.0/8 address policy format in descs when we can;
      warn when the mask is not reducible to a bit-prefix.
    - Let the user set ControlListenAddress in the torrc.  This can be
      dangerous, but there are some cases (like a secured LAN) where it
      makes sense.
    - Split ReachableAddresses into ReachableDirAddresses and
      ReachableORAddresses, so we can restrict Dir conns to port 80
      and OR conns to port 443.
    - Now we can target arch and OS in rpm builds (contributed by
      Phobos). Also make the resulting dist-rpm filename match the
      target arch.
    - New config options to help controllers: FetchServerDescriptors
      and FetchHidServDescriptors for whether to fetch server
      info and hidserv info or let the controller do it, and
      PublishServerDescriptor and PublishHidServDescriptors.
    - Also let the controller set the __AllDirActionsPrivate config
      option if you want all directory fetches/publishes to happen via
      Tor (it assumes your controller bootstraps your circuits).


Changes in version 0.1.0.17 - 2006-02-17
  o Crash bugfixes on 0.1.0.x:
    - When servers with a non-zero DirPort came out of hibernation,
      sometimes they would trigger an assert.

  o Other important bugfixes:
    - On platforms that don't have getrlimit (like Windows), we were
      artificially constraining ourselves to a max of 1024
      connections. Now just assume that we can handle as many as 15000
      connections. Hopefully this won't cause other problems.

  o Backported features:
    - When we're a server, a client asks for an old-style directory,
      and our write bucket is empty, don't give it to him. This way
      small servers can continue to serve the directory *sometimes*,
      without getting overloaded.
    - Whenever you get a 503 in response to a directory fetch, try
      once more. This will become important once servers start sending
      503's whenever they feel busy.
    - Fetch a new directory every 120 minutes, not every 40 minutes.
      Now that we have hundreds of thousands of users running the old
      directory algorithm, it's starting to hurt a lot.
    - Bump up the period for forcing a hidden service descriptor upload
      from 20 minutes to 1 hour.


Changes in version 0.1.1.13-alpha - 2006-02-09
  o Crashes in 0.1.1.x:
    - When you tried to setconf ORPort via the controller, Tor would
      crash. So people using TorCP to become a server were sad.
    - Solve (I hope) the stack-smashing bug that we were seeing on fast
      servers. The problem appears to be something do with OpenSSL's
      random number generation, or how we call it, or something. Let me
      know if the crashes continue.
    - Turn crypto hardware acceleration off by default, until we find
      somebody smart who can test it for us. (It appears to produce
      seg faults in at least some cases.)
    - Fix a rare assert error when we've tried all intro points for
      a hidden service and we try fetching the service descriptor again:
      "Assertion conn->state != AP_CONN_STATE_RENDDESC_WAIT failed"

  o Major fixes:
    - Fix a major load balance bug: we were round-robining in 16 KB
      chunks, and servers with bandwidthrate of 20 KB, while downloading
      a 600 KB directory, would starve their other connections. Now we
      try to be a bit more fair.
    - Dir authorities and mirrors were never expiring the newest
      descriptor for each server, causing memory and directory bloat.
    - Fix memory-bloating and connection-bloating bug on servers: We
      were never closing any connection that had ever had a circuit on
      it, because we were checking conn->n_circuits == 0, yet we had a
      bug that let it go negative.
    - Make Tor work using squid as your http proxy again -- squid
      returns an error if you ask for a URL that's too long, and it uses
      a really generic error message. Plus, many people are behind a
      transparent squid so they don't even realize it.
    - On platforms that don't have getrlimit (like Windows), we were
      artificially constraining ourselves to a max of 1024
      connections. Now just assume that we can handle as many as 15000
      connections. Hopefully this won't cause other problems.
    - Add a new config option ExitPolicyRejectPrivate which defaults to
      1. This means all exit policies will begin with rejecting private
      addresses, unless the server operator explicitly turns it off.

  o Major features:
    - Clients no longer download descriptors for non-running
      descriptors.
    - Before we add new directory authorities, we should make it
      clear that only v1 authorities should receive/publish hidden
      service descriptors.

  o Minor features:
    - As soon as we've fetched some more directory info, immediately
      try to download more server descriptors. This way we don't have
      a 10 second pause during initial bootstrapping.
    - Remove even more loud log messages that the server operator can't
      do anything about.
    - When we're running an obsolete or un-recommended version, make
      the log message more clear about what the problem is and what
      versions *are* still recommended.
    - Provide a more useful warn message when our onion queue gets full:
      the CPU is too slow or the exit policy is too liberal.
    - Don't warn when we receive a 503 from a dirserver/cache -- this
      will pave the way for them being able to refuse if they're busy.
    - When we fail to bind a listener, try to provide a more useful
      log message: e.g., "Is Tor already running?"
    - Adjust tor-spec to parameterize cell and key lengths. Now Ian
      Goldberg can prove things about our handshake protocol more
      easily.
    - MaxConn has been obsolete for a while now. Document the ConnLimit
      config option, which is a *minimum* number of file descriptors
      that must be available else Tor refuses to start.
    - Apply Matt Ghali's --with-syslog-facility patch to ./configure
      if you log to syslog and want something other than LOG_DAEMON.
    - Make dirservers generate a separate "guard" flag to mean,
      "would make a good entry guard". Make clients parse it and vote
      on it. Not used by clients yet.
    - Implement --with-libevent-dir option to ./configure. Also, improve
      search techniques to find libevent, and use those for openssl too.
    - Bump the default bandwidthrate to 3 MB, and burst to 6 MB
    - Only start testing reachability once we've established a
      circuit. This will make startup on dirservers less noisy.
    - Don't try to upload hidden service descriptors until we have
      established a circuit.
    - Fix the controller's "attachstream 0" command to treat conn like
      it just connected, doing address remapping, handling .exit and
      .onion idioms, and so on. Now we're more uniform in making sure
      that the controller hears about new and closing connections.


Changes in version 0.1.1.12-alpha - 2006-01-11
  o Bugfixes on 0.1.1.x:
    - The fix to close duplicate server connections was closing all
      Tor client connections if they didn't establish a circuit
      quickly enough. Oops.
    - Fix minor memory issue (double-free) that happened on exit.

  o Bugfixes on 0.1.0.x:
    - Tor didn't warn when it failed to open a log file.


Changes in version 0.1.1.11-alpha - 2006-01-10
  o Crashes in 0.1.1.x:
    - Include all the assert/crash fixes from 0.1.0.16.
    - If you start Tor and then quit very quickly, there were some
      races that tried to free things that weren't allocated yet.
    - Fix a rare memory stomp if you're running hidden services.
    - Fix segfault when specifying DirServer in config without nickname.
    - Fix a seg fault when you finish connecting to a server but at
      that moment you dump his server descriptor.
    - Extendcircuit and Attachstream controller commands would
      assert/crash if you don't give them enough arguments.
    - Fix an assert error when we're out of space in the connection_list
      and we try to post a hidden service descriptor (reported by weasel).
    - If you specify a relative torrc path and you set RunAsDaemon in
      your torrc, then it chdir()'s to the new directory. If you HUP,
      it tries to load the new torrc location, fails, and exits.
      The fix: no longer allow a relative path to torrc using -f.

  o Major features:
    - Implement "entry guards": automatically choose a handful of entry
      nodes and stick with them for all circuits. Only pick new guards
      when the ones you have are unsuitable, and if the old guards
      become suitable again, switch back. This will increase security
      dramatically against certain end-point attacks. The EntryNodes
      config option now provides some hints about which entry guards you
      want to use most; and StrictEntryNodes means to only use those.
    - New directory logic: download by descriptor digest, not by
      fingerprint. Caches try to download all listed digests from
      authorities; clients try to download "best" digests from caches.
      This avoids partitioning and isolating attacks better.
    - Make the "stable" router flag in network-status be the median of
      the uptimes of running valid servers, and make clients pay
      attention to the network-status flags. Thus the cutoff adapts
      to the stability of the network as a whole, making IRC, IM, etc
      connections more reliable.

  o Major fixes:
    - Tor servers with dynamic IP addresses were needing to wait 18
      hours before they could start doing reachability testing using
      the new IP address and ports. This is because they were using
      the internal descriptor to learn what to test, yet they were only
      rebuilding the descriptor once they decided they were reachable.
    - Tor 0.1.1.9 and 0.1.1.10 had a serious bug that caused clients
      to download certain server descriptors, throw them away, and then
      fetch them again after 30 minutes. Now mirrors throw away these
      server descriptors so clients can't get them.
    - We were leaving duplicate connections to other ORs open for a week,
      rather than closing them once we detect a duplicate. This only
      really affected authdirservers, but it affected them a lot.
    - Spread the authdirservers' reachability testing over the entire
      testing interval, so we don't try to do 500 TLS's at once every
      20 minutes.

  o Minor fixes:
    - If the network is down, and we try to connect to a conn because
      we have a circuit in mind, and we timeout (30 seconds) because the
      network never answers, we were expiring the circuit, but we weren't
      obsoleting the connection or telling the entry_guards functions.
    - Some Tor servers process billions of cells per day. These statistics
      need to be uint64_t's.
    - Check for integer overflows in more places, when adding elements
      to smartlists. This could possibly prevent a buffer overflow
      on malicious huge inputs. I don't see any, but I haven't looked
      carefully.
    - ReachableAddresses kept growing new "reject *:*" lines on every
      setconf/reload.
    - When you "setconf log" via the controller, it should remove all
      logs. We were automatically adding back in a "log notice stdout".
    - Newly bootstrapped Tor networks couldn't establish hidden service
      circuits until they had nodes with high uptime. Be more tolerant.
    - We were marking servers down when they could not answer every piece
      of the directory request we sent them. This was far too harsh.
    - Fix the torify (tsocks) config file to not use Tor for localhost
      connections.
    - Directory authorities now go to the proper authority when asking for
      a networkstatus, even when they want a compressed one.
    - Fix a harmless bug that was causing Tor servers to log
      "Got an end because of misc error, but we're not an AP. Closing."
    - Authorities were treating their own descriptor changes as cosmetic,
      meaning the descriptor available in the network-status and the
      descriptor that clients downloaded were different.
    - The OS X installer was adding a symlink for tor_resolve but
      the binary was called tor-resolve (reported by Thomas Hardly).
    - Workaround a problem with some http proxies where they refuse GET
      requests that specify "Content-Length: 0" (reported by Adrian).
    - Fix wrong log message when you add a "HiddenServiceNodes" config
      line without any HiddenServiceDir line (reported by Chris Thomas).

  o Minor features:
    - Write the TorVersion into the state file so we have a prayer of
      keeping forward and backward compatibility.
    - Revive the FascistFirewall config option rather than eliminating it:
      now it's a synonym for ReachableAddresses *:80,*:443.
    - Clients choose directory servers from the network status lists,
      not from their internal list of router descriptors. Now they can
      go to caches directly rather than needing to go to authorities
      to bootstrap.
    - Directory authorities ignore router descriptors that have only
      cosmetic differences: do this for 0.1.0.x servers now too.
    - Add a new flag to network-status indicating whether the server
      can answer v2 directory requests too.
    - Authdirs now stop whining so loudly about bad descriptors that
      they fetch from other dirservers. So when there's a log complaint,
      it's for sure from a freshly uploaded descriptor.
    - Reduce memory requirements in our structs by changing the order
      of fields.
    - There used to be two ways to specify your listening ports in a
      server descriptor: on the "router" line and with a separate "ports"
      line. Remove support for the "ports" line.
    - New config option "AuthDirRejectUnlisted" for auth dirservers as
      a panic button: if we get flooded with unusable servers we can
      revert to only listing servers in the approved-routers file.
    - Auth dir servers can now mark a fingerprint as "!reject" or
      "!invalid" in the approved-routers file (as its nickname), to
      refuse descriptors outright or include them but marked as invalid.
    - Servers store bandwidth history across restarts/crashes.
    - Add reasons to DESTROY and RELAY_TRUNCATED cells, so clients can
      get a better idea of why their circuits failed. Not used yet.
    - Directory mirrors now cache up to 16 unrecognized network-status
      docs. Now we can add new authdirservers and they'll be cached too.
    - When picking a random directory, prefer non-authorities if any
      are known.
    - New controller option "getinfo desc/all-recent" to fetch the
      latest server descriptor for every router that Tor knows about.


Changes in version 0.1.0.16 - 2006-01-02
  o Crash bugfixes on 0.1.0.x:
    - On Windows, build with a libevent patch from "I-M Weasel" to avoid
      corrupting the heap, losing FDs, or crashing when we need to resize
      the fd_sets. (This affects the Win32 binaries, not Tor's sources.)
    - It turns out sparc64 platforms crash on unaligned memory access
      too -- so detect and avoid this.
    - Handle truncated compressed data correctly (by detecting it and
      giving an error).
    - Fix possible-but-unlikely free(NULL) in control.c.
    - When we were closing connections, there was a rare case that
      stomped on memory, triggering seg faults and asserts.
    - Avoid potential infinite recursion when building a descriptor. (We
      don't know that it ever happened, but better to fix it anyway.)
    - We were neglecting to unlink marked circuits from soon-to-close OR
      connections, which caused some rare scribbling on freed memory.
    - Fix a memory stomping race bug when closing the joining point of two
      rendezvous circuits.
    - Fix an assert in time parsing found by Steven Murdoch.

  o Other bugfixes on 0.1.0.x:
    - When we're doing reachability testing, provide more useful log
      messages so the operator knows what to expect.
    - Do not check whether DirPort is reachable when we are suppressing
      advertising it because of hibernation.
    - When building with -static or on Solaris, we sometimes needed -ldl.
    - When we're deciding whether a stream has enough circuits around
      that can handle it, count the freshly dirty ones and not the ones
      that are so dirty they won't be able to handle it.
    - When we're expiring old circuits, we had a logic error that caused
      us to close new rendezvous circuits rather than old ones.
    - Give a more helpful log message when you try to change ORPort via
      the controller: you should upgrade Tor if you want that to work.
    - We were failing to parse Tor versions that start with "Tor ".
    - Tolerate faulty streams better: when a stream fails for reason
      exitpolicy, stop assuming that the router is lying about his exit
      policy. When a stream fails for reason misc, allow it to retry just
      as if it was resolvefailed. When a stream has failed three times,
      reset its failure count so we can try again and get all three tries.


Changes in version 0.1.1.10-alpha - 2005-12-11
  o Correctness bugfixes on 0.1.0.x:
    - On Windows, build with a libevent patch from "I-M Weasel" to avoid
      corrupting the heap, losing FDs, or crashing when we need to resize
      the fd_sets. (This affects the Win32 binaries, not Tor's sources.)
    - Stop doing the complex voodoo overkill checking for insecure
      Diffie-Hellman keys. Just check if it's in [2,p-2] and be happy.
    - When we were closing connections, there was a rare case that
      stomped on memory, triggering seg faults and asserts.
    - We were neglecting to unlink marked circuits from soon-to-close OR
      connections, which caused some rare scribbling on freed memory.
    - When we're deciding whether a stream has enough circuits around
      that can handle it, count the freshly dirty ones and not the ones
      that are so dirty they won't be able to handle it.
    - Recover better from TCP connections to Tor servers that are
      broken but don't tell you (it happens!); and rotate TLS
      connections once a week.
    - When we're expiring old circuits, we had a logic error that caused
      us to close new rendezvous circuits rather than old ones.
    - Fix a scary-looking but apparently harmless bug where circuits
      would sometimes start out in state CIRCUIT_STATE_OR_WAIT at
      servers, and never switch to state CIRCUIT_STATE_OPEN.
    - When building with -static or on Solaris, we sometimes needed to
      build with -ldl.
    - Give a useful message when people run Tor as the wrong user,
      rather than telling them to start chowning random directories.
    - We were failing to inform the controller about new .onion streams.

  o Security bugfixes on 0.1.0.x:
    - Refuse server descriptors if the fingerprint line doesn't match
      the included identity key. Tor doesn't care, but other apps (and
      humans) might actually be trusting the fingerprint line.
    - We used to kill the circuit when we receive a relay command we
      don't recognize. Now we just drop it.
    - Start obeying our firewall options more rigorously:
      . If we can't get to a dirserver directly, try going via Tor.
      . Don't ever try to connect (as a client) to a place our
        firewall options forbid.
      . If we specify a proxy and also firewall options, obey the
        firewall options even when we're using the proxy: some proxies
        can only proxy to certain destinations.
    - Fix a bug found by Lasse Overlier: when we were making internal
      circuits (intended to be cannibalized later for rendezvous and
      introduction circuits), we were picking them so that they had
      useful exit nodes. There was no need for this, and it actually
      aids some statistical attacks.
    - Start treating internal circuits and exit circuits separately.
      It's important to keep them separate because internal circuits
      have their last hops picked like middle hops, rather than like
      exit hops. So exiting on them will break the user's expectations.

  o Bugfixes on 0.1.1.x:
    - Take out the mis-feature where we tried to detect IP address
      flapping for people with DynDNS, and chose not to upload a new
      server descriptor sometimes.
    - Try to be compatible with OpenSSL 0.9.6 again.
    - Log fix: when the controller is logging about .onion addresses,
      sometimes it didn't include the ".onion" part of the address.
    - Don't try to modify options->DirServers internally -- if the
      user didn't specify any, just add the default ones directly to
      the trusted dirserver list. This fixes a bug where people running
      controllers would use SETCONF on some totally unrelated config
      option, and Tor would start yelling at them about changing their
      DirServer lines.
    - Let the controller's redirectstream command specify a port, in
      case the controller wants to change that too.
    - When we requested a pile of server descriptors, we sometimes
      accidentally launched a duplicate request for the first one.
    - Bugfix for trackhostexits: write down the fingerprint of the
      chosen exit, not its nickname, because the chosen exit might not
      be verified.
    - When parsing foo.exit, if foo is unknown, and we are leaving
      circuits unattached, set the chosen_exit field and leave the
      address empty. This matters because controllers got confused
      otherwise.
    - Directory authorities no longer try to download server
      descriptors that they know they will reject.

  o Features and updates:
    - Replace balanced trees with hash tables: this should make stuff
      significantly faster.
    - Resume using the AES counter-mode implementation that we ship,
      rather than OpenSSL's. Ours is significantly faster.
    - Many other CPU and memory improvements.
    - Add a new config option FastFirstHopPK (on by default) so clients
      do a trivial crypto handshake for their first hop, since TLS has
      already taken care of confidentiality and authentication.
    - Add a new config option TestSocks so people can see if their
      applications are using socks4, socks4a, socks5-with-ip, or
      socks5-with-hostname. This way they don't have to keep mucking
      with tcpdump and wondering if something got cached somewhere.
    - Warn when listening on a public address for socks. I suspect a
      lot of people are setting themselves up as open socks proxies,
      and they have no idea that jerks on the Internet are using them,
      since they simply proxy the traffic into the Tor network.
    - Add "private:*" as an alias in configuration for policies. Now
      you can simplify your exit policy rather than needing to list
      every single internal or nonroutable network space.
    - Add a new controller event type that allows controllers to get
      all server descriptors that were uploaded to a router in its role
      as authoritative dirserver.
    - Start shipping socks-extensions.txt, tor-doc-unix.html,
      tor-doc-server.html, and stylesheet.css in the tarball.
    - Stop shipping tor-doc.html in the tarball.


Changes in version 0.1.1.9-alpha - 2005-11-15
  o Usability improvements:
    - Start calling it FooListenAddress rather than FooBindAddress,
      since few of our users know what it means to bind an address
      or port.
    - Reduce clutter in server logs. We're going to try to make
      them actually usable now. New config option ProtocolWarnings that
      lets you hear about how _other Tors_ are breaking the protocol. Off
      by default.
    - Divide log messages into logging domains. Once we put some sort
      of interface on this, it will let people looking at more verbose
      log levels specify the topics they want to hear more about.
    - Make directory servers return better http 404 error messages
      instead of a generic "Servers unavailable".
    - Check for even more Windows version flags when writing the platform
      string in server descriptors, and note any we don't recognize.
    - Clean up more of the OpenSSL memory when exiting, so we can detect
      memory leaks better.
    - Make directory authorities be non-versioning, non-naming by
      default. Now we can add new directory servers without requiring
      their operators to pay close attention.
    - When logging via syslog, include the pid whenever we provide
      a log entry. Suggested by Todd Fries.

  o Performance improvements:
    - Directory servers now silently throw away new descriptors that
      haven't changed much if the timestamps are similar. We do this to
      tolerate older Tor servers that upload a new descriptor every 15
      minutes. (It seemed like a good idea at the time.)
    - Inline bottleneck smartlist functions; use fast versions by default.
    - Add a "Map from digest to void*" abstraction digestmap_t so we
      can do less hex encoding/decoding. Use it in router_get_by_digest()
      to resolve a performance bottleneck.
    - Allow tor_gzip_uncompress to extract as much as possible from
      truncated compressed data. Try to extract as many
      descriptors as possible from truncated http responses (when
      DIR_PURPOSE_FETCH_ROUTERDESC).
    - Make circ->onionskin a pointer, not a static array. moria2 was using
      125000 circuit_t's after it had been up for a few weeks, which
      translates to 20+ megs of wasted space.
    - The private half of our EDH handshake keys are now chosen out
      of 320 bits, not 1024 bits. (Suggested by Ian Goldberg.)

  o Security improvements:
    - Start making directory caches retain old routerinfos, so soon
      clients can start asking by digest of descriptor rather than by
      fingerprint of server.
    - Add half our entropy from RAND_poll in OpenSSL.  This knows how
      to use egd (if present), openbsd weirdness (if present), vms/os2
      weirdness (if we ever port there), and more in the future.

  o Bugfixes on 0.1.0.x:
    - Do round-robin writes of at most 16 kB per write. This might be
      more fair on loaded Tor servers, and it might resolve our Windows
      crash bug. It might also slow things down.
    - Our TLS handshakes were generating a single public/private
      keypair for the TLS context, rather than making a new one for
      each new connections. Oops. (But we were still rotating them
      periodically, so it's not so bad.)
    - When we were cannibalizing a circuit with a particular exit
      node in mind, we weren't checking to see if that exit node was
      already present earlier in the circuit. Oops.
    - When a Tor server's IP changes (e.g. from a dyndns address),
      upload a new descriptor so clients will learn too.
    - Really busy servers were keeping enough circuits open on stable
      connections that they were wrapping around the circuit_id
      space. (It's only two bytes.) This exposed a bug where we would
      feel free to reuse a circuit_id even if it still exists but has
      been marked for close. Try to fix this bug. Some bug remains.
    - If we would close a stream early (e.g. it asks for a .exit that
      we know would refuse it) but the LeaveStreamsUnattached config
      option is set by the controller, then don't close it.

  o Bugfixes on 0.1.1.8-alpha:
    - Fix a big pile of memory leaks, some of them serious.
    - Do not try to download a routerdesc if we would immediately reject
      it as obsolete.
    - Resume inserting a newline between all router descriptors when
      generating (old style) signed directories, since our spec says
      we do.
    - When providing content-type application/octet-stream for
      server descriptors using .z, we were leaving out the
      content-encoding header. Oops. (Everything tolerated this just
      fine, but that doesn't mean we need to be part of the problem.)
    - Fix a potential seg fault in getconf and getinfo using version 1
      of the controller protocol.
    - Avoid crash: do not check whether DirPort is reachable when we
      are suppressing it because of hibernation.
    - Make --hash-password not crash on exit.


Changes in version 0.1.1.8-alpha - 2005-10-07
  o New features (major):
    - Clients don't download or use the directory anymore. Now they
      download and use network-statuses from the trusted dirservers,
      and fetch individual server descriptors as needed from mirrors.
      See dir-spec.txt for all the gory details.
    - Be more conservative about whether to advertise our DirPort.
      The main change is to not advertise if we're running at capacity
      and either a) we could hibernate or b) our capacity is low and
      we're using a default DirPort.
    - Use OpenSSL's AES when OpenSSL has version 0.9.7 or later.

  o New features (minor):
    - Try to be smart about when to retry network-status and
      server-descriptor fetches. Still needs some tuning.
    - Stop parsing, storing, or using running-routers output (but
      mirrors still cache and serve it).
    - Consider a threshold of versioning dirservers (dirservers who have
      an opinion about which Tor versions are still recommended) before
      deciding whether to warn the user that he's obsolete.
    - Dirservers can now reject/invalidate by key and IP, with the
      config options "AuthDirInvalid" and "AuthDirReject". This is
      useful since currently we automatically list servers as running
      and usable even if we know they're jerks.
    - Provide dire warnings to any users who set DirServer; move it out
      of torrc.sample and into torrc.complete.
    - Add MyFamily to torrc.sample in the server section.
    - Add nicknames to the DirServer line, so we can refer to them
      without requiring all our users to memorize their IP addresses.
    - When we get an EOF or a timeout on a directory connection, note
      how many bytes of serverdesc we are dropping. This will help
      us determine whether it is smart to parse incomplete serverdesc
      responses.
    - Add a new function to "change pseudonyms" -- that is, to stop
      using any currently-dirty circuits for new streams, so we don't
      link new actions to old actions. Currently it's only called on
      HUP (or SIGNAL RELOAD).
    - On sighup, if UseHelperNodes changed to 1, use new circuits.
    - Start using RAND_bytes rather than RAND_pseudo_bytes from
      OpenSSL. Also, reseed our entropy every hour, not just at
      startup. And entropy in 512-bit chunks, not 160-bit chunks.

  o Fixes on 0.1.1.7-alpha:
    - Nobody ever implemented EVENT_ADDRMAP for control protocol
      version 0, so don't let version 0 controllers ask for it.
    - If you requested something with too many newlines via the
      v1 controller protocol, you could crash tor.
    - Fix a number of memory leaks, including some pretty serious ones.
    - Re-enable DirPort testing again, so Tor servers will be willing
      to advertise their DirPort if it's reachable.
    - On TLS handshake, only check the other router's nickname against
      its expected nickname if is_named is set.

  o Fixes forward-ported from 0.1.0.15:
    - Don't crash when we don't have any spare file descriptors and we
      try to spawn a dns or cpu worker.
    - Make the numbers in read-history and write-history into uint64s,
      so they don't overflow and publish negatives in the descriptor.

  o Fixes on 0.1.0.x:
    - For the OS X package's modified privoxy config file, comment
      out the "logfile" line so we don't log everything passed
      through privoxy.
    - We were whining about using socks4 or socks5-with-local-lookup
      even when it's an IP in the "virtual" range we designed exactly
      for this case.
    - We were leaking some memory every time the client changes IPs.
    - Never call free() on tor_malloc()d memory. This will help us
      use dmalloc to detect memory leaks.
    - Check for named servers when looking them up by nickname;
      warn when we'recalling a non-named server by its nickname;
      don't warn twice about the same name.
    - Try to list MyFamily elements by key, not by nickname, and warn
      if we've not heard of the server.
    - Make windows platform detection (uname equivalent) smarter.
    - It turns out sparc64 doesn't like unaligned access either.


Changes in version 0.1.0.15 - 2005-09-23
  o Bugfixes on 0.1.0.x:
    - Reject ports 465 and 587 (spam targets) in default exit policy.
    - Don't crash when we don't have any spare file descriptors and we
      try to spawn a dns or cpu worker.
    - Get rid of IgnoreVersion undocumented config option, and make us
      only warn, never exit, when we're running an obsolete version.
    - Don't try to print a null string when your server finds itself to
      be unreachable and the Address config option is empty.
    - Make the numbers in read-history and write-history into uint64s,
      so they don't overflow and publish negatives in the descriptor.
    - Fix a minor memory leak in smartlist_string_remove().
    - We were only allowing ourselves to upload a server descriptor at
      most every 20 minutes, even if it changed earlier than that.
    - Clean up log entries that pointed to old URLs.


Changes in version 0.1.1.7-alpha - 2005-09-14
  o Fixes on 0.1.1.6-alpha:
    - Exit servers were crashing when people asked them to make a
      connection to an address not in their exit policy.
    - Looking up a non-existent stream for a v1 control connection would
      cause a segfault.
    - Fix a seg fault if we ask a dirserver for a descriptor by
      fingerprint but he doesn't know about him.
    - SETCONF was appending items to linelists, not clearing them.
    - SETCONF SocksBindAddress killed Tor if it fails to bind. Now back
      out and refuse the setconf if it would fail.
    - Downgrade the dirserver log messages when whining about
      unreachability.

  o New features:
    - Add Peter Palfrader's check-tor script to tor/contrib/
      It lets you easily check whether a given server (referenced by
      nickname) is reachable by you.
    - Numerous changes to move towards client-side v2 directories. Not
      enabled yet.

  o Fixes on 0.1.0.x:
    - If the user gave tor an odd number of command-line arguments,
      we were silently ignoring the last one. Now we complain and fail.
      [This wins the oldest-bug prize -- this bug has been present since
       November 2002, as released in Tor 0.0.0.]
    - Do not use unaligned memory access on alpha, mips, or mipsel.
      It *works*, but is very slow, so we treat them as if it doesn't.
    - Retry directory requests if we fail to get an answer we like
      from a given dirserver (we were retrying before, but only if
      we fail to connect).
    - When writing the RecommendedVersions line, sort them first.
    - When the client asked for a rendezvous port that the hidden
      service didn't want to provide, we were sending an IP address
      back along with the end cell. Fortunately, it was zero. But stop
      that anyway.
    - Correct "your server is reachable" log entries to indicate that
      it was self-testing that told us so.


Changes in version 0.1.1.6-alpha - 2005-09-09
  o Fixes on 0.1.1.5-alpha:
    - We broke fascistfirewall in 0.1.1.5-alpha. Oops.
    - Fix segfault in unit tests in 0.1.1.5-alpha. Oops.
    - Fix bug with tor_memmem finding a match at the end of the string.
    - Make unit tests run without segfaulting.
    - Resolve some solaris x86 compile warnings.
    - Handle duplicate lines in approved-routers files without warning.
    - Fix bug where as soon as a server refused any requests due to his
      exit policy (e.g. when we ask for localhost and he tells us that's
      127.0.0.1 and he won't do it), we decided he wasn't obeying his
      exit policy using him for any exits.
    - Only do openssl hardware accelerator stuff if openssl version is
      at least 0.9.7.

  o New controller features/fixes:
    - Add a "RESETCONF" command so you can set config options like
      AllowUnverifiedNodes and LongLivedPorts to "". Also, if you give
      a config option in the torrc with no value, then it clears it
      entirely (rather than setting it to its default).
    - Add a "GETINFO config-file" to tell us where torrc is.
    - Avoid sending blank lines when GETINFO replies should be empty.
    - Add a QUIT command for the controller (for using it manually).
    - Fix a bug in SAVECONF that was adding default dirservers and
      other redundant entries to the torrc file.

  o Start on the new directory design:
    - Generate, publish, cache, serve new network-status format.
    - Publish individual descriptors (by fingerprint, by "all", and by
      "tell me yours").
    - Publish client and server recommended versions separately.
    - Allow tor_gzip_uncompress() to handle multiple concatenated
      compressed strings. Serve compressed groups of router
      descriptors. The compression logic here could be more
      memory-efficient.
    - Distinguish v1 authorities (all currently trusted directories)
      from v2 authorities (all trusted directories).
    - Change DirServers config line to note which dirs are v1 authorities.
    - Add configuration option "V1AuthoritativeDirectory 1" which
      moria1, moria2, and tor26 should set.
    - Remove option when getting directory cache to see whether they
      support running-routers; they all do now. Replace it with one
      to see whether caches support v2 stuff.

  o New features:
    - Dirservers now do their own external reachability testing of each
      Tor server, and only list them as running if they've been found to
      be reachable. We also send back warnings to the server's logs if
      it uploads a descriptor that we already believe is unreachable.
    - Implement exit enclaves: if we know an IP address for the
      destination, and there's a running Tor server at that address
      which allows exit to the destination, then extend the circuit to
      that exit first. This provides end-to-end encryption and end-to-end
      authentication. Also, if the user wants a .exit address or enclave,
      use 4 hops rather than 3, and cannibalize a general circ for it
      if you can.
    - Permit transitioning from ORPort=0 to ORPort!=0, and back, from the
      controller. Also, rotate dns and cpu workers if the controller
      changes options that will affect them; and initialize the dns
      worker cache tree whether or not we start out as a server.
    - Only upload a new server descriptor when options change, 18
      hours have passed, uptime is reset, or bandwidth changes a lot.
    - Check [X-]Forwarded-For headers in HTTP requests when generating
      log messages. This lets people run dirservers (and caches) behind
      Apache but still know which IP addresses are causing warnings.

  o Config option changes:
    - Replace (Fascist)Firewall* config options with a new
      ReachableAddresses option that understands address policies.
      For example, "ReachableAddresses *:80,*:443"
    - Get rid of IgnoreVersion undocumented config option, and make us
      only warn, never exit, when we're running an obsolete version.
    - Make MonthlyAccountingStart config option truly obsolete now.

  o Fixes on 0.1.0.x:
    - Reject ports 465 and 587 in the default exit policy, since
      people have started using them for spam too.
    - It turns out we couldn't bootstrap a network since we added
      reachability detection in 0.1.0.1-rc. Good thing the Tor network
      has never gone down. Add an AssumeReachable config option to let
      servers and dirservers bootstrap. When we're trying to build a
      high-uptime or high-bandwidth circuit but there aren't enough
      suitable servers, try being less picky rather than simply failing.
    - Our logic to decide if the OR we connected to was the right guy
      was brittle and maybe open to a mitm for unverified routers.
    - We weren't cannibalizing circuits correctly for
      CIRCUIT_PURPOSE_C_ESTABLISH_REND and
      CIRCUIT_PURPOSE_S_ESTABLISH_INTRO, so we were being forced to
      build those from scratch. This should make hidden services faster.
    - Predict required circuits better, with an eye toward making hidden
      services faster on the service end.
    - Retry streams if the exit node sends back a 'misc' failure. This
      should result in fewer random failures. Also, after failing
      from resolve failed or misc, reset the num failures, so we give
      it a fair shake next time we try.
    - Clean up the rendezvous warn log msgs, and downgrade some to info.
    - Reduce severity on logs about dns worker spawning and culling.
    - When we're shutting down and we do something like try to post a
      server descriptor or rendezvous descriptor, don't complain that
      we seem to be unreachable. Of course we are, we're shutting down.
    - Add TTLs to RESOLVED, CONNECTED, and END_REASON_EXITPOLICY cells.
      We don't use them yet, but maybe one day our DNS resolver will be
      able to discover them.
    - Make ContactInfo mandatory for authoritative directory servers.
    - Require server descriptors to list IPv4 addresses -- hostnames
      are no longer allowed. This also fixes some potential security
      problems with people providing hostnames as their address and then
      preferentially resolving them to partition users.
    - Change log line for unreachability to explicitly suggest /etc/hosts
      as the culprit. Also make it clearer what IP address and ports we're
      testing for reachability.
    - Put quotes around user-supplied strings when logging so users are
      more likely to realize if they add bad characters (like quotes)
      to the torrc.
    - Let auth dir servers start without specifying an Address config
      option.
    - Make unit tests (and other invocations that aren't the real Tor)
      run without launching listeners, creating subdirectories, and so on.


Changes in version 0.1.1.5-alpha - 2005-08-08
  o Bugfixes included in 0.1.0.14.

  o Bugfixes on 0.1.0.x:
    - If you write "HiddenServicePort 6667 127.0.0.1 6668" in your
      torrc rather than "HiddenServicePort 6667 127.0.0.1:6668",
      it would silently using ignore the 6668.


Changes in version 0.1.0.14 - 2005-08-08
  o Bugfixes on 0.1.0.x:
      - Fix the other half of the bug with crypto handshakes
        (CVE-2005-2643).
      - Fix an assert trigger if you send a 'signal term' via the
        controller when it's listening for 'event info' messages.


Changes in version 0.1.1.4-alpha - 2005-08-04
  o Bugfixes included in 0.1.0.13.

  o Features:
    - Improve tor_gettimeofday() granularity on windows.
    - Make clients regenerate their keys when their IP address changes.
    - Implement some more GETINFO goodness: expose helper nodes, config
      options, getinfo keys.


Changes in version 0.1.0.13 - 2005-08-04
  o Bugfixes on 0.1.0.x:
    - Fix a critical bug in the security of our crypto handshakes.
    - Fix a size_t underflow in smartlist_join_strings2() that made
      it do bad things when you hand it an empty smartlist.
    - Fix Windows installer to ship Tor license (thanks to Aphex for
      pointing out this oversight) and put a link to the doc directory
      in the start menu.
    - Explicitly set no-unaligned-access for sparc: it turns out the
      new gcc's let you compile broken code, but that doesn't make it
      not-broken.


Changes in version 0.1.1.3-alpha - 2005-07-23
  o Bugfixes on 0.1.1.2-alpha:
    - Fix a bug in handling the controller's "post descriptor"
      function.
    - Fix several bugs in handling the controller's "extend circuit"
      function.
    - Fix a bug in handling the controller's "stream status" event.
    - Fix an assert failure if we have a controller listening for
      circuit events and we go offline.
    - Re-allow hidden service descriptors to publish 0 intro points.
    - Fix a crash when generating your hidden service descriptor if
      you don't have enough intro points already.

  o New features on 0.1.1.2-alpha:
    - New controller function "getinfo accounting", to ask how
      many bytes we've used in this time period.
    - Experimental support for helper nodes: a lot of the risk from
      a small static adversary comes because users pick new random
      nodes every time they rebuild a circuit. Now users will try to
      stick to the same small set of entry nodes if they can. Not
      enabled by default yet.

  o Bugfixes on 0.1.0.12:
    - If you're an auth dir server, always publish your dirport,
      even if you haven't yet found yourself to be reachable.
    - Fix a size_t underflow in smartlist_join_strings2() that made
      it do bad things when you hand it an empty smartlist.


Changes in version 0.1.0.12 - 2005-07-18
  o New directory servers:
      - tor26 has changed IP address.

  o Bugfixes on 0.1.0.x:
    - Fix a possible double-free in tor_gzip_uncompress().
    - When --disable-threads is set, do not search for or link against
      pthreads libraries.
    - Don't trigger an assert if an authoritative directory server
      claims its dirport is 0.
    - Fix bug with removing Tor as an NT service: some people were
      getting "The service did not return an error." Thanks to Matt
      Edman for the fix.


Changes in version 0.1.1.2-alpha - 2005-07-15
  o New directory servers:
    - tor26 has changed IP address.

  o Bugfixes on 0.1.0.x, crashes/leaks:
    - Port the servers-not-obeying-their-exit-policies fix from
      0.1.0.11.
    - Fix an fd leak in start_daemon().
    - On Windows, you can't always reopen a port right after you've
      closed it. So change retry_listeners() to only close and re-open
      ports that have changed.
    - Fix a possible double-free in tor_gzip_uncompress().

  o Bugfixes on 0.1.0.x, usability:
    - When tor_socketpair() fails in Windows, give a reasonable
      Windows-style errno back.
    - Let people type "tor --install" as well as "tor -install" when
      they
      want to make it an NT service.
    - NT service patch from Matt Edman to improve error messages.
    - When the controller asks for a config option with an abbreviated
      name, give the full name in our response.
    - Correct the man page entry on TrackHostExitsExpire.
    - Looks like we were never delivering deflated (i.e. compressed)
      running-routers lists, even when asked. Oops.
    - When --disable-threads is set, do not search for or link against
      pthreads libraries.

  o Bugfixes on 0.1.1.x:
    - Fix a seg fault with autodetecting which controller version is
      being used.

  o Features:
    - New hidden service descriptor format: put a version in it, and
      let people specify introduction/rendezvous points that aren't
      in "the directory" (which is subjective anyway).
    - Allow the DEBUG controller event to work again. Mark certain log
      entries as "don't tell this to controllers", so we avoid cycles.


Changes in version 0.1.0.11 - 2005-06-30
  o Bugfixes on 0.1.0.x:
    - Fix major security bug: servers were disregarding their
      exit policies if clients behaved unexpectedly.
    - Make OS X init script check for missing argument, so we don't
      confuse users who invoke it incorrectly.
    - Fix a seg fault in "tor --hash-password foo".
    - The MAPADDRESS control command was broken.


Changes in version 0.1.1.1-alpha - 2005-06-29
  o Bugfixes:
    - Make OS X init script check for missing argument, so we don't
      confuse users who invoke it incorrectly.
    - Fix a seg fault in "tor --hash-password foo".
    - Fix a possible way to DoS dirservers.
    - When we complain that your exit policy implicitly allows local or
      private address spaces, name them explicitly so operators can
      fix it.
    - Make the log message less scary when all the dirservers are
      temporarily unreachable.
    - We were printing the number of idle dns workers incorrectly when
      culling them.

  o Features:
    - Revised controller protocol (version 1) that uses ascii rather
      than binary. Add supporting libraries in python and java so you
      can use the controller from your applications without caring how
      our protocol works.
    - Spiffy new support for crypto hardware accelerators. Can somebody
      test this?


Changes in version 0.0.9.10 - 2005-06-16
  o Bugfixes on 0.0.9.x (backported from 0.1.0.10):
    - Refuse relay cells that claim to have a length larger than the
      maximum allowed. This prevents a potential attack that could read
      arbitrary memory (e.g. keys) from an exit server's process
      (CVE-2005-2050).


Changes in version 0.1.0.10 - 2005-06-14
  o Allow a few EINVALs from libevent before dying. Warn on kqueue with
    libevent before 1.1a.


Changes in version 0.1.0.9-rc - 2005-06-09
  o Bugfixes:
    - Reset buf->highwater every time buf_shrink() is called, not just on
      a successful shrink. This was causing significant memory bloat.
    - Fix buffer overflow when checking hashed passwords.
    - Security fix: if seeding the RNG on Win32 fails, quit.
    - Allow seeding the RNG on Win32 even when you're not running as
      Administrator.
    - Disable threading on Solaris too. Something is wonky with it,
      cpuworkers, and reentrant libs.
    - Reenable the part of the code that tries to flush as soon as an
      OR outbuf has a full TLS record available. Perhaps this will make
      OR outbufs not grow as huge except in rare cases, thus saving lots
      of CPU time plus memory.
    - Reject malformed .onion addresses rather then passing them on as
      normal web requests.
    - Adapt patch from Adam Langley: fix possible memory leak in
      tor_lookup_hostname().
    - Initialize libevent later in the startup process, so the logs are
      already established by the time we start logging libevent warns.
    - Use correct errno on win32 if libevent fails.
    - Check and warn about known-bad/slow libevent versions.
    - Pay more attention to the ClientOnly config option.
    - Have torctl.in/tor.sh.in check for location of su binary (needed
      on FreeBSD)
    - Correct/add man page entries for LongLivedPorts, ExitPolicy,
      KeepalivePeriod, ClientOnly, NoPublish, HttpProxy, HttpsProxy,
      HttpProxyAuthenticator
    - Stop warning about sigpipes in the logs. We're going to
      pretend that getting these occassionally is normal and fine.
    - Resolve OS X installer bugs: stop claiming to be 0.0.9.2 in
      certain
      installer screens; and don't put stuff into StartupItems unless
      the user asks you to.
    - Require servers that use the default dirservers to have public IP
      addresses. We have too many servers that are configured with private
      IPs and their admins never notice the log entries complaining that
      their descriptors are being rejected.
    - Add OSX uninstall instructions. An actual uninstall script will
      come later.


Changes in version 0.1.0.8-rc - 2005-05-23
  o Bugfixes:
    - It turns out that kqueue on OS X 10.3.9 was causing kernel
      panics. Disable kqueue on all OS X Tors.
    - Fix RPM: remove duplicate line accidentally added to the rpm
      spec file.
    - Disable threads on openbsd too, since its gethostaddr is not
      reentrant either.
    - Tolerate libevent 0.8 since it still works, even though it's
      ancient.
    - Enable building on Red Hat 9.0 again.
    - Allow the middle hop of the testing circuit to be running any
      version, now that most of them have the bugfix to let them connect
      to unknown servers. This will allow reachability testing to work
      even when 0.0.9.7-0.0.9.9 become obsolete.
    - Handle relay cells with rh.length too large. This prevents
      a potential attack that could read arbitrary memory (maybe even
      keys) from the exit server's process.
    - We screwed up the dirport reachability testing when we don't yet
      have a cached version of the directory. Hopefully now fixed.
    - Clean up router_load_single_router() (used by the controller),
      so it doesn't seg fault on error.
    - Fix a minor memory leak when somebody establishes an introduction
      point at your Tor server.
    - If a socks connection ends because read fails, don't warn that
      you're not sending a socks reply back.

  o Features:
    - Add HttpProxyAuthenticator config option too, that works like
      the HttpsProxyAuthenticator config option.
    - Encode hashed controller passwords in hex instead of base64,
      to make it easier to write controllers.


Changes in version 0.1.0.7-rc - 2005-05-17
  o Bugfixes:
    - Fix a bug in the OS X package installer that prevented it from
      installing on Tiger.
    - Fix a script bug in the OS X package installer that made it
      complain during installation.
    - Find libevent even if it's hiding in /usr/local/ and your
      CFLAGS and LDFLAGS don't tell you to look there.
    - Be able to link with libevent as a shared library (the default
      after 1.0d), even if it's hiding in /usr/local/lib and even
      if you haven't added /usr/local/lib to your /etc/ld.so.conf,
      assuming you're running gcc. Otherwise fail and give a useful
      error message.
    - Fix a bug in the RPM packager: set home directory for _tor to
      something more reasonable when first installing.
    - Free a minor amount of memory that is still reachable on exit.


Changes in version 0.1.0.6-rc - 2005-05-14
  o Bugfixes:
    - Implement --disable-threads configure option. Disable threads on
      netbsd by default, because it appears to have no reentrant resolver
      functions.
    - Apple's OS X 10.4.0 ships with a broken kqueue. The new libevent
      release (1.1) detects and disables kqueue if it's broken.
    - Append default exit policy before checking for implicit internal
      addresses. Now we don't log a bunch of complaints on startup
      when using the default exit policy.
    - Some people were putting "Address  " in their torrc, and they had
      a buggy resolver that resolved " " to 0.0.0.0. Oops.
    - If DataDir is ~/.tor, and that expands to /.tor, then default to
      LOCALSTATEDIR/tor instead.
    - Fix fragmented-message bug in TorControl.py.
    - Resolve a minor bug which would prevent unreachable dirports
      from getting suppressed in the published descriptor.
    - When the controller gave us a new descriptor, we weren't resolving
      it immediately, so Tor would think its address was 0.0.0.0 until
      we fetched a new directory.
    - Fix an uppercase/lowercase case error in suppressing a bogus
      libevent warning on some Linuxes.

  o Features:
    - Begin scrubbing sensitive strings from logs by default. Turn off
      the config option SafeLogging if you need to do debugging.
    - Switch to a new buffer management algorithm, which tries to avoid
      reallocing and copying quite as much. In first tests it looks like
      it uses *more* memory on average, but less cpu.
    - First cut at support for "create-fast" cells. Clients can use
      these when extending to their first hop, since the TLS already
      provides forward secrecy and authentication. Not enabled on
      clients yet.
    - When dirservers refuse a router descriptor, we now log its
      contactinfo, platform, and the poster's IP address.
    - Call tor_free_all instead of connections_free_all after forking, to
      save memory on systems that need to fork.
    - Whine at you if you're a server and you don't set your contactinfo.
    - Implement --verify-config command-line option to check if your torrc
      is valid without actually launching Tor.
    - Rewrite address "serifos.exit" to "localhost.serifos.exit"
      rather than just rejecting it.


Changes in version 0.1.0.5-rc - 2005-04-27
  o Bugfixes:
    - Stop trying to print a null pointer if an OR conn fails because
      we didn't like its cert.
  o Features:
    - Switch our internal buffers implementation to use a ring buffer,
      to hopefully improve performance for fast servers a lot.
    - Add HttpsProxyAuthenticator support (basic auth only), based
      on patch from Adam Langley.
    - Bump the default BandwidthRate from 1 MB to 2 MB, to accommodate
      the fast servers that have been joining lately.
    - Give hidden service accesses extra time on the first attempt,
      since 60 seconds is often only barely enough. This might improve
      robustness more.
    - Improve performance for dirservers: stop re-parsing the whole
      directory every time you regenerate it.
    - Add more debugging info to help us find the weird dns freebsd
      pthreads bug; cleaner debug messages to help track future issues.


Changes in version 0.0.9.9 - 2005-04-23
  o Bugfixes on 0.0.9.x:
    - If unofficial Tor clients connect and send weird TLS certs, our
      Tor server triggers an assert. This release contains a minimal
      backport from the broader fix that we put into 0.1.0.4-rc.


Changes in version 0.1.0.4-rc - 2005-04-23
  o Bugfixes:
    - If unofficial Tor clients connect and send weird TLS certs, our
      Tor server triggers an assert. Stop asserting, and start handling
      TLS errors better in other situations too.
    - When the controller asks us to tell it about all the debug-level
      logs, it turns out we were generating debug-level logs while
      telling it about them, which turns into a bad loop. Now keep
      track of whether you're sending a debug log to the controller,
      and don't log when you are.
    - Fix the "postdescriptor" feature of the controller interface: on
      non-complete success, only say "done" once.
  o Features:
    - Clients are now willing to load balance over up to 2mB, not 1mB,
      of advertised bandwidth capacity.
    - Add a NoPublish config option, so you can be a server (e.g. for
      testing running Tor servers in other Tor networks) without
      publishing your descriptor to the primary dirservers.


Changes in version 0.1.0.3-rc - 2005-04-08
  o Improvements on 0.1.0.2-rc:
    - Client now retries when streams end early for 'hibernating' or
      'resource limit' reasons, rather than failing them.
    - More automated handling for dirserver operators:
      - Automatically approve nodes running 0.1.0.2-rc or later,
        now that the the reachability detection stuff is working.
      - Now we allow two unverified servers with the same nickname
        but different keys. But if a nickname is verified, only that
        nickname+key are allowed.
      - If you're an authdirserver connecting to an address:port,
        and it's not the OR you were expecting, forget about that
        descriptor. If he *was* the one you were expecting, then forget
        about all other descriptors for that address:port.
      - Allow servers to publish descriptors from 12 hours in the future.
        Corollary: only whine about clock skew from the dirserver if
        he's a trusted dirserver (since now even verified servers could
        have quite wrong clocks).
    - Adjust maximum skew and age for rendezvous descriptors: let skew
      be 48 hours rather than 90 minutes.
    - Efficiency improvements:
      - Keep a big splay tree of (circid,orconn)->circuit mappings to make
        it much faster to look up a circuit for each relay cell.
      - Remove most calls to assert_all_pending_dns_resolves_ok(),
        since they're eating our cpu on exit nodes.
      - Stop wasting time doing a case insensitive comparison for every
        dns name every time we do any lookup. Canonicalize the names to
        lowercase and be done with it.
    - Start sending 'truncated' cells back rather than destroy cells,
      if the circuit closes in front of you. This means we won't have
      to abandon partially built circuits.
    - Only warn once per nickname from add_nickname_list_to_smartlist
      per failure, so an entrynode or exitnode choice that's down won't
      yell so much.
    - Put a note in the torrc about abuse potential with the default
      exit policy.
    - Revise control spec and implementation to allow all log messages to
      be sent to controller with their severities intact (suggested by
      Matt Edman). Update TorControl to handle new log event types.
    - Provide better explanation messages when controller's POSTDESCRIPTOR
      fails.
    - Stop putting nodename in the Platform string in server descriptors.
      It doesn't actually help, and it is confusing/upsetting some people.

  o Bugfixes on 0.1.0.2-rc:
    - We were printing the host mask wrong in exit policies in server
      descriptors. This isn't a critical bug though, since we were still
      obeying the exit policy internally.
    - Fix Tor when compiled with libevent but without pthreads: move
      connection_unregister() from _connection_free() to
      connection_free().
    - Fix an assert trigger (already fixed in 0.0.9.x): when we have
      the rare mysterious case of accepting a conn on 0.0.0.0:0, then
      when we look through the connection array, we'll find any of the
      cpu/dnsworkers. This is no good.

  o Bugfixes on 0.0.9.8:
    - Fix possible bug on threading platforms (e.g. win32) which was
      leaking a file descriptor whenever a cpuworker or dnsworker died.
    - When using preferred entry or exit nodes, ignore whether the
      circuit wants uptime or capacity. They asked for the nodes, they
      get the nodes.
    - chdir() to your datadirectory at the *end* of the daemonize process,
      not the beginning. This was a problem because the first time you
      run tor, if your datadir isn't there, and you have runasdaemon set
      to 1, it will try to chdir to it before it tries to create it. Oops.
    - Handle changed router status correctly when dirserver reloads
      fingerprint file. We used to be dropping all unverified descriptors
      right then. The bug was hidden because we would immediately
      fetch a directory from another dirserver, which would include the
      descriptors we just dropped.
    - When we're connecting to an OR and he's got a different nickname/key
      than we were expecting, only complain loudly if we're an OP or a
      dirserver. Complaining loudly to the OR admins just confuses them.
    - Tie MAX_DIR_SIZE to MAX_BUF_SIZE, so now directory sizes won't get
      artificially capped at 500kB.


Changes in version 0.0.9.8 - 2005-04-07
  o Bugfixes on 0.0.9.x:
    - We have a bug that I haven't found yet. Sometimes, very rarely,
      cpuworkers get stuck in the 'busy' state, even though the cpuworker
      thinks of itself as idle. This meant that no new circuits ever got
      established. Here's a workaround to kill any cpuworker that's been
      busy for more than 100 seconds.


Changes in version 0.1.0.2-rc - 2005-04-01
  o Bugfixes on 0.1.0.1-rc:
    - Fixes on reachability detection:
      - Don't check for reachability while hibernating.
      - If ORPort is reachable but DirPort isn't, still publish the
        descriptor, but zero out DirPort until it's found reachable.
      - When building testing circs for ORPort testing, use only
        high-bandwidth nodes, so fewer circuits fail.
      - Complain about unreachable ORPort separately from unreachable
        DirPort, so the user knows what's going on.
      - Make sure we only conclude ORPort reachability if we didn't
        initiate the conn. Otherwise we could falsely conclude that
        we're reachable just because we connected to the guy earlier
        and he used that same pipe to extend to us.
      - Authdirservers shouldn't do ORPort reachability detection,
        since they're in clique mode, so it will be rare to find a
        server not already connected to them.
      - When building testing circuits, always pick middle hops running
        Tor 0.0.9.7, so we avoid the "can't extend to unknown routers"
        bug. (This is a kludge; it will go away when 0.0.9.x becomes
        obsolete.)
      - When we decide we're reachable, actually publish our descriptor
        right then.
    - Fix bug in redirectstream in the controller.
    - Fix the state descriptor strings so logs don't claim edge streams
      are in a different state than they actually are.
    - Use recent libevent features when possible (this only really affects
      win32 and osx right now, because the new libevent with these
      features hasn't been released yet). Add code to suppress spurious
      libevent log msgs.
    - Prevent possible segfault in connection_close_unattached_ap().
    - Fix newlines on torrc in win32.
    - Improve error msgs when tor-resolve fails.

  o Improvements on 0.0.9.x:
    - New experimental script tor/contrib/ExerciseServer.py (needs more
      work) that uses the controller interface to build circuits and
      fetch pages over them. This will help us bootstrap servers that
      have lots of capacity but haven't noticed it yet.
    - New experimental script tor/contrib/PathDemo.py (needs more work)
      that uses the controller interface to let you choose whole paths
      via addresses like
      "<hostname>.<path,separated by dots>.<length of path>.path"
    - When we've connected to an OR and handshaked but didn't like
      the result, we were closing the conn without sending destroy
      cells back for pending circuits. Now send those destroys.


Changes in version 0.0.9.7 - 2005-04-01
  o Bugfixes on 0.0.9.x:
    - Fix another race crash bug (thanks to Glenn Fink for reporting).
    - Compare identity to identity, not to nickname, when extending to
      a router not already in the directory. This was preventing us from
      extending to unknown routers. Oops.
    - Make sure to create OS X Tor user in <500 range, so we aren't
      creating actual system users.
    - Note where connection-that-hasn't-sent-end was marked, and fix
      a few really loud instances of this harmless bug (it's fixed more
      in 0.1.0.x).


Changes in version 0.1.0.1-rc - 2005-03-28
  o New features:
    - Add reachability testing. Your Tor server will automatically try
      to see if its ORPort and DirPort are reachable from the outside,
      and it won't upload its descriptor until it decides they are.
    - Handle unavailable hidden services better. Handle slow or busy
      hidden services better.
    - Add support for CONNECTing through https proxies, with "HttpsProxy"
      config option.
    - New exit policy: accept most low-numbered ports, rather than
      rejecting most low-numbered ports.
    - More Tor controller support (still experimental). See
      http://tor.eff.org/doc/control-spec.txt for all the new features,
      including signals to emulate unix signals from any platform;
      redirectstream; extendcircuit; mapaddress; getinfo; postdescriptor;
      closestream; closecircuit; etc.
    - Make nt services work and start on startup on win32 (based on
      patch by Matt Edman).
    - Add a new AddressMap config directive to rewrite incoming socks
      addresses. This lets you, for example, declare an implicit
      required exit node for certain sites.
    - Add a new TrackHostExits config directive to trigger addressmaps
      for certain incoming socks addresses -- for sites that break when
      your exit keeps changing (based on patch by Mike Perry).
    - Redo the client-side dns cache so it's just an addressmap too.
    - Notice when our IP changes, and reset stats/uptime/reachability.
    - When an application is using socks5, give him the whole variety of
      potential socks5 responses (connect refused, host unreachable, etc),
      rather than just "success" or "failure".
    - A more sane version numbering system. See
      http://tor.eff.org/cvs/tor/doc/version-spec.txt for details.
    - New contributed script "exitlist": a simple python script to
      parse directories and find Tor nodes that exit to listed
      addresses/ports.
    - New contributed script "privoxy-tor-toggle" to toggle whether
      Privoxy uses Tor. Seems to be configured for Debian by default.
    - Report HTTP reasons to client when getting a response from directory
      servers -- so you can actually know what went wrong.
    - New config option MaxAdvertisedBandwidth which lets you advertise
      a low bandwidthrate (to not attract as many circuits) while still
      allowing a higher bandwidthrate in reality.

  o Robustness/stability fixes:
    - Make Tor use Niels Provos's libevent instead of its current
      poll-but-sometimes-select mess.  This will let us use faster async
      cores (like epoll, kpoll, and /dev/poll), and hopefully work better
      on Windows too.
    - pthread support now too. This was forced because when we forked,
      we ended up wasting a lot of duplicate ram over time. Also switch
      to foo_r versions of some library calls to allow reentry and
      threadsafeness.
    - Better handling for heterogeneous / unreliable nodes:
      - Annotate circuits w/ whether they aim to contain high uptime nodes
        and/or high capacity nodes. When building circuits, choose
        appropriate nodes.
      - This means that every single node in an intro rend circuit,
        not just the last one, will have a minimum uptime.
      - New config option LongLivedPorts to indicate application streams
        that will want high uptime circuits.
      - Servers reset uptime when a dir fetch entirely fails. This
        hopefully reflects stability of the server's network connectivity.
      - If somebody starts his tor server in Jan 2004 and then fixes his
        clock, don't make his published uptime be a year.
      - Reset published uptime when you wake up from hibernation.
    - Introduce a notion of 'internal' circs, which are chosen without
      regard to the exit policy of the last hop. Intro and rendezvous
      circs must be internal circs, to avoid leaking information. Resolve
      and connect streams can use internal circs if they want.
    - New circuit pooling algorithm: make sure to have enough circs around
      to satisfy any predicted ports, and also make sure to have 2 internal
      circs around if we've required internal circs lately (and with high
      uptime if we've seen that lately too).
    - Split NewCircuitPeriod option into NewCircuitPeriod (30 secs),
      which describes how often we retry making new circuits if current
      ones are dirty, and MaxCircuitDirtiness (10 mins), which describes
      how long we're willing to make use of an already-dirty circuit.
    - Cannibalize GENERAL circs to be C_REND, C_INTRO, S_INTRO, and S_REND
      circ as necessary, if there are any completed ones lying around
      when we try to launch one.
    - Make hidden services try to establish a rendezvous for 30 seconds,
      rather than for n (where n=3) attempts to build a circuit.
    - Change SHUTDOWN_WAIT_LENGTH from a fixed 30 secs to a config option
      "ShutdownWaitLength".
    - Try to be more zealous about calling connection_edge_end when
      things go bad with edge conns in connection.c.
    - Revise tor-spec to add more/better stream end reasons.
    - Revise all calls to connection_edge_end to avoid sending "misc",
      and to take errno into account where possible.

  o Bug fixes:
    - Fix a race condition that can trigger an assert, when we have a
      pending create cell and an OR connection fails right then.
    - Fix several double-mark-for-close bugs, e.g. where we were finding
      a conn for a cell even if that conn is already marked for close.
    - Make sequence of log messages when starting on win32 with no config
      file more reasonable.
    - When choosing an exit node for a new non-internal circ, don't take
      into account whether it'll be useful for any pending x.onion
      addresses -- it won't.
    - Turn addr_policy_compare from a tristate to a quadstate; this should
      help address our "Ah, you allow 1.2.3.4:80. You are a good choice
      for google.com" problem.
    - Make "platform" string in descriptor more accurate for Win32 servers,
      so it's not just "unknown platform".
    - Fix an edge case in parsing config options (thanks weasel).
      If they say "--" on the commandline, it's not an option.
    - Reject odd-looking addresses at the client (e.g. addresses that
      contain a colon), rather than having the server drop them because
      they're malformed.
    - tor-resolve requests were ignoring .exit if there was a working circuit
      they could use instead.
    - REUSEADDR on normal platforms means you can rebind to the port
      right after somebody else has let it go. But REUSEADDR on win32
      means to let you bind to the port _even when somebody else
      already has it bound_! So, don't do that on Win32.
    - Change version parsing logic: a version is "obsolete" if it is not
      recommended and (1) there is a newer recommended version in the
      same series, or (2) there are no recommended versions in the same
      series, but there are some recommended versions in a newer series.
      A version is "new" if it is newer than any recommended version in
      the same series.
    - Stop most cases of hanging up on a socks connection without sending
      the socks reject.

  o Helpful fixes:
    - Require BandwidthRate to be at least 20kB/s for servers.
    - When a dirserver causes you to give a warn, mention which dirserver
      it was.
    - New config option DirAllowPrivateAddresses for authdirservers.
      Now by default they refuse router descriptors that have non-IP or
      private-IP addresses.
    - Stop publishing socksport in the directory, since it's not
      actually meant to be public. For compatibility, publish a 0 there
      for now.
    - Change DirFetchPeriod/StatusFetchPeriod to have a special "Be
      smart" value, that is low for servers and high for clients.
    - If our clock jumps forward by 100 seconds or more, assume something
      has gone wrong with our network and abandon all not-yet-used circs.
    - Warn when exit policy implicitly allows local addresses.
    - If we get an incredibly skewed timestamp from a dirserver mirror
      that isn't a verified OR, don't warn -- it's probably him that's
      wrong.
    - Since we ship our own Privoxy on OS X, tweak it so it doesn't write
      cookies to disk and doesn't log each web request to disk. (Thanks
      to Brett Carrington for pointing this out.)
    - When a client asks us for a dir mirror and we don't have one,
      launch an attempt to get a fresh one.
    - If we're hibernating and we get a SIGINT, exit immediately.
    - Add --with-dmalloc ./configure option, to track memory leaks.
    - And try to free all memory on closing, so we can detect what
      we're leaking.
    - Cache local dns resolves correctly even when they're .exit
      addresses.
    - Give a better warning when some other server advertises an
      ORPort that is actually an apache running ssl.
    - Add "opt hibernating 1" to server descriptor to make it clearer
      whether the server is hibernating.


Changes in version 0.0.9.6 - 2005-03-24
  o Bugfixes on 0.0.9.x (crashes and asserts):
    - Add new end stream reasons to maintainance branch. Fix bug where
      reason (8) could trigger an assert.  Prevent bug from recurring.
    - Apparently win32 stat wants paths to not end with a slash.
    - Fix assert triggers in assert_cpath_layer_ok(), where we were
      blowing away the circuit that conn->cpath_layer points to, then
      checking to see if the circ is well-formed. Backport check to make
      sure we dont use the cpath on a closed connection.
    - Prevent circuit_resume_edge_reading_helper() from trying to package
      inbufs for marked-for-close streams.
    - Don't crash on hup if your options->address has become unresolvable.
    - Some systems (like OS X) sometimes accept() a connection and tell
      you the remote host is 0.0.0.0:0. If this happens, due to some
      other mis-features, we get confused; so refuse the conn for now.

  o Bugfixes on 0.0.9.x (other):
    - Fix harmless but scary "Unrecognized content encoding" warn message.
    - Add new stream error reason: TORPROTOCOL reason means "you are not
      speaking a version of Tor I understand; say bye-bye to your stream."
    - Be willing to cache directories from up to ROUTER_MAX_AGE seconds
      into the future, now that we are more tolerant of skew. This
      resolves a bug where a Tor server would refuse to cache a directory
      because all the directories it gets are too far in the future;
      yet the Tor server never logs any complaints about clock skew.
    - Mac packaging magic: make man pages useable, and do not overwrite
      existing torrc files.
    - Make OS X log happily to /var/log/tor/tor.log


Changes in version 0.0.9.5 - 2005-02-22
  o Bugfixes on 0.0.9.x:
    - Fix an assert race at exit nodes when resolve requests fail.
    - Stop picking unverified dir mirrors--it only leads to misery.
    - Patch from Matt Edman to make NT services work better. Service
      support is still not compiled into the executable by default.
    - Patch from Dmitri Bely so the Tor service runs better under
      the win32 SYSTEM account.
    - Make tor-resolve actually work (?) on Win32.
    - Fix a sign bug when getrlimit claims to have 4+ billion
      file descriptors available.
    - Stop refusing to start when bandwidthburst == bandwidthrate.
    - When create cells have been on the onion queue more than five
      seconds, just send back a destroy and take them off the list.


Changes in version 0.0.9.4 - 2005-02-03
  o Bugfixes on 0.0.9:
    - Fix an assert bug that took down most of our servers: when
      a server claims to have 1 GB of bandwidthburst, don't
      freak out.
    - Don't crash as badly if we have spawned the max allowed number
      of dnsworkers, or we're out of file descriptors.
    - Block more file-sharing ports in the default exit policy.
    - MaxConn is now automatically set to the hard limit of max
      file descriptors we're allowed (ulimit -n), minus a few for
      logs, etc.
    - Give a clearer message when servers need to raise their
      ulimit -n when they start running out of file descriptors.
    - SGI Compatibility patches from Jan Schaumann.
    - Tolerate a corrupt cached directory better.
    - When a dirserver hasn't approved your server, list which one.
    - Go into soft hibernation after 95% of the bandwidth is used,
      not 99%. This is especially important for daily hibernators who
      have a small accounting max. Hopefully it will result in fewer
      cut connections when the hard hibernation starts.
    - Load-balance better when using servers that claim more than
      800kB/s of capacity.
    - Make NT services work (experimental, only used if compiled in).


Changes in version 0.0.9.3 - 2005-01-21
  o Bugfixes on 0.0.9:
    - Backport the cpu use fixes from main branch, so busy servers won't
      need as much processor time.
    - Work better when we go offline and then come back, or when we
      run Tor at boot before the network is up. We do this by
      optimistically trying to fetch a new directory whenever an
      application request comes in and we think we're offline -- the
      human is hopefully a good measure of when the network is back.
    - Backport some minimal hidserv bugfixes: keep rend circuits open as
      long as you keep using them; actually publish hidserv descriptors
      shortly after they change, rather than waiting 20-40 minutes.
    - Enable Mac startup script by default.
    - Fix duplicate dns_cancel_pending_resolve reported by Giorgos Pallas.
    - When you update AllowUnverifiedNodes or FirewallPorts via the
      controller's setconf feature, we were always appending, never
      resetting.
    - When you update HiddenServiceDir via setconf, it was screwing up
      the order of reading the lines, making it fail.
    - Do not rewrite a cached directory back to the cache; otherwise we
      will think it is recent and not fetch a newer one on startup.
    - Workaround for webservers that lie about Content-Encoding: Tor
      now tries to autodetect compressed directories and compression
      itself. This lets us Proxypass dir fetches through apache.


Changes in version 0.0.9.2 - 2005-01-04
  o Bugfixes on 0.0.9 (crashes and asserts):
    - Fix an assert on startup when the disk is full and you're logging
      to a file.
    - If you do socks4 with an IP of 0.0.0.x but *don't* provide a socks4a
      style address, then we'd crash.
    - Fix an assert trigger when the running-routers string we get from
      a dirserver is broken.
    - Make worker threads start and run on win32. Now win32 servers
      may work better.
    - Bandaid (not actually fix, but now it doesn't crash) an assert
      where the dns worker dies mysteriously and the main Tor process
      doesn't remember anything about the address it was resolving.

  o Bugfixes on 0.0.9 (Win32):
    - Workaround for brain-damaged __FILE__ handling on MSVC: keep Nick's
      name out of the warning/assert messages.
    - Fix a superficial "unhandled error on read" bug on win32.
    - The win32 installer no longer requires a click-through for our
      license, since our Free Software license grants rights but does not
      take any away.
    - Win32: When connecting to a dirserver fails, try another one
      immediately. (This was already working for non-win32 Tors.)
    - Stop trying to parse $HOME on win32 when hunting for default
      DataDirectory.
    - Make tor-resolve.c work on win32 by calling network_init().

  o Bugfixes on 0.0.9 (other):
    - Make 0.0.9.x build on Solaris again.
    - Due to a fencepost error, we were blowing away the \n when reporting
      confvalue items in the controller. So asking for multiple config
      values at once couldn't work.
    - When listing circuits that are pending on an opening OR connection,
      if we're an OR we were listing circuits that *end* at us as
      being pending on every listener, dns/cpu worker, etc. Stop that.
    - Dirservers were failing to create 'running-routers' or 'directory'
      strings if we had more than some threshold of routers. Fix them so
      they can handle any number of routers.
    - Fix a superficial "Duplicate mark for close" bug.
    - Stop checking for clock skew for OR connections, even for servers.
    - Fix a fencepost error that was chopping off the last letter of any
      nickname that is the maximum allowed nickname length.
    - Update URLs in log messages so they point to the new website.
    - Fix a potential problem in mangling server private keys while
      writing to disk (not triggered yet, as far as we know).
    - Include the licenses for other free software we include in Tor,
      now that we're shipping binary distributions more regularly.


Changes in version 0.0.9.1 - 2004-12-15
  o Bugfixes on 0.0.9:
    - Make hibernation actually work.
    - Make HashedControlPassword config option work.
    - When we're reporting event circuit status to a controller,
      don't use the stream status code.


Changes in version 0.0.9 - 2004-12-12
  o Cleanups:
    - Clean up manpage and torrc.sample file.
    - Clean up severities and text of log warnings.
  o Mistakes:
    - Make servers trigger an assert when they enter hibernation.


Changes in version 0.0.9rc7 - 2004-12-08
  o Bugfixes on 0.0.9rc:
    - Fix a stack-trashing crash when an exit node begins hibernating.
    - Avoid looking at unallocated memory while considering which
      ports we need to build circuits to cover.
    - Stop a sigpipe: when an 'end' cell races with eof from the app,
      we shouldn't hold-open-until-flush if the eof arrived first.
    - Fix a bug with init_cookie_authentication() in the controller.
    - When recommending new-format log lines, if the upper bound is
      LOG_ERR, leave it implicit.

  o Bugfixes on 0.0.8.1:
    - Fix a whole slew of memory leaks.
    - Fix isspace() and friends so they still make Solaris happy
      but also so they don't trigger asserts on win32.
    - Fix parse_iso_time on platforms without strptime (eg win32).
    - win32: tolerate extra "readable" events better.
    - win32: when being multithreaded, leave parent fdarray open.
    - Make unit tests work on win32.


Changes in version 0.0.9rc6 - 2004-12-06
  o Bugfixes on 0.0.9pre:
    - Clean up some more integer underflow opportunities (not exploitable
      we think).
    - While hibernating, hup should not regrow our listeners.
    - Send an end to the streams we close when we hibernate, rather
      than just chopping them off.
    - React to eof immediately on non-open edge connections.

  o Bugfixes on 0.0.8.1:
    - Calculate timeout for waiting for a connected cell from the time
      we sent the begin cell, not from the time the stream started. If
      it took a long time to establish the circuit, we would time out
      right after sending the begin cell.
    - Fix router_compare_addr_to_addr_policy: it was not treating a port
      of * as always matching, so we were picking reject *:* nodes as
      exit nodes too. Oops.

  o Features:
    - New circuit building strategy: keep a list of ports that we've
      used in the past 6 hours, and always try to have 2 circuits open
      or on the way that will handle each such port. Seed us with port
      80 so web users won't complain that Tor is "slow to start up".
    - Make kill -USR1 dump more useful stats about circuits.
    - When warning about retrying or giving up, print the address, so
      the user knows which one it's talking about.
    - If you haven't used a clean circuit in an hour, throw it away,
      just to be on the safe side. (This means after 6 hours a totally
      unused Tor client will have no circuits open.)


Changes in version 0.0.9rc5 - 2004-12-01
  o Bugfixes on 0.0.8.1:
    - Disallow NDEBUG. We don't ever want anybody to turn off debug.
    - Let resolve conns retry/expire also, rather than sticking around
      forever.
    - If we are using select, make sure we stay within FD_SETSIZE.

  o Bugfixes on 0.0.9pre:
    - Fix integer underflow in tor_vsnprintf() that may be exploitable,
      but doesn't seem to be currently; thanks to Ilja van Sprundel for
      finding it.
    - If anybody set DirFetchPostPeriod, give them StatusFetchPeriod
      instead.  Impose minima and maxima for all *Period options; impose
      even tighter maxima for fetching if we are a caching dirserver.
      Clip rather than rejecting.
    - Fetch cached running-routers from servers that serve it (that is,
      authdirservers and servers running 0.0.9rc5-cvs or later.)

  o Features:
    - Accept *:706 (silc) in default exit policy.
    - Implement new versioning format for post 0.1.
    - Support "foo.nickname.exit" addresses, to let Alice request the
      address "foo" as viewed by exit node "nickname". Based on a patch
      by Geoff Goodell.
    - Make tor --version --version dump the cvs Id of every file.


Changes in version 0.0.9rc4 - 2004-11-28
  o Bugfixes on 0.0.8.1:
    - Make windows sockets actually non-blocking (oops), and handle
      win32 socket errors better.

  o Bugfixes on 0.0.9rc1:
    - Actually catch the -USR2 signal.


Changes in version 0.0.9rc3 - 2004-11-25
  o Bugfixes on 0.0.8.1:
    - Flush the log file descriptor after we print "Tor opening log file",
      so we don't see those messages days later.

  o Bugfixes on 0.0.9rc1:
    - Make tor-resolve work again.
    - Avoid infinite loop in tor-resolve if tor hangs up on it.
    - Fix an assert trigger for clients/servers handling resolves.


Changes in version 0.0.9rc2 - 2004-11-24
  o Bugfixes on 0.0.9rc1:
    - I broke socks5 support while fixing the eof bug.
    - Allow unitless bandwidths and intervals; they default to bytes
      and seconds.
    - New servers don't start out hibernating; they are active until
      they run out of bytes, so they have a better estimate of how
      long it takes, and so their operators can know they're working.


Changes in version 0.0.9rc1 - 2004-11-23
  o Bugfixes on 0.0.8.1:
    - Finally fix a bug that's been plaguing us for a year:
      With high load, circuit package window was reaching 0. Whenever
      we got a circuit-level sendme, we were reading a lot on each
      socket, but only writing out a bit. So we would eventually reach
      eof. This would be noticed and acted on even when there were still
      bytes sitting in the inbuf.
    - When poll() is interrupted, we shouldn't believe the revents values.

  o Bugfixes on 0.0.9pre6:
    - Fix hibernate bug that caused pre6 to be broken.
    - Don't keep rephist info for routers that haven't had activity for
      24 hours. (This matters now that clients have keys, since we track
      them too.)
    - Never call close_temp_logs while validating log options.
    - Fix backslash-escaping on tor.sh.in and torctl.in.

  o Features:
    - Implement weekly/monthly/daily accounting: now you specify your
      hibernation properties by
      AccountingMax N bytes|KB|MB|GB|TB
      AccountingStart day|week|month [day] HH:MM
        Defaults to "month 1 0:00".
    - Let bandwidth and interval config options be specified as 5 bytes,
      kb, kilobytes, etc; and as seconds, minutes, hours, days, weeks.
    - kill -USR2 now moves all logs to loglevel debug (kill -HUP to
      get back to normal.)
    - If your requested entry or exit node has advertised bandwidth 0,
      pick it anyway.
    - Be more greedy about filling up relay cells -- we try reading again
      once we've processed the stuff we read, in case enough has arrived
      to fill the last cell completely.
    - Apply NT service patch from Osamu Fujino. Still needs more work.


Changes in version 0.0.9pre6 - 2004-11-15
  o Bugfixes on 0.0.8.1:
    - Fix assert failure on malformed socks4a requests.
    - Use identity comparison, not nickname comparison, to choose which
      half of circuit-ID-space each side gets to use. This is needed
      because sometimes we think of a router as a nickname, and sometimes
      as a hex ID, and we can't predict what the other side will do.
    - Catch and ignore SIGXFSZ signals when log files exceed 2GB; our
      write() call will fail and we handle it there.
    - Add a FAST_SMARTLIST define to optionally inline smartlist_get
      and smartlist_len, which are two major profiling offenders.

  o Bugfixes on 0.0.9pre5:
    - Fix a bug in read_all that was corrupting config files on windows.
    - When we're raising the max number of open file descriptors to
      'unlimited', don't log that we just raised it to '-1'.
    - Include event code with events, as required by control-spec.txt.
    - Don't give a fingerprint when clients do --list-fingerprint:
      it's misleading, because it will never be the same again.
    - Stop using strlcpy in tor_strndup, since it was slowing us
      down a lot.
    - Remove warn on startup about missing cached-directory file.
    - Make kill -USR1 work again.
    - Hibernate if we start tor during the "wait for wakeup-time" phase
      of an accounting interval. Log our hibernation plans better.
    - Authoritative dirservers now also cache their directory, so they
      have it on start-up.

  o Features:
    - Fetch running-routers; cache running-routers; compress
      running-routers; serve compressed running-routers.z
    - Add NSI installer script contributed by J Doe.
    - Commit VC6 and VC7 workspace/project files.
    - Commit a tor.spec for making RPM files, with help from jbash.
    - Add contrib/torctl.in contributed by Glenn Fink.
    - Implement the control-spec's SAVECONF command, to write your
      configuration to torrc.
    - Get cookie authentication for the controller closer to working.
    - Include control-spec.txt in the tarball.
    - When set_conf changes our server descriptor, upload a new copy.
      But don't upload it too often if there are frequent changes.
    - Document authentication config in man page, and document signals
      we catch.
    - Clean up confusing parts of man page and torrc.sample.
    - Make expand_filename handle ~ and ~username.
    - Use autoconf to enable largefile support where necessary. Use
      ftello where available, since ftell can fail at 2GB.
    - Distinguish between TOR_TLS_CLOSE and TOR_TLS_ERROR, so we can
      log more informatively.
    - Give a slightly more useful output for "tor -h".
    - Refuse application socks connections to port 0.
    - Check clock skew for verified servers, but allow unverified
      servers and clients to have any clock skew.
    - Break DirFetchPostPeriod into:
      - DirFetchPeriod for fetching full directory,
      - StatusFetchPeriod for fetching running-routers,
      - DirPostPeriod for posting server descriptor,
      - RendPostPeriod for posting hidden service descriptors.
    - Make sure the hidden service descriptors are at a random offset
      from each other, to hinder linkability.


Changes in version 0.0.9pre5 - 2004-11-09
  o Bugfixes on 0.0.9pre4:
    - Fix a seg fault in unit tests (doesn't affect main program).
    - Fix an assert bug where a hidden service provider would fail if
      the first hop of his rendezvous circuit was down.
    - Hidden service operators now correctly handle version 1 style
      INTRODUCE1 cells (nobody generates them still, so not a critical
      bug).
    - If do_hup fails, actually notice.
    - Handle more errnos from accept() without closing the listener.
      Some OpenBSD machines were closing their listeners because
      they ran out of file descriptors.
    - Send resolve cells to exit routers that are running a new
      enough version of the resolve code to work right.
    - Better handling of winsock includes on non-MSV win32 compilers.
    - Some people had wrapped their tor client/server in a script
      that would restart it whenever it died. This did not play well
      with our "shut down if your version is obsolete" code. Now people
      don't fetch a new directory if their local cached version is
      recent enough.
    - Make our autogen.sh work on ksh as well as bash.

  o Major Features:
    - Hibernation: New config option "AccountingMaxKB" lets you
      set how many KBytes per month you want to allow your server to
      consume. Rather than spreading those bytes out evenly over the
      month, we instead hibernate for some of the month and pop up
      at a deterministic time, work until the bytes are consumed, then
      hibernate again. Config option "MonthlyAccountingStart" lets you
      specify which day of the month your billing cycle starts on.
    - Control interface: a separate program can now talk to your
      client/server over a socket, and get/set config options, receive
      notifications of circuits and streams starting/finishing/dying,
      bandwidth used, etc. The next step is to get some GUIs working.
      Let us know if you want to help out. See doc/control-spec.txt .
    - Ship a contrib/tor-control.py as an example script to interact
      with the control port.
    - "tor --hash-password zzyxz" will output a salted password for
      use in authenticating to the control interface.
    - New log format in config:
      "Log minsev[-maxsev] stdout|stderr|syslog" or
      "Log minsev[-maxsev] file /var/foo"

  o Minor Features:
    - DirPolicy config option, to let people reject incoming addresses
      from their dirserver.
    - "tor --list-fingerprint" will list your identity key fingerprint
      and then exit.
    - Add "pass" target for RedirectExit, to make it easier to break
      out of a sequence of RedirectExit rules.
    - Clients now generate a TLS cert too, in preparation for having
      them act more like real nodes.
    - Ship src/win32/ in the tarball, so people can use it to build.
    - Make old win32 fall back to CWD if SHGetSpecialFolderLocation
      is broken.
    - New "router-status" line in directory, to better bind each verified
      nickname to its identity key.
    - Deprecate unofficial config option abbreviations, and abbreviations
      not on the command line.
    - Add a pure-C tor-resolve implementation.
    - Use getrlimit and friends to ensure we can reach MaxConn (currently
      1024) file descriptors.

  o Code security improvements, inspired by Ilja:
    - Replace sprintf with snprintf. (I think they were all safe, but
      hey.)
    - Replace strcpy/strncpy with strlcpy in more places.
    - Avoid strcat; use snprintf or strlcat instead.
    - snprintf wrapper with consistent (though not C99) overflow behavior.


Changes in version 0.0.9pre4 - 2004-10-17
  o Bugfixes on 0.0.9pre3:
    - If the server doesn't specify an exit policy, use the real default
      exit policy, not reject *:*.
    - Ignore fascistfirewall when uploading/downloading hidden service
      descriptors, since we go through Tor for those; and when using
      an HttpProxy, since we assume it can reach them all.
    - When looking for an authoritative dirserver, use only the ones
      configured at boot. Don't bother looking in the directory.
    - The rest of the fix for get_default_conf_file() on older win32.
    - Make 'Routerfile' config option obsolete.

  o Features:
    - New 'MyFamily nick1,...' config option for a server to
      specify other servers that shouldn't be used in the same circuit
      with it. Only believed if nick1 also specifies us.
    - New 'NodeFamily nick1,nick2,...' config option for a client to
      specify nodes that it doesn't want to use in the same circuit.
    - New 'Redirectexit pattern address:port' config option for a
      server to redirect exit connections, e.g. to a local squid.


Changes in version 0.0.9pre3 - 2004-10-13
  o Bugfixes on 0.0.8.1:
    - Better torrc example lines for dirbindaddress and orbindaddress.
    - Improved bounds checking on parsed ints (e.g. config options and
      the ones we find in directories.)
    - Better handling of size_t vs int, so we're more robust on 64
      bit platforms.
    - Fix the rest of the bug where a newly started OR would appear
      as unverified even after we've added his fingerprint and hupped
      the dirserver.
    - Fix a bug from 0.0.7: when read() failed on a stream, we would
      close it without sending back an end. So 'connection refused'
      would simply be ignored and the user would get no response.

  o Bugfixes on 0.0.9pre2:
    - Serving the cached-on-disk directory to people is bad. We now
      provide no directory until we've fetched a fresh one.
    - Workaround for bug on windows where cached-directories get crlf
      corruption.
    - Make get_default_conf_file() work on older windows too.
    - If we write a *:* exit policy line in the descriptor, don't write
      any more exit policy lines.

  o Features:
    - Use only 0.0.9pre1 and later servers for resolve cells.
    - Make the dirservers file obsolete.
      - Include a dir-signing-key token in directories to tell the
        parsing entity which key is being used to sign.
      - Remove the built-in bulky default dirservers string.
      - New config option "Dirserver %s:%d [fingerprint]", which can be
        repeated as many times as needed. If no dirservers specified,
        default to moria1,moria2,tor26.
    - Make moria2 advertise a dirport of 80, so people behind firewalls
      will be able to get a directory.
    - Http proxy support
      - Dirservers translate requests for http://%s:%d/x to /x
      - You can specify "HttpProxy %s[:%d]" and all dir fetches will
        be routed through this host.
      - Clients ask for /tor/x rather than /x for new enough dirservers.
        This way we can one day coexist peacefully with apache.
      - Clients specify a "Host: %s%d" http header, to be compatible
        with more proxies, and so running squid on an exit node can work.


Changes in version 0.0.8.1 - 2004-10-13
  o Bugfixes:
    - Fix a seg fault that can be triggered remotely for Tor
      clients/servers with an open dirport.
    - Fix a rare assert trigger, where routerinfos for entries in
      our cpath would expire while we're building the path.
    - Fix a bug in OutboundBindAddress so it (hopefully) works.
    - Fix a rare seg fault for people running hidden services on
      intermittent connections.
    - Fix a bug in parsing opt keywords with objects.
    - Fix a stale pointer assert bug when a stream detaches and
      reattaches.
    - Fix a string format vulnerability (probably not exploitable)
      in reporting stats locally.
    - Fix an assert trigger: sometimes launching circuits can fail
      immediately, e.g. because too many circuits have failed recently.
    - Fix a compile warning on 64 bit platforms.


Changes in version 0.0.9pre2 - 2004-10-03
  o Bugfixes:
    - Make fetching a cached directory work for 64-bit platforms too.
    - Make zlib.h a required header, not an optional header.


Changes in version 0.0.9pre1 - 2004-10-01
  o Bugfixes:
    - Stop using separate defaults for no-config-file and
      empty-config-file. Now you have to explicitly turn off SocksPort,
      if you don't want it open.
    - Fix a bug in OutboundBindAddress so it (hopefully) works.
    - Improve man page to mention more of the 0.0.8 features.
    - Fix a rare seg fault for people running hidden services on
      intermittent connections.
    - Change our file IO stuff (especially wrt OpenSSL) so win32 is
      happier.
    - Fix more dns related bugs: send back resolve_failed and end cells
      more reliably when the resolve fails, rather than closing the
      circuit and then trying to send the cell. Also attach dummy resolve
      connections to a circuit *before* calling dns_resolve(), to fix
      a bug where cached answers would never be sent in RESOLVED cells.
    - When we run out of disk space, or other log writing error, don't
      crash. Just stop logging to that log and continue.
    - We were starting to daemonize before we opened our logs, so if
      there were any problems opening logs, we would complain to stderr,
      which wouldn't work, and then mysteriously exit.
    - Fix a rare bug where sometimes a verified OR would connect to us
      before he'd uploaded his descriptor, which would cause us to
      assign conn->nickname as though he's unverified. Now we look through
      the fingerprint list to see if he's there.
    - Fix a rare assert trigger, where routerinfos for entries in
      our cpath would expire while we're building the path.

  o Features:
    - Clients can ask dirservers for /dir.z to get a compressed version
      of the directory. Only works for servers running 0.0.9, of course.
    - Make clients cache directories and use them to seed their router
      lists at startup. This means clients have a datadir again.
    - Configuration infrastructure support for warning on obsolete
      options.
    - Respond to content-encoding headers by trying to uncompress as
      appropriate.
    - Reply with a deflated directory when a client asks for "dir.z".
      We could use allow-encodings instead, but allow-encodings isn't
      specified in HTTP 1.0.
    - Raise the max dns workers from 50 to 100.
    - Discourage people from setting their dirfetchpostperiod more often
      than once per minute.
    - Protect dirservers from overzealous descriptor uploading -- wait
      10 seconds after directory gets dirty, before regenerating.


Changes in version 0.0.8 - 2004-08-25
  o Port it to SunOS 5.9 / Athena


Changes in version 0.0.8rc2 - 2004-08-20
  o Make it compile on cygwin again.
  o When picking unverified routers, skip those with low uptime and/or
    low bandwidth, depending on what properties you care about.


Changes in version 0.0.8rc1 - 2004-08-18
  o Changes from 0.0.7.3:
    - Bugfixes:
      - Fix assert triggers: if the other side returns an address 0.0.0.0,
        don't put it into the client dns cache.
      - If a begin failed due to exit policy, but we believe the IP address
        should have been allowed, switch that router to exitpolicy reject *:*
        until we get our next directory.
    - Features:
      - Clients choose nodes proportional to advertised bandwidth.
      - Avoid using nodes with low uptime as introduction points.
      - Handle servers with dynamic IP addresses: don't replace
        options->Address with the resolved one at startup, and
        detect our address right before we make a routerinfo each time.
      - 'FascistFirewall' option to pick dirservers and ORs on specific
        ports; plus 'FirewallPorts' config option to tell FascistFirewall
        which ports are open. (Defaults to 80,443)
      - Be more aggressive about trying to make circuits when the network
        has changed (e.g. when you unsuspend your laptop).
      - Check for time skew on http headers; report date in response to
        "GET /".
      - If the entrynode config line has only one node, don't pick it as
        an exitnode.
      - Add strict{entry|exit}nodes config options. If set to 1, then
        we refuse to build circuits that don't include the specified entry
        or exit nodes.
      - OutboundBindAddress config option, to bind to a specific
        IP address for outgoing connect()s.
      - End truncated log entries (e.g. directories) with "[truncated]".

  o Patches to 0.0.8preX:
    - Bugfixes:
      - Patches to compile and run on win32 again (maybe)?
      - Fix crash when looking for ~/.torrc with no $HOME set.
      - Fix a race bug in the unit tests.
      - Handle verified/unverified name collisions better when new
        routerinfo's arrive in a directory.
      - Sometimes routers were getting entered into the stats before
        we'd assigned their identity_digest. Oops.
      - Only pick and establish intro points after we've gotten a
        directory.
    - Features:
      - AllowUnverifiedNodes config option to let circuits choose no-name
        routers in entry,middle,exit,introduction,rendezvous positions.
        Allow middle and rendezvous positions by default.
      - Add a man page for tor-resolve.


Changes in version 0.0.7.3 - 2004-08-12
  o Stop dnsworkers from triggering an assert failure when you
    ask them to resolve the host "".


Changes in version 0.0.8pre3 - 2004-08-09
  o Changes from 0.0.7.2:
    - Allow multiple ORs with same nickname in routerlist -- now when
      people give us one identity key for a nickname, then later
      another, we don't constantly complain until the first expires.
    - Remember used bandwidth (both in and out), and publish 15-minute
      snapshots for the past day into our descriptor.
    - You can now fetch $DIRURL/running-routers to get just the
      running-routers line, not the whole descriptor list. (But
      clients don't use this yet.)
    - When people mistakenly use Tor as an http proxy, point them
      at the tor-doc.html rather than the INSTALL.
    - Remove our mostly unused -- and broken -- hex_encode()
      function. Use base16_encode() instead. (Thanks to Timo Lindfors
      for pointing out this bug.)
    - Rotate onion keys every 12 hours, not every 2 hours, so we have
      fewer problems with people using the wrong key.
    - Change the default exit policy to reject the default edonkey,
      kazaa, gnutella ports.
    - Add replace_file() to util.[ch] to handle win32's rename().

  o Changes from 0.0.8preX:
    - Fix two bugs in saving onion keys to disk when rotating, so
      hopefully we'll get fewer people using old onion keys.
    - Fix an assert error that was making SocksPolicy not work.
    - Be willing to expire routers that have an open dirport -- it's
      just the authoritative dirservers we want to not forget.
    - Reject tor-resolve requests for .onion addresses early, so we
      don't build a whole rendezvous circuit and then fail.
    - When you're warning a server that he's unverified, don't cry
      wolf unpredictably.
    - Fix a race condition: don't try to extend onto a connection
      that's still handshaking.
    - For servers in clique mode, require the conn to be open before
      you'll choose it for your path.
    - Fix some cosmetic bugs about duplicate mark-for-close, lack of
      end relay cell, etc.
    - Measure bandwidth capacity over the last 24 hours, not just 12
    - Bugfix: authoritative dirservers were making and signing a new
      directory for each client, rather than reusing the cached one.


Changes in version 0.0.8pre2 - 2004-08-04
  o Changes from 0.0.7.2:
    - Security fixes:
      - Check directory signature _before_ you decide whether you're
        you're running an obsolete version and should exit.
      - Check directory signature _before_ you parse the running-routers
        list to decide who's running or verified.
    - Bugfixes and features:
      - Check return value of fclose while writing to disk, so we don't
        end up with broken files when servers run out of disk space.
      - Log a warning if the user uses an unsafe socks variant, so people
        are more likely to learn about privoxy or socat.
      - Dirservers now include RFC1123-style dates in the HTTP headers,
        which one day we will use to better detect clock skew.

  o Changes from 0.0.8pre1:
    - Make it compile without warnings again on win32.
    - Log a warning if you're running an unverified server, to let you
      know you might want to get it verified.
    - Only pick a default nickname if you plan to be a server.


Changes in version 0.0.8pre1 - 2004-07-23
  o Bugfixes:
    - Made our unit tests compile again on OpenBSD 3.5, and tor
      itself compile again on OpenBSD on a sparc64.
    - We were neglecting milliseconds when logging on win32, so
      everything appeared to happen at the beginning of each second.

  o Protocol changes:
    - 'Extend' relay cell payloads now include the digest of the
      intended next hop's identity key. Now we can verify that we're
      extending to the right router, and also extend to routers we
      hadn't heard of before.

  o Features:
    - Tor nodes can now act as relays (with an advertised ORPort)
      without being manually verified by the dirserver operators.
      - Uploaded descriptors of unverified routers are now accepted
        by the dirservers, and included in the directory.
      - Verified routers are listed by nickname in the running-routers
        list; unverified routers are listed as "$<fingerprint>".
      - We now use hash-of-identity-key in most places rather than
        nickname or addr:port, for improved security/flexibility.
      - To avoid Sybil attacks, paths still use only verified servers.
        But now we have a chance to play around with hybrid approaches.
      - Nodes track bandwidth usage to estimate capacity (not used yet).
      - ClientOnly option for nodes that never want to become servers.
    - Directory caching.
      - "AuthoritativeDir 1" option for the official dirservers.
      - Now other nodes (clients and servers) will cache the latest
        directory they've pulled down.
      - They can enable their DirPort to serve it to others.
      - Clients will pull down a directory from any node with an open
        DirPort, and check the signature/timestamp correctly.
      - Authoritative dirservers now fetch directories from other
        authdirservers, to stay better synced.
      - Running-routers list tells who's down also, along with noting
        if they're verified (listed by nickname) or unverified (listed
        by hash-of-key).
      - Allow dirservers to serve running-router list separately.
        This isn't used yet.
    - ORs connect-on-demand to other ORs
      - If you get an extend cell to an OR you're not connected to,
        connect, handshake, and forward the create cell.
      - The authoritative dirservers stay connected to everybody,
        and everybody stays connected to 0.0.7 servers, but otherwise
        clients/servers expire unused connections after 5 minutes.
    - When servers get a sigint, they delay 30 seconds (refusing new
      connections) then exit. A second sigint causes immediate exit.
    - File and name management:
      - Look for .torrc if no CONFDIR "torrc" is found.
      - If no datadir is defined, then choose, make, and secure ~/.tor
        as datadir.
      - If torrc not found, exitpolicy reject *:*.
      - Expands ~/ in filenames to $HOME/ (but doesn't yet expand ~arma).
      - If no nickname is defined, derive default from hostname.
      - Rename secret key files, e.g. identity.key -> secret_id_key,
        to discourage people from mailing their identity key to tor-ops.
    - Refuse to build a circuit before the directory has arrived --
      it won't work anyway, since you won't know the right onion keys
      to use.
    - Try other dirservers immediately if the one you try is down. This
      should tolerate down dirservers better now.
    - Parse tor version numbers so we can do an is-newer-than check
      rather than an is-in-the-list check.
    - New socks command 'resolve', to let us shim gethostbyname()
      locally.
      - A 'tor_resolve' script to access the socks resolve functionality.
      - A new socks-extensions.txt doc file to describe our
        interpretation and extensions to the socks protocols.
    - Add a ContactInfo option, which gets published in descriptor.
    - Publish OR uptime in descriptor (and thus in directory) too.
    - Write tor version at the top of each log file
    - New docs in the tarball:
      - tor-doc.html.
      - Document that you should proxy your SSL traffic too.


Changes in version 0.0.7.2 - 2004-07-07
  o A better fix for the 0.0.0.0 problem, that will hopefully
    eliminate the remaining related assertion failures.


Changes in version 0.0.7.1 - 2004-07-04
  o When an address resolves to 0.0.0.0, treat it as a failed resolve,
    since internally we use 0.0.0.0 to signify "not yet resolved".


Changes in version 0.0.7 - 2004-06-07
  o Updated the man page to reflect the new features.


Changes in version 0.0.7rc2 - 2004-06-06
  o Changes from 0.0.7rc1:
    - Make it build on Win32 again.
  o Changes from 0.0.6.2:
    - Rotate dnsworkers and cpuworkers on SIGHUP, so they get new config
      settings too.


Changes in version 0.0.7rc1 - 2004-06-02
  o Bugfixes:
    - On sighup, we were adding another log without removing the first
      one. So log messages would get duplicated n times for n sighups.
    - Several cases of using a connection after we'd freed it. The
      problem was that connections that are pending resolve are in both
      the pending_resolve tree, and also the circuit's resolving_streams
      list. When you want to remove one, you must remove it from both.
    - Fix a double-mark-for-close where an end cell arrived for a
      resolving stream, and then the resolve failed.
    - Check directory signatures based on name of signer, not on whom
      we got the directory from. This will let us cache directories more
      easily.
  o Features:
    - Crank up some of our constants to handle more users.


Changes in version 0.0.7pre1 - 2004-06-02
  o Fixes for crashes and other obnoxious bugs:
    - Fix an epipe bug: sometimes when directory connections failed
      to connect, we would give them a chance to flush before closing
      them.
    - When we detached from a circuit because of resolvefailed, we
      would immediately try the same circuit twice more, and then
      give up on the resolve thinking we'd tried three different
      exit nodes.
    - Limit the number of intro circuits we'll attempt to build for a
      hidden service per 15-minute period.
    - Check recommended-software string *early*, before actually parsing
      the directory. Thus we can detect an obsolete version and exit,
      even if the new directory format doesn't parse.
  o Fixes for security bugs:
    - Remember which nodes are dirservers when you startup, and if a
      random OR enables his dirport, don't automatically assume he's
      a trusted dirserver.
  o Other bugfixes:
    - Directory connections were asking the wrong poll socket to
      start writing, and not asking themselves to start writing.
    - When we detached from a circuit because we sent a begin but
      didn't get a connected, we would use it again the first time;
      but after that we would correctly switch to a different one.
    - Stop warning when the first onion decrypt attempt fails; they
      will sometimes legitimately fail now that we rotate keys.
    - Override unaligned-access-ok check when $host_cpu is ia64 or
      arm. Apparently they allow it but the kernel whines.
    - Dirservers try to reconnect periodically too, in case connections
      have failed.
    - Fix some memory leaks in directory servers.
    - Allow backslash in Win32 filenames.
    - Made Tor build complain-free on FreeBSD, hopefully without
      breaking other BSD builds. We'll see.
  o Features:
    - Doxygen markup on all functions and global variables.
    - Make directory functions update routerlist, not replace it. So
      now directory disagreements are not so critical a problem.
    - Remove the upper limit on number of descriptors in a dirserver's
      directory (not that we were anywhere close).
    - Allow multiple logfiles at different severity ranges.
    - Allow *BindAddress to specify ":port" rather than setting *Port
      separately. Allow multiple instances of each BindAddress config
      option, so you can bind to multiple interfaces if you want.
    - Allow multiple exit policy lines, which are processed in order.
      Now we don't need that huge line with all the commas in it.
    - Enable accept/reject policies on SOCKS connections, so you can bind
      to 0.0.0.0 but still control who can use your OP.


Changes in version 0.0.6.2 - 2004-05-16
  o Our integrity-checking digest was checking only the most recent cell,
    not the previous cells like we'd thought.
    Thanks to Stefan Mark for finding the flaw!


Changes in version 0.0.6.1 - 2004-05-06
  o Fix two bugs in our AES counter-mode implementation (this affected
    onion-level stream encryption, but not TLS-level). It turns
    out we were doing something much more akin to a 16-character
    polyalphabetic cipher. Oops.
    Thanks to Stefan Mark for finding the flaw!
  o Retire moria3 as a directory server, and add tor26 as a directory
    server.


Changes in version 0.0.6 - 2004-05-02
  [version bump only]


Changes in version 0.0.6rc4 - 2004-05-01
  o Update the built-in dirservers list to use the new directory format
  o Fix a rare seg fault: if a node offering a hidden service attempts
    to build a circuit to Alice's rendezvous point and fails before it
    reaches the last hop, it retries with a different circuit, but
    then dies.
  o Handle windows socket errors correctly.


Changes in version 0.0.6rc3 - 2004-04-28
  o Don't expire non-general excess circuits (if we had enough
    circuits open, we were expiring rendezvous circuits -- even
    when they had a stream attached. oops.)
  o Fetch randomness from /dev/urandom better (not via fopen/fread)
  o Better debugging for tls errors
  o Some versions of openssl have an SSL_pending function that erroneously
    returns bytes when there is a non-application record pending.
  o Set Content-Type on the directory and hidserv descriptor.
  o Remove IVs from cipher code, since AES-ctr has none.
  o Win32 fixes. Tor now compiles on win32 with no warnings/errors.
    o We were using an array of length zero in a few places.
    o win32's gethostbyname can't resolve an IP to an IP.
    o win32's close can't close a socket.


Changes in version 0.0.6rc2 - 2004-04-26
  o Fix a bug where we were closing tls connections intermittently.
    It turns out openssl keeps its errors around -- so if an error
    happens, and you don't ask about it, and then another openssl
    operation happens and succeeds, and you ask if there was an error,
    it tells you about the first error. Fun fun.
  o Fix a bug that's been lurking since 27 may 03 (!)
    When passing back a destroy cell, we would use the wrong circ id.
    'Mostly harmless', but still worth fixing.
  o Since we don't support truncateds much, don't bother sending them;
    just close the circ.
  o check for <machine/limits.h> so we build on NetBSD again (I hope).
  o don't crash if a conn that sent a begin has suddenly lost its circuit
    (this was quite rare).


Changes in version 0.0.6rc1 - 2004-04-25
  o We now rotate link (tls context) keys and onion keys.
  o CREATE cells now include oaep padding, so you can tell
    if you decrypted them correctly.
  o Add bandwidthburst to server descriptor.
  o Directories now say which dirserver signed them.
  o Use a tor_assert macro that logs failed assertions too.


Changes in version 0.0.6pre5 - 2004-04-18
  o changes from 0.0.6pre4:
    - make tor build on broken freebsd 5.2 installs
    - fix a failed assert when you try an intro point, get a nack, and try
      a second one and it works.
    - when alice uses a port that the hidden service doesn't accept,
      it now sends back an end cell (denied by exit policy). otherwise
      alice would just have to wait to time out.
    - fix another rare bug: when we had tried all the intro
      points for a hidden service, we fetched the descriptor
      again, but we left our introcirc thinking it had already
      sent an intro, so it kept waiting for a response...
    - bugfix: when you sleep your hidden-service laptop, as soon
      as it wakes up it tries to upload a service descriptor, but
      socketpair fails for some reason (localhost not up yet?).
      now we simply give up on that upload, and we'll try again later.
      i'd still like to find the bug though.
    - if an intro circ waiting for an ack dies before getting one, then
      count it as a nack
    - we were reusing stale service descriptors and refetching usable
      ones. oops.


Changes in version 0.0.6pre4 - 2004-04-14
  o changes from 0.0.6pre3:
    - when bob fails to connect to the rendezvous point, and his
      circ didn't fail because of the rendezvous point itself, then
      he retries a couple of times
    - we expire introduction and rendezvous circs more thoroughly
      (sometimes they were hanging around forever)
    - we expire unattached rendezvous streams that have been around
      too long (they were sticking around forever).
    - fix a measly fencepost error that was crashing everybody with
      a strict glibc.


Changes in version 0.0.6pre3 - 2004-04-14
  o changes from 0.0.6pre2:
    - make hup work again
    - fix some memory leaks for dirservers
    - allow more skew in rendezvous descriptor timestamps, to help
      handle people like blanu who don't know what time it is
    - normal circs are 3 hops, but some rend/intro circs are 4, if
      the initiator doesn't get to choose the last hop
    - send acks for introductions, so alice can know whether to try
      again
    - bob publishes intro points more correctly
  o changes from 0.0.5:
    - fix an assert trigger that's been plaguing us since the days
      of 0.0.2prexx (thanks weasel!)
    - retry stream correctly when we fail to connect because of
      exit-policy-reject (should try another) or can't-resolve-address
      (also should try another, because dns on random internet servers
      is flaky).
    - when we hup a dirserver and we've *removed* a server from the
      approved-routers list, now we remove that server from the
      in-memory directories too


Changes in version 0.0.6pre2 - 2004-04-08
  o We fixed our base32 implementation. Now it works on all architectures.


Changes in version 0.0.6pre1 - 2004-04-08
  o Features:
    - Hidden services and rendezvous points are implemented. Go to
      http://6sxoyfb3h2nvok2d.onion/ for an index of currently available
      hidden services. (This only works via a socks4a proxy such as
      Privoxy, and currently it's quite slow.)


Changes in version 0.0.5 - 2004-03-30
  [version bump only]


Changes in version 0.0.5rc3 - 2004-03-29
  o Install torrc as torrc.sample -- we no longer clobber your
    torrc. (Woo!)
  o Re-enable recommendedversion checking (we broke it in rc2, oops)
  o Add in a 'notice' log level for things the operator should hear
    but that aren't warnings


Changes in version 0.0.5rc2 - 2004-03-29
  o Hold socks connection open until reply is flushed (if possible)
  o Make exit nodes resolve IPs to IPs immediately, rather than asking
    the dns farm to do it.
  o Fix c99 aliasing warnings in rephist.c
  o Don't include server descriptors that are older than 24 hours in the
    directory.
  o Give socks 'reject' replies their whole 15s to attempt to flush,
    rather than seeing the 60s timeout and assuming the flush had failed.
  o Clean automake droppings from the cvs repository


Changes in version 0.0.5rc1 - 2004-03-28
  o Fix mangled-state bug in directory fetching (was causing sigpipes).
  o Only build circuits after we've fetched the directory: clients were
    using only the directory servers before they'd fetched a directory.
    This also means longer startup time; so it goes.
  o Fix an assert trigger where an OP would fail to handshake, and we'd
    expect it to have a nickname.
  o Work around a tsocks bug: do a socks reject when AP connection dies
    early, else tsocks goes into an infinite loop.


Changes in version 0.0.4 - 2004-03-26
  o When connecting to a dirserver or OR and the network is down,
    we would crash.


Changes in version 0.0.3 - 2004-03-26
  o Warn and fail if server chose a nickname with illegal characters
  o Port to Solaris and Sparc:
    - include missing header fcntl.h
    - have autoconf find -lsocket -lnsl automatically
    - deal with hardware word alignment
    - make uname() work (solaris has a different return convention)
    - switch from using signal() to sigaction()
  o Preliminary work on reputation system:
    - Keep statistics on success/fail of connect attempts; they're published
      by kill -USR1 currently.
    - Add a RunTesting option to try to learn link state by creating test
      circuits, even when SocksPort is off.
    - Remove unused open circuits when there are too many.


Changes in version 0.0.2 - 2004-03-19
    - Include strlcpy and strlcat for safer string ops
    - define INADDR_NONE so we compile (but still not run) on solaris


Changes in version 0.0.2pre27 - 2004-03-14
  o Bugfixes:
    - Allow internal tor networks (we were rejecting internal IPs,
      now we allow them if they're set explicitly).
    - And fix a few endian issues.


Changes in version 0.0.2pre26 - 2004-03-14
  o New features:
    - If a stream times out after 15s without a connected cell, don't
      try that circuit again: try a new one.
    - Retry streams at most 4 times. Then give up.
    - When a dirserver gets a descriptor from an unknown router, it
      logs its fingerprint (so the dirserver operator can choose to
      accept it even without mail from the server operator).
    - Inform unapproved servers when we reject their descriptors.
    - Make tor build on Windows again. It works as a client, who knows
      about as a server.
    - Clearer instructions in the torrc for how to set up a server.
    - Be more efficient about reading fd's when our global token bucket
      (used for rate limiting) becomes empty.
  o Bugfixes:
    - Stop asserting that computers always go forward in time. It's
      simply not true.
    - When we sent a cell (e.g. destroy) and then marked an OR connection
      expired, we might close it before finishing a flush if the other
      side isn't reading right then.
    - Don't allow dirservers to start if they haven't defined
      RecommendedVersions
    - We were caching transient dns failures. Oops.
    - Prevent servers from publishing an internal IP as their address.
    - Address a strcat vulnerability in circuit.c


Changes in version 0.0.2pre25 - 2004-03-04
  o New features:
    - Put the OR's IP in its router descriptor, not its fqdn. That way
      we'll stop being stalled by gethostbyname for nodes with flaky dns,
      e.g. poblano.
  o Bugfixes:
    - If the user typed in an address that didn't resolve, the server
      crashed.


Changes in version 0.0.2pre24 - 2004-03-03
  o Bugfixes:
    - Fix an assertion failure in dns.c, where we were trying to dequeue
      a pending dns resolve even if it wasn't pending
    - Fix a spurious socks5 warning about still trying to write after the
      connection is finished.
    - Hold certain marked_for_close connections open until they're finished
      flushing, rather than losing bytes by closing them too early.
    - Correctly report the reason for ending a stream
    - Remove some duplicate calls to connection_mark_for_close
    - Put switch_id and start_daemon earlier in the boot sequence, so it
      will actually try to chdir() to options.DataDirectory
    - Make 'make test' exit(1) if a test fails; fix some unit tests
    - Make tor fail when you use a config option it doesn't know about,
      rather than warn and continue.
    - Make --version work
    - Bugfixes on the rpm spec file and tor.sh, so it's more up to date


Changes in version 0.0.2pre23 - 2004-02-29
  o New features:
    - Print a statement when the first circ is finished, so the user
      knows it's working.
    - If a relay cell is unrecognized at the end of the circuit,
      send back a destroy. (So attacks to mutate cells are more
      clearly thwarted.)
    - New config option 'excludenodes' to avoid certain nodes for circuits.
    - When it daemonizes, it chdir's to the DataDirectory rather than "/",
      so you can collect coredumps there.
 o Bugfixes:
    - Fix a bug in tls flushing where sometimes data got wedged and
      didn't flush until more data got sent. Hopefully this bug was
      a big factor in the random delays we were seeing.
    - Make 'connected' cells include the resolved IP, so the client
      dns cache actually gets populated.
    - Disallow changing from ORPort=0 to ORPort>0 on hup.
    - When we time-out on a stream and detach from the circuit, send an
      end cell down it first.
    - Only warn about an unknown router (in exitnodes, entrynodes,
      excludenodes) after we've fetched a directory.


Changes in version 0.0.2pre22 - 2004-02-26
  o New features:
    - Servers publish less revealing uname information in descriptors.
    - More memory tracking and assertions, to crash more usefully when
      errors happen.
    - If the default torrc isn't there, just use some default defaults.
      Plus provide an internal dirservers file if they don't have one.
    - When the user tries to use Tor as an http proxy, give them an http
      501 failure explaining that we're a socks proxy.
    - Dump a new router.desc on hup, to help confused people who change
      their exit policies and then wonder why router.desc doesn't reflect
      it.
    - Clean up the generic tor.sh init script that we ship with.
  o Bugfixes:
    - If the exit stream is pending on the resolve, and a destroy arrives,
      then the stream wasn't getting removed from the pending list. I
      think this was the one causing recent server crashes.
    - Use a more robust poll on OSX 10.3, since their poll is flaky.
    - When it couldn't resolve any dirservers, it was useless from then on.
      Now it reloads the RouterFile (or default dirservers) if it has no
      dirservers.
    - Move the 'tor' binary back to /usr/local/bin/ -- it turns out
      many users don't even *have* a /usr/local/sbin/.


Changes in version 0.0.2pre21 - 2004-02-18
  o New features:
    - There's a ChangeLog file that actually reflects the changelog.
    - There's a 'torify' wrapper script, with an accompanying
      tor-tsocks.conf, that simplifies the process of using tsocks for
      tor. It even has a man page.
    - The tor binary gets installed to sbin rather than bin now.
    - Retry streams where the connected cell hasn't arrived in 15 seconds
    - Clean up exit policy handling -- get the default out of the torrc,
      so we can update it without forcing each server operator to fix
      his/her torrc.
    - Allow imaps and pop3s in default exit policy
  o Bugfixes:
    - Prevent picking middleman nodes as the last node in the circuit


Changes in version 0.0.2pre20 - 2004-01-30
  o New features:
    - We now have a deb package, and it's in debian unstable. Go to
      it, apt-getters. :)
    - I've split the TotalBandwidth option into BandwidthRate (how many
      bytes per second you want to allow, long-term) and
      BandwidthBurst (how many bytes you will allow at once before the cap
      kicks in).  This better token bucket approach lets you, say, set
      BandwidthRate to 10KB/s and BandwidthBurst to 10MB, allowing good
      performance while not exceeding your monthly bandwidth quota.
    - Push out a tls record's worth of data once you've got it, rather
      than waiting until you've read everything waiting to be read. This
      may improve performance by pipelining better. We'll see.
    - Add an AP_CONN_STATE_CONNECTING state, to allow streams to detach
      from failed circuits (if they haven't been connected yet) and attach
      to new ones.
    - Expire old streams that haven't managed to connect. Some day we'll
      have them reattach to new circuits instead.

  o Bugfixes:
    - Fix several memory leaks that were causing servers to become bloated
      after a while.
    - Fix a few very rare assert triggers. A few more remain.
    - Setuid to User _before_ complaining about running as root.


Changes in version 0.0.2pre19 - 2004-01-07
  o Bugfixes:
    - Fix deadlock condition in dns farm. We were telling a child to die by
      closing the parent's file descriptor to him. But newer children were
      inheriting the open file descriptor from the parent, and since they
      weren't closing it, the socket never closed, so the child never read
      eof, so he never knew to exit. Similarly, dns workers were holding
      open other sockets, leading to all sorts of chaos.
    - New cleaner daemon() code for forking and backgrounding.
    - If you log to a file, it now prints an entry at the top of the
      logfile so you know it's working.
    - The onionskin challenge length was 30 bytes longer than necessary.
    - Started to patch up the spec so it's not quite so out of date.


Changes in version 0.0.2pre18 - 2004-01-02
  o Bugfixes:
    - Fix endian issues with the 'integrity' field in the relay header.
    - Fix a potential bug where connections in state
      AP_CONN_STATE_CIRCUIT_WAIT might unexpectedly ask to write.


Changes in version 0.0.2pre17 - 2003-12-30
  o Bugfixes:
    - Made --debuglogfile (or any second log file, actually) work.
    - Resolved an edge case in get_unique_circ_id_by_conn where a smart
      adversary could force us into an infinite loop.

  o Features:
    - Each onionskin handshake now includes a hash of the computed key,
      to prove the server's identity and help perfect forward secrecy.
    - Changed cell size from 256 to 512 bytes (working toward compatibility
      with MorphMix).
    - Changed cell length to 2 bytes, and moved it to the relay header.
    - Implemented end-to-end integrity checking for the payloads of
      relay cells.
    - Separated streamid from 'recognized' (otherwise circuits will get
      messed up when we try to have streams exit from the middle). We
      use the integrity-checking to confirm that a cell is addressed to
      this hop.
    - Randomize the initial circid and streamid values, so an adversary who
      breaks into a node can't learn how many circuits or streams have
      been made so far.


Changes in version 0.0.2pre16 - 2003-12-14
  o Bugfixes:
    - Fixed a bug that made HUP trigger an assert
    - Fixed a bug where a circuit that immediately failed wasn't being
      counted as a failed circuit in counting retries.

  o Features:
    - Now we close the circuit when we get a truncated cell: otherwise we're
      open to an anonymity attack where a bad node in the path truncates
      the circuit and then we open streams at him.
    - Add port ranges to exit policies
    - Add a conservative default exit policy
    - Warn if you're running tor as root
    - on HUP, retry OR connections and close/rebind listeners
    - options.EntryNodes: try these nodes first when picking the first node
    - options.ExitNodes: if your best choices happen to include any of
      your preferred exit nodes, you choose among just those preferred
      exit nodes.
    - options.ExcludedNodes: nodes that are never picked in path building


Changes in version 0.0.2pre15 - 2003-12-03
  o Robustness and bugfixes:
    - Sometimes clients would cache incorrect DNS resolves, which would
      really screw things up.
    - An OP that goes offline would slowly leak all its sockets and stop
      working.
    - A wide variety of bugfixes in exit node selection, exit policy
      handling, and processing pending streams when a new circuit is
      established.
    - Pick nodes for a path only from those the directory says are up
    - Choose randomly from all running dirservers, not always the first one
    - Increase allowed http header size for directory fetch.
    - Stop writing to stderr (if we're daemonized it will be closed).
    - Enable -g always, so cores will be more useful to me.
    - Switch "-lcrypto -lssl" to "-lssl -lcrypto" for broken distributions.

  o Documentation:
    - Wrote a man page. It lists commonly used options.

  o Configuration:
    - Change default loglevel to warn.
    - Make PidFile default to null rather than littering in your CWD.
    - OnionRouter config option is now obsolete. Instead it just checks
      ORPort>0.
    - Moved to a single unified torrc file for both clients and servers.


Changes in version 0.0.2pre14 - 2003-11-29
  o Robustness and bugfixes:
    - Force the admin to make the DataDirectory himself
      - to get ownership/permissions right
      - so clients no longer make a DataDirectory and then never use it
    - fix bug where a client who was offline for 45 minutes would never
      pull down a directory again
    - fix (or at least hide really well) the dns assert bug that was
      causing server crashes
    - warnings and improved robustness wrt clockskew for certs
    - use the native daemon(3) to daemonize, when available
    - exit if bind() fails
    - exit if neither socksport nor orport is defined
    - include our own tor_timegm (Win32 doesn't have its own)
    - bugfix for win32 with lots of connections
    - fix minor bias in PRNG
    - make dirserver more robust to corrupt cached directory

  o Documentation:
    - Wrote the design document (woo)

  o Circuit building and exit policies:
    - Circuits no longer try to use nodes that the directory has told them
      are down.
    - Exit policies now support bitmasks (18.0.0.0/255.0.0.0) and
      bitcounts (18.0.0.0/8).
    - Make AP connections standby for a circuit if no suitable circuit
      exists, rather than failing
    - Circuits choose exit node based on addr/port, exit policies, and
      which AP connections are standing by
    - Bump min pathlen from 2 to 3
    - Relay end cells have a payload to describe why the stream ended.
    - If the stream failed because of exit policy, try again with a new
      circuit.
    - Clients have a dns cache to remember resolved addresses.
    - Notice more quickly when we have no working circuits

  o Configuration:
    - APPort is now called SocksPort
    - SocksBindAddress, ORBindAddress, DirBindAddress let you configure
      where to bind
    - RecommendedVersions is now a config variable rather than
      hardcoded (for dirservers)
    - Reloads config on HUP
    - Usage info on -h or --help
    - If you set User and Group config vars, it'll setu/gid to them.


Changes in version 0.0.2pre13 - 2003-10-19
  o General stability:
    - SSL_write no longer fails when it returns WANTWRITE and the number
      of bytes in the buf has changed by the next SSL_write call.
    - Fix segfault fetching directory when network is down
    - Fix a variety of minor memory leaks
    - Dirservers reload the fingerprints file on HUP, so I don't have
      to take down the network when I approve a new router
    - Default server config file has explicit Address line to specify fqdn

  o Buffers:
    - Buffers grow and shrink as needed (Cut process size from 20M to 2M)
    - Make listener connections not ever alloc bufs

  o Autoconf improvements:
    - don't clobber an external CFLAGS in ./configure
    - Make install now works
    - create var/lib/tor on make install
    - autocreate a tor.sh initscript to help distribs
    - autocreate the torrc and sample-server-torrc with correct paths

  o Log files and Daemonizing now work:
    - If --DebugLogFile is specified, log to it at -l debug
    - If --LogFile is specified, use it instead of commandline
    - If --RunAsDaemon is set, tor forks and backgrounds on startup
<|MERGE_RESOLUTION|>--- conflicted
+++ resolved
@@ -1,4 +1,3 @@
-<<<<<<< HEAD
 Changes in version 0.2.2.7-alpha - 2010-01-??
   o Major features (performance):
     - When choosing which cells to relay first, we can now favor circuits
@@ -392,15 +391,12 @@
       occurred with the upgrade to Vidalia 0.2.3.
 
 
-Changes in Version 0.2.1.21 - 20??-??-??
-=======
 Changes in version 0.2.1.21 - 2009-12-21
   Tor 0.2.1.21 fixes an incompatibility with the most recent OpenSSL
   library. If you use Tor on Linux / Unix and you're getting SSL
   renegotiation errors, upgrading should help. We also recommend an
   upgrade if you're an exit relay.
 
->>>>>>> 5201e05f
   o Major bugfixes:
     - Work around a security feature in OpenSSL 0.9.8l that prevents our
       handshake from working unless we explicitly tell OpenSSL that we
